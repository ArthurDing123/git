#!/usr/bin/perl

# gitweb - simple web interface to track changes in git repositories
#
# (C) 2005-2006, Kay Sievers <kay.sievers@vrfy.org>
# (C) 2005, Christian Gierke
#
# This program is licensed under the GPLv2

use strict;
use warnings;
use CGI qw(:standard :escapeHTML -nosticky);
use CGI::Util qw(unescape);
use CGI::Carp qw(fatalsToBrowser set_message);
use Encode;
use Fcntl ':mode';
use File::Find qw();
use File::Basename qw(basename);
binmode STDOUT, ':utf8';

our $t0;
if (eval { require Time::HiRes; 1; }) {
	$t0 = [Time::HiRes::gettimeofday()];
}
our $number_of_git_cmds = 0;

BEGIN {
	CGI->compile() if $ENV{'MOD_PERL'};
}

our $version = "++GIT_VERSION++";

our ($my_url, $my_uri, $base_url, $path_info, $home_link);
sub evaluate_uri {
	our $cgi;

	our $my_url = $cgi->url();
	our $my_uri = $cgi->url(-absolute => 1);

	# Base URL for relative URLs in gitweb ($logo, $favicon, ...),
	# needed and used only for URLs with nonempty PATH_INFO
	our $base_url = $my_url;

	# When the script is used as DirectoryIndex, the URL does not contain the name
	# of the script file itself, and $cgi->url() fails to strip PATH_INFO, so we
	# have to do it ourselves. We make $path_info global because it's also used
	# later on.
	#
	# Another issue with the script being the DirectoryIndex is that the resulting
	# $my_url data is not the full script URL: this is good, because we want
	# generated links to keep implying the script name if it wasn't explicitly
	# indicated in the URL we're handling, but it means that $my_url cannot be used
	# as base URL.
	# Therefore, if we needed to strip PATH_INFO, then we know that we have
	# to build the base URL ourselves:
	our $path_info = $ENV{"PATH_INFO"};
	if ($path_info) {
		if ($my_url =~ s,\Q$path_info\E$,, &&
		    $my_uri =~ s,\Q$path_info\E$,, &&
		    defined $ENV{'SCRIPT_NAME'}) {
			$base_url = $cgi->url(-base => 1) . $ENV{'SCRIPT_NAME'};
		}
	}

	# target of the home link on top of all pages
	our $home_link = $my_uri || "/";
}

# core git executable to use
# this can just be "git" if your webserver has a sensible PATH
our $GIT = "++GIT_BINDIR++/git";

# absolute fs-path which will be prepended to the project path
#our $projectroot = "/pub/scm";
our $projectroot = "++GITWEB_PROJECTROOT++";

# fs traversing limit for getting project list
# the number is relative to the projectroot
our $project_maxdepth = "++GITWEB_PROJECT_MAXDEPTH++";

# string of the home link on top of all pages
our $home_link_str = "++GITWEB_HOME_LINK_STR++";

# name of your site or organization to appear in page titles
# replace this with something more descriptive for clearer bookmarks
our $site_name = "++GITWEB_SITENAME++"
                 || ($ENV{'SERVER_NAME'} || "Untitled") . " Git";

# filename of html text to include at top of each page
our $site_header = "++GITWEB_SITE_HEADER++";
# html text to include at home page
our $home_text = "++GITWEB_HOMETEXT++";
# filename of html text to include at bottom of each page
our $site_footer = "++GITWEB_SITE_FOOTER++";

# URI of stylesheets
our @stylesheets = ("++GITWEB_CSS++");
# URI of a single stylesheet, which can be overridden in GITWEB_CONFIG.
our $stylesheet = undef;
# URI of GIT logo (72x27 size)
our $logo = "++GITWEB_LOGO++";
# URI of GIT favicon, assumed to be image/png type
our $favicon = "++GITWEB_FAVICON++";
# URI of gitweb.js (JavaScript code for gitweb)
our $javascript = "++GITWEB_JS++";

# URI and label (title) of GIT logo link
#our $logo_url = "http://www.kernel.org/pub/software/scm/git/docs/";
#our $logo_label = "git documentation";
our $logo_url = "http://git-scm.com/";
our $logo_label = "git homepage";

# source of projects list
our $projects_list = "++GITWEB_LIST++";

# the width (in characters) of the projects list "Description" column
our $projects_list_description_width = 25;

# default order of projects list
# valid values are none, project, descr, owner, and age
our $default_projects_order = "project";

# show repository only if this file exists
# (only effective if this variable evaluates to true)
our $export_ok = "++GITWEB_EXPORT_OK++";

# show repository only if this subroutine returns true
# when given the path to the project, for example:
#    sub { return -e "$_[0]/git-daemon-export-ok"; }
our $export_auth_hook = undef;

# only allow viewing of repositories also shown on the overview page
our $strict_export = "++GITWEB_STRICT_EXPORT++";

# list of git base URLs used for URL to where fetch project from,
# i.e. full URL is "$git_base_url/$project"
our @git_base_url_list = grep { $_ ne '' } ("++GITWEB_BASE_URL++");

# default blob_plain mimetype and default charset for text/plain blob
our $default_blob_plain_mimetype = 'text/plain';
our $default_text_plain_charset  = undef;

# file to use for guessing MIME types before trying /etc/mime.types
# (relative to the current git repository)
our $mimetypes_file = undef;

# assume this charset if line contains non-UTF-8 characters;
# it should be valid encoding (see Encoding::Supported(3pm) for list),
# for which encoding all byte sequences are valid, for example
# 'iso-8859-1' aka 'latin1' (it is decoded without checking, so it
# could be even 'utf-8' for the old behavior)
our $fallback_encoding = 'latin1';

# rename detection options for git-diff and git-diff-tree
# - default is '-M', with the cost proportional to
#   (number of removed files) * (number of new files).
# - more costly is '-C' (which implies '-M'), with the cost proportional to
#   (number of changed files + number of removed files) * (number of new files)
# - even more costly is '-C', '--find-copies-harder' with cost
#   (number of files in the original tree) * (number of new files)
# - one might want to include '-B' option, e.g. '-B', '-M'
our @diff_opts = ('-M'); # taken from git_commit

# Disables features that would allow repository owners to inject script into
# the gitweb domain.
our $prevent_xss = 0;

# information about snapshot formats that gitweb is capable of serving
our %known_snapshot_formats = (
	# name => {
	# 	'display' => display name,
	# 	'type' => mime type,
	# 	'suffix' => filename suffix,
	# 	'format' => --format for git-archive,
	# 	'compressor' => [compressor command and arguments]
	# 	                (array reference, optional)
	# 	'disabled' => boolean (optional)}
	#
	'tgz' => {
		'display' => 'tar.gz',
		'type' => 'application/x-gzip',
		'suffix' => '.tar.gz',
		'format' => 'tar',
		'compressor' => ['gzip']},

	'tbz2' => {
		'display' => 'tar.bz2',
		'type' => 'application/x-bzip2',
		'suffix' => '.tar.bz2',
		'format' => 'tar',
		'compressor' => ['bzip2']},

	'txz' => {
		'display' => 'tar.xz',
		'type' => 'application/x-xz',
		'suffix' => '.tar.xz',
		'format' => 'tar',
		'compressor' => ['xz'],
		'disabled' => 1},

	'zip' => {
		'display' => 'zip',
		'type' => 'application/x-zip',
		'suffix' => '.zip',
		'format' => 'zip'},
);

# Aliases so we understand old gitweb.snapshot values in repository
# configuration.
our %known_snapshot_format_aliases = (
	'gzip'  => 'tgz',
	'bzip2' => 'tbz2',
	'xz'    => 'txz',

	# backward compatibility: legacy gitweb config support
	'x-gzip' => undef, 'gz' => undef,
	'x-bzip2' => undef, 'bz2' => undef,
	'x-zip' => undef, '' => undef,
);

# Pixel sizes for icons and avatars. If the default font sizes or lineheights
# are changed, it may be appropriate to change these values too via
# $GITWEB_CONFIG.
our %avatar_size = (
	'default' => 16,
	'double'  => 32
);

# Used to set the maximum load that we will still respond to gitweb queries.
# If server load exceed this value then return "503 server busy" error.
# If gitweb cannot determined server load, it is taken to be 0.
# Leave it undefined (or set to 'undef') to turn off load checking.
our $maxload = 300;

# You define site-wide feature defaults here; override them with
# $GITWEB_CONFIG as necessary.
our %feature = (
	# feature => {
	# 	'sub' => feature-sub (subroutine),
	# 	'override' => allow-override (boolean),
	# 	'default' => [ default options...] (array reference)}
	#
	# if feature is overridable (it means that allow-override has true value),
	# then feature-sub will be called with default options as parameters;
	# return value of feature-sub indicates if to enable specified feature
	#
	# if there is no 'sub' key (no feature-sub), then feature cannot be
	# overriden
	#
	# use gitweb_get_feature(<feature>) to retrieve the <feature> value
	# (an array) or gitweb_check_feature(<feature>) to check if <feature>
	# is enabled

	# Enable the 'blame' blob view, showing the last commit that modified
	# each line in the file. This can be very CPU-intensive.

	# To enable system wide have in $GITWEB_CONFIG
	# $feature{'blame'}{'default'} = [1];
	# To have project specific config enable override in $GITWEB_CONFIG
	# $feature{'blame'}{'override'} = 1;
	# and in project config gitweb.blame = 0|1;
	'blame' => {
		'sub' => sub { feature_bool('blame', @_) },
		'override' => 0,
		'default' => [0]},

	# Enable the 'snapshot' link, providing a compressed archive of any
	# tree. This can potentially generate high traffic if you have large
	# project.

	# Value is a list of formats defined in %known_snapshot_formats that
	# you wish to offer.
	# To disable system wide have in $GITWEB_CONFIG
	# $feature{'snapshot'}{'default'} = [];
	# To have project specific config enable override in $GITWEB_CONFIG
	# $feature{'snapshot'}{'override'} = 1;
	# and in project config, a comma-separated list of formats or "none"
	# to disable.  Example: gitweb.snapshot = tbz2,zip;
	'snapshot' => {
		'sub' => \&feature_snapshot,
		'override' => 0,
		'default' => ['tgz']},

	# Enable text search, which will list the commits which match author,
	# committer or commit text to a given string.  Enabled by default.
	# Project specific override is not supported.
	'search' => {
		'override' => 0,
		'default' => [1]},

	# Enable grep search, which will list the files in currently selected
	# tree containing the given string. Enabled by default. This can be
	# potentially CPU-intensive, of course.

	# To enable system wide have in $GITWEB_CONFIG
	# $feature{'grep'}{'default'} = [1];
	# To have project specific config enable override in $GITWEB_CONFIG
	# $feature{'grep'}{'override'} = 1;
	# and in project config gitweb.grep = 0|1;
	'grep' => {
		'sub' => sub { feature_bool('grep', @_) },
		'override' => 0,
		'default' => [1]},

	# Enable the pickaxe search, which will list the commits that modified
	# a given string in a file. This can be practical and quite faster
	# alternative to 'blame', but still potentially CPU-intensive.

	# To enable system wide have in $GITWEB_CONFIG
	# $feature{'pickaxe'}{'default'} = [1];
	# To have project specific config enable override in $GITWEB_CONFIG
	# $feature{'pickaxe'}{'override'} = 1;
	# and in project config gitweb.pickaxe = 0|1;
	'pickaxe' => {
		'sub' => sub { feature_bool('pickaxe', @_) },
		'override' => 0,
		'default' => [1]},

	# Enable showing size of blobs in a 'tree' view, in a separate
	# column, similar to what 'ls -l' does.  This cost a bit of IO.

	# To disable system wide have in $GITWEB_CONFIG
	# $feature{'show-sizes'}{'default'} = [0];
	# To have project specific config enable override in $GITWEB_CONFIG
	# $feature{'show-sizes'}{'override'} = 1;
	# and in project config gitweb.showsizes = 0|1;
	'show-sizes' => {
		'sub' => sub { feature_bool('showsizes', @_) },
		'override' => 0,
		'default' => [1]},

	# Make gitweb use an alternative format of the URLs which can be
	# more readable and natural-looking: project name is embedded
	# directly in the path and the query string contains other
	# auxiliary information. All gitweb installations recognize
	# URL in either format; this configures in which formats gitweb
	# generates links.

	# To enable system wide have in $GITWEB_CONFIG
	# $feature{'pathinfo'}{'default'} = [1];
	# Project specific override is not supported.

	# Note that you will need to change the default location of CSS,
	# favicon, logo and possibly other files to an absolute URL. Also,
	# if gitweb.cgi serves as your indexfile, you will need to force
	# $my_uri to contain the script name in your $GITWEB_CONFIG.
	'pathinfo' => {
		'override' => 0,
		'default' => [0]},

	# Make gitweb consider projects in project root subdirectories
	# to be forks of existing projects. Given project $projname.git,
	# projects matching $projname/*.git will not be shown in the main
	# projects list, instead a '+' mark will be added to $projname
	# there and a 'forks' view will be enabled for the project, listing
	# all the forks. If project list is taken from a file, forks have
	# to be listed after the main project.

	# To enable system wide have in $GITWEB_CONFIG
	# $feature{'forks'}{'default'} = [1];
	# Project specific override is not supported.
	'forks' => {
		'override' => 0,
		'default' => [0]},

	# Insert custom links to the action bar of all project pages.
	# This enables you mainly to link to third-party scripts integrating
	# into gitweb; e.g. git-browser for graphical history representation
	# or custom web-based repository administration interface.

	# The 'default' value consists of a list of triplets in the form
	# (label, link, position) where position is the label after which
	# to insert the link and link is a format string where %n expands
	# to the project name, %f to the project path within the filesystem,
	# %h to the current hash (h gitweb parameter) and %b to the current
	# hash base (hb gitweb parameter); %% expands to %.

	# To enable system wide have in $GITWEB_CONFIG e.g.
	# $feature{'actions'}{'default'} = [('graphiclog',
	# 	'/git-browser/by-commit.html?r=%n', 'summary')];
	# Project specific override is not supported.
	'actions' => {
		'override' => 0,
		'default' => []},

	# Allow gitweb scan project content tags described in ctags/
	# of project repository, and display the popular Web 2.0-ish
	# "tag cloud" near the project list. Note that this is something
	# COMPLETELY different from the normal Git tags.

	# gitweb by itself can show existing tags, but it does not handle
	# tagging itself; you need an external application for that.
	# For an example script, check Girocco's cgi/tagproj.cgi.
	# You may want to install the HTML::TagCloud Perl module to get
	# a pretty tag cloud instead of just a list of tags.

	# To enable system wide have in $GITWEB_CONFIG
	# $feature{'ctags'}{'default'} = ['path_to_tag_script'];
	# Project specific override is not supported.
	'ctags' => {
		'override' => 0,
		'default' => [0]},

	# The maximum number of patches in a patchset generated in patch
	# view. Set this to 0 or undef to disable patch view, or to a
	# negative number to remove any limit.

	# To disable system wide have in $GITWEB_CONFIG
	# $feature{'patches'}{'default'} = [0];
	# To have project specific config enable override in $GITWEB_CONFIG
	# $feature{'patches'}{'override'} = 1;
	# and in project config gitweb.patches = 0|n;
	# where n is the maximum number of patches allowed in a patchset.
	'patches' => {
		'sub' => \&feature_patches,
		'override' => 0,
		'default' => [16]},

	# Avatar support. When this feature is enabled, views such as
	# shortlog or commit will display an avatar associated with
	# the email of the committer(s) and/or author(s).

	# Currently available providers are gravatar and picon.
	# If an unknown provider is specified, the feature is disabled.

	# Gravatar depends on Digest::MD5.
	# Picon currently relies on the indiana.edu database.

	# To enable system wide have in $GITWEB_CONFIG
	# $feature{'avatar'}{'default'} = ['<provider>'];
	# where <provider> is either gravatar or picon.
	# To have project specific config enable override in $GITWEB_CONFIG
	# $feature{'avatar'}{'override'} = 1;
	# and in project config gitweb.avatar = <provider>;
	'avatar' => {
		'sub' => \&feature_avatar,
		'override' => 0,
		'default' => ['']},

	# Enable displaying how much time and how many git commands
	# it took to generate and display page.  Disabled by default.
	# Project specific override is not supported.
	'timed' => {
		'override' => 0,
		'default' => [0]},

	# Enable turning some links into links to actions which require
	# JavaScript to run (like 'blame_incremental').  Not enabled by
	# default.  Project specific override is currently not supported.
	'javascript-actions' => {
		'override' => 0,
		'default' => [0]},

	# Syntax highlighting support. This is based on Daniel Svensson's
	# and Sham Chukoury's work in gitweb-xmms2.git.
	# It requires the 'highlight' program present in $PATH,
	# and therefore is disabled by default.

	# To enable system wide have in $GITWEB_CONFIG
	# $feature{'highlight'}{'default'} = [1];

	'highlight' => {
		'sub' => sub { feature_bool('highlight', @_) },
		'override' => 0,
		'default' => [0]},
);

sub gitweb_get_feature {
	my ($name) = @_;
	return unless exists $feature{$name};
	my ($sub, $override, @defaults) = (
		$feature{$name}{'sub'},
		$feature{$name}{'override'},
		@{$feature{$name}{'default'}});
	# project specific override is possible only if we have project
	our $git_dir; # global variable, declared later
	if (!$override || !defined $git_dir) {
		return @defaults;
	}
	if (!defined $sub) {
		warn "feature $name is not overridable";
		return @defaults;
	}
	return $sub->(@defaults);
}

# A wrapper to check if a given feature is enabled.
# With this, you can say
#
#   my $bool_feat = gitweb_check_feature('bool_feat');
#   gitweb_check_feature('bool_feat') or somecode;
#
# instead of
#
#   my ($bool_feat) = gitweb_get_feature('bool_feat');
#   (gitweb_get_feature('bool_feat'))[0] or somecode;
#
sub gitweb_check_feature {
	return (gitweb_get_feature(@_))[0];
}


sub feature_bool {
	my $key = shift;
	my ($val) = git_get_project_config($key, '--bool');

	if (!defined $val) {
		return ($_[0]);
	} elsif ($val eq 'true') {
		return (1);
	} elsif ($val eq 'false') {
		return (0);
	}
}

sub feature_snapshot {
	my (@fmts) = @_;

	my ($val) = git_get_project_config('snapshot');

	if ($val) {
		@fmts = ($val eq 'none' ? () : split /\s*[,\s]\s*/, $val);
	}

	return @fmts;
}

sub feature_patches {
	my @val = (git_get_project_config('patches', '--int'));

	if (@val) {
		return @val;
	}

	return ($_[0]);
}

sub feature_avatar {
	my @val = (git_get_project_config('avatar'));

	return @val ? @val : @_;
}

# checking HEAD file with -e is fragile if the repository was
# initialized long time ago (i.e. symlink HEAD) and was pack-ref'ed
# and then pruned.
sub check_head_link {
	my ($dir) = @_;
	my $headfile = "$dir/HEAD";
	return ((-e $headfile) ||
		(-l $headfile && readlink($headfile) =~ /^refs\/heads\//));
}

sub check_export_ok {
	my ($dir) = @_;
	return (check_head_link($dir) &&
		(!$export_ok || -e "$dir/$export_ok") &&
		(!$export_auth_hook || $export_auth_hook->($dir)));
}

# process alternate names for backward compatibility
# filter out unsupported (unknown) snapshot formats
sub filter_snapshot_fmts {
	my @fmts = @_;

	@fmts = map {
		exists $known_snapshot_format_aliases{$_} ?
		       $known_snapshot_format_aliases{$_} : $_} @fmts;
	@fmts = grep {
		exists $known_snapshot_formats{$_} &&
		!$known_snapshot_formats{$_}{'disabled'}} @fmts;
}

our ($GITWEB_CONFIG, $GITWEB_CONFIG_SYSTEM);
sub evaluate_gitweb_config {
	our $GITWEB_CONFIG = $ENV{'GITWEB_CONFIG'} || "++GITWEB_CONFIG++";
	our $GITWEB_CONFIG_SYSTEM = $ENV{'GITWEB_CONFIG_SYSTEM'} || "++GITWEB_CONFIG_SYSTEM++";
	# die if there are errors parsing config file
	if (-e $GITWEB_CONFIG) {
		do $GITWEB_CONFIG;
		die $@ if $@;
	} elsif (-e $GITWEB_CONFIG_SYSTEM) {
		do $GITWEB_CONFIG_SYSTEM;
		die $@ if $@;
	}
}

# Get loadavg of system, to compare against $maxload.
# Currently it requires '/proc/loadavg' present to get loadavg;
# if it is not present it returns 0, which means no load checking.
sub get_loadavg {
	if( -e '/proc/loadavg' ){
		open my $fd, '<', '/proc/loadavg'
			or return 0;
		my @load = split(/\s+/, scalar <$fd>);
		close $fd;

		# The first three columns measure CPU and IO utilization of the last one,
		# five, and 10 minute periods.  The fourth column shows the number of
		# currently running processes and the total number of processes in the m/n
		# format.  The last column displays the last process ID used.
		return $load[0] || 0;
	}
	# additional checks for load average should go here for things that don't export
	# /proc/loadavg

	return 0;
}

# version of the core git binary
our $git_version;
sub evaluate_git_version {
	our $git_version = qx("$GIT" --version) =~ m/git version (.*)$/ ? $1 : "unknown";
	$number_of_git_cmds++;
}

sub check_loadavg {
	if (defined $maxload && get_loadavg() > $maxload) {
		die_error(503, "The load average on the server is too high");
	}
}

# ======================================================================
# input validation and dispatch

# input parameters can be collected from a variety of sources (presently, CGI
# and PATH_INFO), so we define an %input_params hash that collects them all
# together during validation: this allows subsequent uses (e.g. href()) to be
# agnostic of the parameter origin

our %input_params = ();

# input parameters are stored with the long parameter name as key. This will
# also be used in the href subroutine to convert parameters to their CGI
# equivalent, and since the href() usage is the most frequent one, we store
# the name -> CGI key mapping here, instead of the reverse.
#
# XXX: Warning: If you touch this, check the search form for updating,
# too.

our @cgi_param_mapping = (
	project => "p",
	action => "a",
	file_name => "f",
	file_parent => "fp",
	hash => "h",
	hash_parent => "hp",
	hash_base => "hb",
	hash_parent_base => "hpb",
	page => "pg",
	order => "o",
	searchtext => "s",
	searchtype => "st",
	snapshot_format => "sf",
	extra_options => "opt",
	search_use_regexp => "sr",
	# this must be last entry (for manipulation from JavaScript)
	javascript => "js"
);
our %cgi_param_mapping = @cgi_param_mapping;

# we will also need to know the possible actions, for validation
our %actions = (
	"blame" => \&git_blame,
	"blame_incremental" => \&git_blame_incremental,
	"blame_data" => \&git_blame_data,
	"blobdiff" => \&git_blobdiff,
	"blobdiff_plain" => \&git_blobdiff_plain,
	"blob" => \&git_blob,
	"blob_plain" => \&git_blob_plain,
	"commitdiff" => \&git_commitdiff,
	"commitdiff_plain" => \&git_commitdiff_plain,
	"commit" => \&git_commit,
	"forks" => \&git_forks,
	"heads" => \&git_heads,
	"history" => \&git_history,
	"log" => \&git_log,
	"patch" => \&git_patch,
	"patches" => \&git_patches,
	"rss" => \&git_rss,
	"atom" => \&git_atom,
	"search" => \&git_search,
	"search_help" => \&git_search_help,
	"shortlog" => \&git_shortlog,
	"summary" => \&git_summary,
	"tag" => \&git_tag,
	"tags" => \&git_tags,
	"tree" => \&git_tree,
	"snapshot" => \&git_snapshot,
	"object" => \&git_object,
	# those below don't need $project
	"opml" => \&git_opml,
	"project_list" => \&git_project_list,
	"project_index" => \&git_project_index,
);

# finally, we have the hash of allowed extra_options for the commands that
# allow them
our %allowed_options = (
	"--no-merges" => [ qw(rss atom log shortlog history) ],
);

# fill %input_params with the CGI parameters. All values except for 'opt'
# should be single values, but opt can be an array. We should probably
# build an array of parameters that can be multi-valued, but since for the time
# being it's only this one, we just single it out
sub evaluate_query_params {
	our $cgi;

	while (my ($name, $symbol) = each %cgi_param_mapping) {
		if ($symbol eq 'opt') {
			$input_params{$name} = [ $cgi->param($symbol) ];
		} else {
			$input_params{$name} = $cgi->param($symbol);
		}
	}
}

# now read PATH_INFO and update the parameter list for missing parameters
sub evaluate_path_info {
	return if defined $input_params{'project'};
	return if !$path_info;
	$path_info =~ s,^/+,,;
	return if !$path_info;

	# find which part of PATH_INFO is project
	my $project = $path_info;
	$project =~ s,/+$,,;
	while ($project && !check_head_link("$projectroot/$project")) {
		$project =~ s,/*[^/]*$,,;
	}
	return unless $project;
	$input_params{'project'} = $project;

	# do not change any parameters if an action is given using the query string
	return if $input_params{'action'};
	$path_info =~ s,^\Q$project\E/*,,;

	# next, check if we have an action
	my $action = $path_info;
	$action =~ s,/.*$,,;
	if (exists $actions{$action}) {
		$path_info =~ s,^$action/*,,;
		$input_params{'action'} = $action;
	}

	# list of actions that want hash_base instead of hash, but can have no
	# pathname (f) parameter
	my @wants_base = (
		'tree',
		'history',
	);

	# we want to catch
	# [$hash_parent_base[:$file_parent]..]$hash_parent[:$file_name]
	my ($parentrefname, $parentpathname, $refname, $pathname) =
		($path_info =~ /^(?:(.+?)(?::(.+))?\.\.)?(.+?)(?::(.+))?$/);

	# first, analyze the 'current' part
	if (defined $pathname) {
		# we got "branch:filename" or "branch:dir/"
		# we could use git_get_type(branch:pathname), but:
		# - it needs $git_dir
		# - it does a git() call
		# - the convention of terminating directories with a slash
		#   makes it superfluous
		# - embedding the action in the PATH_INFO would make it even
		#   more superfluous
		$pathname =~ s,^/+,,;
		if (!$pathname || substr($pathname, -1) eq "/") {
			$input_params{'action'} ||= "tree";
			$pathname =~ s,/$,,;
		} else {
			# the default action depends on whether we had parent info
			# or not
			if ($parentrefname) {
				$input_params{'action'} ||= "blobdiff_plain";
			} else {
				$input_params{'action'} ||= "blob_plain";
			}
		}
		$input_params{'hash_base'} ||= $refname;
		$input_params{'file_name'} ||= $pathname;
	} elsif (defined $refname) {
		# we got "branch". In this case we have to choose if we have to
		# set hash or hash_base.
		#
		# Most of the actions without a pathname only want hash to be
		# set, except for the ones specified in @wants_base that want
		# hash_base instead. It should also be noted that hand-crafted
		# links having 'history' as an action and no pathname or hash
		# set will fail, but that happens regardless of PATH_INFO.
		$input_params{'action'} ||= "shortlog";
		if (grep { $_ eq $input_params{'action'} } @wants_base) {
			$input_params{'hash_base'} ||= $refname;
		} else {
			$input_params{'hash'} ||= $refname;
		}
	}

	# next, handle the 'parent' part, if present
	if (defined $parentrefname) {
		# a missing pathspec defaults to the 'current' filename, allowing e.g.
		# someproject/blobdiff/oldrev..newrev:/filename
		if ($parentpathname) {
			$parentpathname =~ s,^/+,,;
			$parentpathname =~ s,/$,,;
			$input_params{'file_parent'} ||= $parentpathname;
		} else {
			$input_params{'file_parent'} ||= $input_params{'file_name'};
		}
		# we assume that hash_parent_base is wanted if a path was specified,
		# or if the action wants hash_base instead of hash
		if (defined $input_params{'file_parent'} ||
			grep { $_ eq $input_params{'action'} } @wants_base) {
			$input_params{'hash_parent_base'} ||= $parentrefname;
		} else {
			$input_params{'hash_parent'} ||= $parentrefname;
		}
	}

	# for the snapshot action, we allow URLs in the form
	# $project/snapshot/$hash.ext
	# where .ext determines the snapshot and gets removed from the
	# passed $refname to provide the $hash.
	#
	# To be able to tell that $refname includes the format extension, we
	# require the following two conditions to be satisfied:
	# - the hash input parameter MUST have been set from the $refname part
	#   of the URL (i.e. they must be equal)
	# - the snapshot format MUST NOT have been defined already (e.g. from
	#   CGI parameter sf)
	# It's also useless to try any matching unless $refname has a dot,
	# so we check for that too
	if (defined $input_params{'action'} &&
		$input_params{'action'} eq 'snapshot' &&
		defined $refname && index($refname, '.') != -1 &&
		$refname eq $input_params{'hash'} &&
		!defined $input_params{'snapshot_format'}) {
		# We loop over the known snapshot formats, checking for
		# extensions. Allowed extensions are both the defined suffix
		# (which includes the initial dot already) and the snapshot
		# format key itself, with a prepended dot
		while (my ($fmt, $opt) = each %known_snapshot_formats) {
			my $hash = $refname;
			unless ($hash =~ s/(\Q$opt->{'suffix'}\E|\Q.$fmt\E)$//) {
				next;
			}
			my $sfx = $1;
			# a valid suffix was found, so set the snapshot format
			# and reset the hash parameter
			$input_params{'snapshot_format'} = $fmt;
			$input_params{'hash'} = $hash;
			# we also set the format suffix to the one requested
			# in the URL: this way a request for e.g. .tgz returns
			# a .tgz instead of a .tar.gz
			$known_snapshot_formats{$fmt}{'suffix'} = $sfx;
			last;
		}
	}
}

our ($action, $project, $file_name, $file_parent, $hash, $hash_parent, $hash_base,
     $hash_parent_base, @extra_options, $page, $searchtype, $search_use_regexp,
     $searchtext, $search_regexp);
sub evaluate_and_validate_params {
	our $action = $input_params{'action'};
	if (defined $action) {
		if (!validate_action($action)) {
			die_error(400, "Invalid action parameter");
		}
	}

	# parameters which are pathnames
	our $project = $input_params{'project'};
	if (defined $project) {
		if (!validate_project($project)) {
			undef $project;
			die_error(404, "No such project");
		}
	}

	our $file_name = $input_params{'file_name'};
	if (defined $file_name) {
		if (!validate_pathname($file_name)) {
			die_error(400, "Invalid file parameter");
		}
	}

	our $file_parent = $input_params{'file_parent'};
	if (defined $file_parent) {
		if (!validate_pathname($file_parent)) {
			die_error(400, "Invalid file parent parameter");
		}
	}

	# parameters which are refnames
	our $hash = $input_params{'hash'};
	if (defined $hash) {
		if (!validate_refname($hash)) {
			die_error(400, "Invalid hash parameter");
		}
	}

	our $hash_parent = $input_params{'hash_parent'};
	if (defined $hash_parent) {
		if (!validate_refname($hash_parent)) {
			die_error(400, "Invalid hash parent parameter");
		}
	}

	our $hash_base = $input_params{'hash_base'};
	if (defined $hash_base) {
		if (!validate_refname($hash_base)) {
			die_error(400, "Invalid hash base parameter");
		}
	}

	our @extra_options = @{$input_params{'extra_options'}};
	# @extra_options is always defined, since it can only be (currently) set from
	# CGI, and $cgi->param() returns the empty array in array context if the param
	# is not set
	foreach my $opt (@extra_options) {
		if (not exists $allowed_options{$opt}) {
			die_error(400, "Invalid option parameter");
		}
		if (not grep(/^$action$/, @{$allowed_options{$opt}})) {
			die_error(400, "Invalid option parameter for this action");
		}
	}

	our $hash_parent_base = $input_params{'hash_parent_base'};
	if (defined $hash_parent_base) {
		if (!validate_refname($hash_parent_base)) {
			die_error(400, "Invalid hash parent base parameter");
		}
	}

	# other parameters
	our $page = $input_params{'page'};
	if (defined $page) {
		if ($page =~ m/[^0-9]/) {
			die_error(400, "Invalid page parameter");
		}
	}

	our $searchtype = $input_params{'searchtype'};
	if (defined $searchtype) {
		if ($searchtype =~ m/[^a-z]/) {
			die_error(400, "Invalid searchtype parameter");
		}
	}

	our $search_use_regexp = $input_params{'search_use_regexp'};

	our $searchtext = $input_params{'searchtext'};
	our $search_regexp;
	if (defined $searchtext) {
		if (length($searchtext) < 2) {
			die_error(403, "At least two characters are required for search parameter");
		}
		$search_regexp = $search_use_regexp ? $searchtext : quotemeta $searchtext;
	}
}

# path to the current git repository
our $git_dir;
sub evaluate_git_dir {
	our $git_dir = "$projectroot/$project" if $project;
}

our (@snapshot_fmts, $git_avatar);
sub configure_gitweb_features {
	# list of supported snapshot formats
	our @snapshot_fmts = gitweb_get_feature('snapshot');
	@snapshot_fmts = filter_snapshot_fmts(@snapshot_fmts);

	# check that the avatar feature is set to a known provider name,
	# and for each provider check if the dependencies are satisfied.
	# if the provider name is invalid or the dependencies are not met,
	# reset $git_avatar to the empty string.
	our ($git_avatar) = gitweb_get_feature('avatar');
	if ($git_avatar eq 'gravatar') {
		$git_avatar = '' unless (eval { require Digest::MD5; 1; });
	} elsif ($git_avatar eq 'picon') {
		# no dependencies
	} else {
		$git_avatar = '';
	}
}

# custom error handler: 'die <message>' is Internal Server Error
sub handle_errors_html {
	my $msg = shift; # it is already HTML escaped

	# to avoid infinite loop where error occurs in die_error,
	# change handler to default handler, disabling handle_errors_html
	set_message("Error occured when inside die_error:\n$msg");

	# you cannot jump out of die_error when called as error handler;
	# the subroutine set via CGI::Carp::set_message is called _after_
	# HTTP headers are already written, so it cannot write them itself
	die_error(undef, undef, $msg, -error_handler => 1, -no_http_header => 1);
}
set_message(\&handle_errors_html);

# dispatch
sub dispatch {
	if (!defined $action) {
		if (defined $hash) {
			$action = git_get_type($hash);
		} elsif (defined $hash_base && defined $file_name) {
			$action = git_get_type("$hash_base:$file_name");
		} elsif (defined $project) {
			$action = 'summary';
		} else {
			$action = 'project_list';
		}
	}
	if (!defined($actions{$action})) {
		die_error(400, "Unknown action");
	}
	if ($action !~ m/^(?:opml|project_list|project_index)$/ &&
	    !$project) {
		die_error(400, "Project needed");
	}
	$actions{$action}->();
}

sub run_request {
	our $t0 = [Time::HiRes::gettimeofday()]
		if defined $t0;

	evaluate_uri();
	evaluate_gitweb_config();
	evaluate_git_version();
	check_loadavg();

	# $projectroot and $projects_list might be set in gitweb config file
	$projects_list ||= $projectroot;

	evaluate_query_params();
	evaluate_path_info();
	evaluate_and_validate_params();
	evaluate_git_dir();

	configure_gitweb_features();

	dispatch();
}

our $is_last_request = sub { 1 };
our ($pre_dispatch_hook, $post_dispatch_hook, $pre_listen_hook);
our $CGI = 'CGI';
our $cgi;
sub configure_as_fcgi {
	require CGI::Fast;
	our $CGI = 'CGI::Fast';

	my $request_number = 0;
	# let each child service 100 requests
	our $is_last_request = sub { ++$request_number > 100 };
}
sub evaluate_argv {
	my $script_name = $ENV{'SCRIPT_NAME'} || $ENV{'SCRIPT_FILENAME'} || __FILE__;
	configure_as_fcgi()
		if $script_name =~ /\.fcgi$/;

	return unless (@ARGV);

	require Getopt::Long;
	Getopt::Long::GetOptions(
		'fastcgi|fcgi|f' => \&configure_as_fcgi,
		'nproc|n=i' => sub {
			my ($arg, $val) = @_;
			return unless eval { require FCGI::ProcManager; 1; };
			my $proc_manager = FCGI::ProcManager->new({
				n_processes => $val,
			});
			our $pre_listen_hook    = sub { $proc_manager->pm_manage()        };
			our $pre_dispatch_hook  = sub { $proc_manager->pm_pre_dispatch()  };
			our $post_dispatch_hook = sub { $proc_manager->pm_post_dispatch() };
		},
	);
}
<<<<<<< HEAD

sub run {
	evaluate_argv();

	$pre_listen_hook->()
		if $pre_listen_hook;

 REQUEST:
	while ($cgi = $CGI->new()) {
		$pre_dispatch_hook->()
			if $pre_dispatch_hook;

		run_request();

		$pre_dispatch_hook->()
			if $post_dispatch_hook;

		last REQUEST if ($is_last_request->());
	}

 DONE_GITWEB:
	1;
}

run();
=======
$actions{$action}->();

DONE_GITWEB:
if (defined caller) {
	# wrapped in a subroutine processing requests,
	# e.g. mod_perl with ModPerl::Registry, or PSGI with Plack::App::WrapCGI
	return;
} else {
	# pure CGI script, serving single request
	exit;
}
>>>>>>> 5ed2ec10

## ======================================================================
## action links

# possible values of extra options
# -full => 0|1      - use absolute/full URL ($my_uri/$my_url as base)
# -replay => 1      - start from a current view (replay with modifications)
# -path_info => 0|1 - don't use/use path_info URL (if possible)
sub href {
	my %params = @_;
	# default is to use -absolute url() i.e. $my_uri
	my $href = $params{-full} ? $my_url : $my_uri;

	$params{'project'} = $project unless exists $params{'project'};

	if ($params{-replay}) {
		while (my ($name, $symbol) = each %cgi_param_mapping) {
			if (!exists $params{$name}) {
				$params{$name} = $input_params{$name};
			}
		}
	}

	my $use_pathinfo = gitweb_check_feature('pathinfo');
	if (defined $params{'project'} &&
	    (exists $params{-path_info} ? $params{-path_info} : $use_pathinfo)) {
		# try to put as many parameters as possible in PATH_INFO:
		#   - project name
		#   - action
		#   - hash_parent or hash_parent_base:/file_parent
		#   - hash or hash_base:/filename
		#   - the snapshot_format as an appropriate suffix

		# When the script is the root DirectoryIndex for the domain,
		# $href here would be something like http://gitweb.example.com/
		# Thus, we strip any trailing / from $href, to spare us double
		# slashes in the final URL
		$href =~ s,/$,,;

		# Then add the project name, if present
		$href .= "/".esc_url($params{'project'});
		delete $params{'project'};

		# since we destructively absorb parameters, we keep this
		# boolean that remembers if we're handling a snapshot
		my $is_snapshot = $params{'action'} eq 'snapshot';

		# Summary just uses the project path URL, any other action is
		# added to the URL
		if (defined $params{'action'}) {
			$href .= "/".esc_url($params{'action'}) unless $params{'action'} eq 'summary';
			delete $params{'action'};
		}

		# Next, we put hash_parent_base:/file_parent..hash_base:/file_name,
		# stripping nonexistent or useless pieces
		$href .= "/" if ($params{'hash_base'} || $params{'hash_parent_base'}
			|| $params{'hash_parent'} || $params{'hash'});
		if (defined $params{'hash_base'}) {
			if (defined $params{'hash_parent_base'}) {
				$href .= esc_url($params{'hash_parent_base'});
				# skip the file_parent if it's the same as the file_name
				if (defined $params{'file_parent'}) {
					if (defined $params{'file_name'} && $params{'file_parent'} eq $params{'file_name'}) {
						delete $params{'file_parent'};
					} elsif ($params{'file_parent'} !~ /\.\./) {
						$href .= ":/".esc_url($params{'file_parent'});
						delete $params{'file_parent'};
					}
				}
				$href .= "..";
				delete $params{'hash_parent'};
				delete $params{'hash_parent_base'};
			} elsif (defined $params{'hash_parent'}) {
				$href .= esc_url($params{'hash_parent'}). "..";
				delete $params{'hash_parent'};
			}

			$href .= esc_url($params{'hash_base'});
			if (defined $params{'file_name'} && $params{'file_name'} !~ /\.\./) {
				$href .= ":/".esc_url($params{'file_name'});
				delete $params{'file_name'};
			}
			delete $params{'hash'};
			delete $params{'hash_base'};
		} elsif (defined $params{'hash'}) {
			$href .= esc_url($params{'hash'});
			delete $params{'hash'};
		}

		# If the action was a snapshot, we can absorb the
		# snapshot_format parameter too
		if ($is_snapshot) {
			my $fmt = $params{'snapshot_format'};
			# snapshot_format should always be defined when href()
			# is called, but just in case some code forgets, we
			# fall back to the default
			$fmt ||= $snapshot_fmts[0];
			$href .= $known_snapshot_formats{$fmt}{'suffix'};
			delete $params{'snapshot_format'};
		}
	}

	# now encode the parameters explicitly
	my @result = ();
	for (my $i = 0; $i < @cgi_param_mapping; $i += 2) {
		my ($name, $symbol) = ($cgi_param_mapping[$i], $cgi_param_mapping[$i+1]);
		if (defined $params{$name}) {
			if (ref($params{$name}) eq "ARRAY") {
				foreach my $par (@{$params{$name}}) {
					push @result, $symbol . "=" . esc_param($par);
				}
			} else {
				push @result, $symbol . "=" . esc_param($params{$name});
			}
		}
	}
	$href .= "?" . join(';', @result) if scalar @result;

	return $href;
}


## ======================================================================
## validation, quoting/unquoting and escaping

sub validate_action {
	my $input = shift || return undef;
	return undef unless exists $actions{$input};
	return $input;
}

sub validate_project {
	my $input = shift || return undef;
	if (!validate_pathname($input) ||
		!(-d "$projectroot/$input") ||
		!check_export_ok("$projectroot/$input") ||
		($strict_export && !project_in_list($input))) {
		return undef;
	} else {
		return $input;
	}
}

sub validate_pathname {
	my $input = shift || return undef;

	# no '.' or '..' as elements of path, i.e. no '.' nor '..'
	# at the beginning, at the end, and between slashes.
	# also this catches doubled slashes
	if ($input =~ m!(^|/)(|\.|\.\.)(/|$)!) {
		return undef;
	}
	# no null characters
	if ($input =~ m!\0!) {
		return undef;
	}
	return $input;
}

sub validate_refname {
	my $input = shift || return undef;

	# textual hashes are O.K.
	if ($input =~ m/^[0-9a-fA-F]{40}$/) {
		return $input;
	}
	# it must be correct pathname
	$input = validate_pathname($input)
		or return undef;
	# restrictions on ref name according to git-check-ref-format
	if ($input =~ m!(/\.|\.\.|[\000-\040\177 ~^:?*\[]|/$)!) {
		return undef;
	}
	return $input;
}

# decode sequences of octets in utf8 into Perl's internal form,
# which is utf-8 with utf8 flag set if needed.  gitweb writes out
# in utf-8 thanks to "binmode STDOUT, ':utf8'" at beginning
sub to_utf8 {
	my $str = shift;
	return undef unless defined $str;
	if (utf8::valid($str)) {
		utf8::decode($str);
		return $str;
	} else {
		return decode($fallback_encoding, $str, Encode::FB_DEFAULT);
	}
}

# quote unsafe chars, but keep the slash, even when it's not
# correct, but quoted slashes look too horrible in bookmarks
sub esc_param {
	my $str = shift;
	return undef unless defined $str;
	$str =~ s/([^A-Za-z0-9\-_.~()\/:@ ]+)/CGI::escape($1)/eg;
	$str =~ s/ /\+/g;
	return $str;
}

# quote unsafe chars in whole URL, so some charactrs cannot be quoted
sub esc_url {
	my $str = shift;
	return undef unless defined $str;
	$str =~ s/([^A-Za-z0-9\-_.~();\/;?:@&=])/sprintf("%%%02X", ord($1))/eg;
	$str =~ s/\+/%2B/g;
	$str =~ s/ /\+/g;
	return $str;
}

# replace invalid utf8 character with SUBSTITUTION sequence
sub esc_html {
	my $str = shift;
	my %opts = @_;

	return undef unless defined $str;

	$str = to_utf8($str);
	$str = $cgi->escapeHTML($str);
	if ($opts{'-nbsp'}) {
		$str =~ s/ /&nbsp;/g;
	}
	$str =~ s|([[:cntrl:]])|(($1 ne "\t") ? quot_cec($1) : $1)|eg;
	return $str;
}

# quote control characters and escape filename to HTML
sub esc_path {
	my $str = shift;
	my %opts = @_;

	return undef unless defined $str;

	$str = to_utf8($str);
	$str = $cgi->escapeHTML($str);
	if ($opts{'-nbsp'}) {
		$str =~ s/ /&nbsp;/g;
	}
	$str =~ s|([[:cntrl:]])|quot_cec($1)|eg;
	return $str;
}

# Make control characters "printable", using character escape codes (CEC)
sub quot_cec {
	my $cntrl = shift;
	my %opts = @_;
	my %es = ( # character escape codes, aka escape sequences
		"\t" => '\t',   # tab            (HT)
		"\n" => '\n',   # line feed      (LF)
		"\r" => '\r',   # carrige return (CR)
		"\f" => '\f',   # form feed      (FF)
		"\b" => '\b',   # backspace      (BS)
		"\a" => '\a',   # alarm (bell)   (BEL)
		"\e" => '\e',   # escape         (ESC)
		"\013" => '\v', # vertical tab   (VT)
		"\000" => '\0', # nul character  (NUL)
	);
	my $chr = ( (exists $es{$cntrl})
		    ? $es{$cntrl}
		    : sprintf('\%2x', ord($cntrl)) );
	if ($opts{-nohtml}) {
		return $chr;
	} else {
		return "<span class=\"cntrl\">$chr</span>";
	}
}

# Alternatively use unicode control pictures codepoints,
# Unicode "printable representation" (PR)
sub quot_upr {
	my $cntrl = shift;
	my %opts = @_;

	my $chr = sprintf('&#%04d;', 0x2400+ord($cntrl));
	if ($opts{-nohtml}) {
		return $chr;
	} else {
		return "<span class=\"cntrl\">$chr</span>";
	}
}

# git may return quoted and escaped filenames
sub unquote {
	my $str = shift;

	sub unq {
		my $seq = shift;
		my %es = ( # character escape codes, aka escape sequences
			't' => "\t",   # tab            (HT, TAB)
			'n' => "\n",   # newline        (NL)
			'r' => "\r",   # return         (CR)
			'f' => "\f",   # form feed      (FF)
			'b' => "\b",   # backspace      (BS)
			'a' => "\a",   # alarm (bell)   (BEL)
			'e' => "\e",   # escape         (ESC)
			'v' => "\013", # vertical tab   (VT)
		);

		if ($seq =~ m/^[0-7]{1,3}$/) {
			# octal char sequence
			return chr(oct($seq));
		} elsif (exists $es{$seq}) {
			# C escape sequence, aka character escape code
			return $es{$seq};
		}
		# quoted ordinary character
		return $seq;
	}

	if ($str =~ m/^"(.*)"$/) {
		# needs unquoting
		$str = $1;
		$str =~ s/\\([^0-7]|[0-7]{1,3})/unq($1)/eg;
	}
	return $str;
}

# escape tabs (convert tabs to spaces)
sub untabify {
	my $line = shift;

	while ((my $pos = index($line, "\t")) != -1) {
		if (my $count = (8 - ($pos % 8))) {
			my $spaces = ' ' x $count;
			$line =~ s/\t/$spaces/;
		}
	}

	return $line;
}

sub project_in_list {
	my $project = shift;
	my @list = git_get_projects_list();
	return @list && scalar(grep { $_->{'path'} eq $project } @list);
}

## ----------------------------------------------------------------------
## HTML aware string manipulation

# Try to chop given string on a word boundary between position
# $len and $len+$add_len. If there is no word boundary there,
# chop at $len+$add_len. Do not chop if chopped part plus ellipsis
# (marking chopped part) would be longer than given string.
sub chop_str {
	my $str = shift;
	my $len = shift;
	my $add_len = shift || 10;
	my $where = shift || 'right'; # 'left' | 'center' | 'right'

	# Make sure perl knows it is utf8 encoded so we don't
	# cut in the middle of a utf8 multibyte char.
	$str = to_utf8($str);

	# allow only $len chars, but don't cut a word if it would fit in $add_len
	# if it doesn't fit, cut it if it's still longer than the dots we would add
	# remove chopped character entities entirely

	# when chopping in the middle, distribute $len into left and right part
	# return early if chopping wouldn't make string shorter
	if ($where eq 'center') {
		return $str if ($len + 5 >= length($str)); # filler is length 5
		$len = int($len/2);
	} else {
		return $str if ($len + 4 >= length($str)); # filler is length 4
	}

	# regexps: ending and beginning with word part up to $add_len
	my $endre = qr/.{$len}\w{0,$add_len}/;
	my $begre = qr/\w{0,$add_len}.{$len}/;

	if ($where eq 'left') {
		$str =~ m/^(.*?)($begre)$/;
		my ($lead, $body) = ($1, $2);
		if (length($lead) > 4) {
			$lead = " ...";
		}
		return "$lead$body";

	} elsif ($where eq 'center') {
		$str =~ m/^($endre)(.*)$/;
		my ($left, $str)  = ($1, $2);
		$str =~ m/^(.*?)($begre)$/;
		my ($mid, $right) = ($1, $2);
		if (length($mid) > 5) {
			$mid = " ... ";
		}
		return "$left$mid$right";

	} else {
		$str =~ m/^($endre)(.*)$/;
		my $body = $1;
		my $tail = $2;
		if (length($tail) > 4) {
			$tail = "... ";
		}
		return "$body$tail";
	}
}

# takes the same arguments as chop_str, but also wraps a <span> around the
# result with a title attribute if it does get chopped. Additionally, the
# string is HTML-escaped.
sub chop_and_escape_str {
	my ($str) = @_;

	my $chopped = chop_str(@_);
	if ($chopped eq $str) {
		return esc_html($chopped);
	} else {
		$str =~ s/[[:cntrl:]]/?/g;
		return $cgi->span({-title=>$str}, esc_html($chopped));
	}
}

## ----------------------------------------------------------------------
## functions returning short strings

# CSS class for given age value (in seconds)
sub age_class {
	my $age = shift;

	if (!defined $age) {
		return "noage";
	} elsif ($age < 60*60*2) {
		return "age0";
	} elsif ($age < 60*60*24*2) {
		return "age1";
	} else {
		return "age2";
	}
}

# convert age in seconds to "nn units ago" string
sub age_string {
	my $age = shift;
	my $age_str;

	if ($age > 60*60*24*365*2) {
		$age_str = (int $age/60/60/24/365);
		$age_str .= " years ago";
	} elsif ($age > 60*60*24*(365/12)*2) {
		$age_str = int $age/60/60/24/(365/12);
		$age_str .= " months ago";
	} elsif ($age > 60*60*24*7*2) {
		$age_str = int $age/60/60/24/7;
		$age_str .= " weeks ago";
	} elsif ($age > 60*60*24*2) {
		$age_str = int $age/60/60/24;
		$age_str .= " days ago";
	} elsif ($age > 60*60*2) {
		$age_str = int $age/60/60;
		$age_str .= " hours ago";
	} elsif ($age > 60*2) {
		$age_str = int $age/60;
		$age_str .= " min ago";
	} elsif ($age > 2) {
		$age_str = int $age;
		$age_str .= " sec ago";
	} else {
		$age_str .= " right now";
	}
	return $age_str;
}

use constant {
	S_IFINVALID => 0030000,
	S_IFGITLINK => 0160000,
};

# submodule/subproject, a commit object reference
sub S_ISGITLINK {
	my $mode = shift;

	return (($mode & S_IFMT) == S_IFGITLINK)
}

# convert file mode in octal to symbolic file mode string
sub mode_str {
	my $mode = oct shift;

	if (S_ISGITLINK($mode)) {
		return 'm---------';
	} elsif (S_ISDIR($mode & S_IFMT)) {
		return 'drwxr-xr-x';
	} elsif (S_ISLNK($mode)) {
		return 'lrwxrwxrwx';
	} elsif (S_ISREG($mode)) {
		# git cares only about the executable bit
		if ($mode & S_IXUSR) {
			return '-rwxr-xr-x';
		} else {
			return '-rw-r--r--';
		};
	} else {
		return '----------';
	}
}

# convert file mode in octal to file type string
sub file_type {
	my $mode = shift;

	if ($mode !~ m/^[0-7]+$/) {
		return $mode;
	} else {
		$mode = oct $mode;
	}

	if (S_ISGITLINK($mode)) {
		return "submodule";
	} elsif (S_ISDIR($mode & S_IFMT)) {
		return "directory";
	} elsif (S_ISLNK($mode)) {
		return "symlink";
	} elsif (S_ISREG($mode)) {
		return "file";
	} else {
		return "unknown";
	}
}

# convert file mode in octal to file type description string
sub file_type_long {
	my $mode = shift;

	if ($mode !~ m/^[0-7]+$/) {
		return $mode;
	} else {
		$mode = oct $mode;
	}

	if (S_ISGITLINK($mode)) {
		return "submodule";
	} elsif (S_ISDIR($mode & S_IFMT)) {
		return "directory";
	} elsif (S_ISLNK($mode)) {
		return "symlink";
	} elsif (S_ISREG($mode)) {
		if ($mode & S_IXUSR) {
			return "executable";
		} else {
			return "file";
		};
	} else {
		return "unknown";
	}
}


## ----------------------------------------------------------------------
## functions returning short HTML fragments, or transforming HTML fragments
## which don't belong to other sections

# format line of commit message.
sub format_log_line_html {
	my $line = shift;

	$line = esc_html($line, -nbsp=>1);
	$line =~ s{\b([0-9a-fA-F]{8,40})\b}{
		$cgi->a({-href => href(action=>"object", hash=>$1),
					-class => "text"}, $1);
	}eg;

	return $line;
}

# format marker of refs pointing to given object

# the destination action is chosen based on object type and current context:
# - for annotated tags, we choose the tag view unless it's the current view
#   already, in which case we go to shortlog view
# - for other refs, we keep the current view if we're in history, shortlog or
#   log view, and select shortlog otherwise
sub format_ref_marker {
	my ($refs, $id) = @_;
	my $markers = '';

	if (defined $refs->{$id}) {
		foreach my $ref (@{$refs->{$id}}) {
			# this code exploits the fact that non-lightweight tags are the
			# only indirect objects, and that they are the only objects for which
			# we want to use tag instead of shortlog as action
			my ($type, $name) = qw();
			my $indirect = ($ref =~ s/\^\{\}$//);
			# e.g. tags/v2.6.11 or heads/next
			if ($ref =~ m!^(.*?)s?/(.*)$!) {
				$type = $1;
				$name = $2;
			} else {
				$type = "ref";
				$name = $ref;
			}

			my $class = $type;
			$class .= " indirect" if $indirect;

			my $dest_action = "shortlog";

			if ($indirect) {
				$dest_action = "tag" unless $action eq "tag";
			} elsif ($action =~ /^(history|(short)?log)$/) {
				$dest_action = $action;
			}

			my $dest = "";
			$dest .= "refs/" unless $ref =~ m!^refs/!;
			$dest .= $ref;

			my $link = $cgi->a({
				-href => href(
					action=>$dest_action,
					hash=>$dest
				)}, $name);

			$markers .= " <span class=\"$class\" title=\"$ref\">" .
				$link . "</span>";
		}
	}

	if ($markers) {
		return ' <span class="refs">'. $markers . '</span>';
	} else {
		return "";
	}
}

# format, perhaps shortened and with markers, title line
sub format_subject_html {
	my ($long, $short, $href, $extra) = @_;
	$extra = '' unless defined($extra);

	if (length($short) < length($long)) {
		$long =~ s/[[:cntrl:]]/?/g;
		return $cgi->a({-href => $href, -class => "list subject",
		                -title => to_utf8($long)},
		       esc_html($short)) . $extra;
	} else {
		return $cgi->a({-href => $href, -class => "list subject"},
		       esc_html($long)) . $extra;
	}
}

# Rather than recomputing the url for an email multiple times, we cache it
# after the first hit. This gives a visible benefit in views where the avatar
# for the same email is used repeatedly (e.g. shortlog).
# The cache is shared by all avatar engines (currently gravatar only), which
# are free to use it as preferred. Since only one avatar engine is used for any
# given page, there's no risk for cache conflicts.
our %avatar_cache = ();

# Compute the picon url for a given email, by using the picon search service over at
# http://www.cs.indiana.edu/picons/search.html
sub picon_url {
	my $email = lc shift;
	if (!$avatar_cache{$email}) {
		my ($user, $domain) = split('@', $email);
		$avatar_cache{$email} =
			"http://www.cs.indiana.edu/cgi-pub/kinzler/piconsearch.cgi/" .
			"$domain/$user/" .
			"users+domains+unknown/up/single";
	}
	return $avatar_cache{$email};
}

# Compute the gravatar url for a given email, if it's not in the cache already.
# Gravatar stores only the part of the URL before the size, since that's the
# one computationally more expensive. This also allows reuse of the cache for
# different sizes (for this particular engine).
sub gravatar_url {
	my $email = lc shift;
	my $size = shift;
	$avatar_cache{$email} ||=
		"http://www.gravatar.com/avatar/" .
			Digest::MD5::md5_hex($email) . "?s=";
	return $avatar_cache{$email} . $size;
}

# Insert an avatar for the given $email at the given $size if the feature
# is enabled.
sub git_get_avatar {
	my ($email, %opts) = @_;
	my $pre_white  = ($opts{-pad_before} ? "&nbsp;" : "");
	my $post_white = ($opts{-pad_after}  ? "&nbsp;" : "");
	$opts{-size} ||= 'default';
	my $size = $avatar_size{$opts{-size}} || $avatar_size{'default'};
	my $url = "";
	if ($git_avatar eq 'gravatar') {
		$url = gravatar_url($email, $size);
	} elsif ($git_avatar eq 'picon') {
		$url = picon_url($email);
	}
	# Other providers can be added by extending the if chain, defining $url
	# as needed. If no variant puts something in $url, we assume avatars
	# are completely disabled/unavailable.
	if ($url) {
		return $pre_white .
		       "<img width=\"$size\" " .
		            "class=\"avatar\" " .
		            "src=\"$url\" " .
			    "alt=\"\" " .
		       "/>" . $post_white;
	} else {
		return "";
	}
}

sub format_search_author {
	my ($author, $searchtype, $displaytext) = @_;
	my $have_search = gitweb_check_feature('search');

	if ($have_search) {
		my $performed = "";
		if ($searchtype eq 'author') {
			$performed = "authored";
		} elsif ($searchtype eq 'committer') {
			$performed = "committed";
		}

		return $cgi->a({-href => href(action=>"search", hash=>$hash,
				searchtext=>$author,
				searchtype=>$searchtype), class=>"list",
				title=>"Search for commits $performed by $author"},
				$displaytext);

	} else {
		return $displaytext;
	}
}

# format the author name of the given commit with the given tag
# the author name is chopped and escaped according to the other
# optional parameters (see chop_str).
sub format_author_html {
	my $tag = shift;
	my $co = shift;
	my $author = chop_and_escape_str($co->{'author_name'}, @_);
	return "<$tag class=\"author\">" .
	       format_search_author($co->{'author_name'}, "author",
		       git_get_avatar($co->{'author_email'}, -pad_after => 1) .
		       $author) .
	       "</$tag>";
}

# format git diff header line, i.e. "diff --(git|combined|cc) ..."
sub format_git_diff_header_line {
	my $line = shift;
	my $diffinfo = shift;
	my ($from, $to) = @_;

	if ($diffinfo->{'nparents'}) {
		# combined diff
		$line =~ s!^(diff (.*?) )"?.*$!$1!;
		if ($to->{'href'}) {
			$line .= $cgi->a({-href => $to->{'href'}, -class => "path"},
			                 esc_path($to->{'file'}));
		} else { # file was deleted (no href)
			$line .= esc_path($to->{'file'});
		}
	} else {
		# "ordinary" diff
		$line =~ s!^(diff (.*?) )"?a/.*$!$1!;
		if ($from->{'href'}) {
			$line .= $cgi->a({-href => $from->{'href'}, -class => "path"},
			                 'a/' . esc_path($from->{'file'}));
		} else { # file was added (no href)
			$line .= 'a/' . esc_path($from->{'file'});
		}
		$line .= ' ';
		if ($to->{'href'}) {
			$line .= $cgi->a({-href => $to->{'href'}, -class => "path"},
			                 'b/' . esc_path($to->{'file'}));
		} else { # file was deleted
			$line .= 'b/' . esc_path($to->{'file'});
		}
	}

	return "<div class=\"diff header\">$line</div>\n";
}

# format extended diff header line, before patch itself
sub format_extended_diff_header_line {
	my $line = shift;
	my $diffinfo = shift;
	my ($from, $to) = @_;

	# match <path>
	if ($line =~ s!^((copy|rename) from ).*$!$1! && $from->{'href'}) {
		$line .= $cgi->a({-href=>$from->{'href'}, -class=>"path"},
		                       esc_path($from->{'file'}));
	}
	if ($line =~ s!^((copy|rename) to ).*$!$1! && $to->{'href'}) {
		$line .= $cgi->a({-href=>$to->{'href'}, -class=>"path"},
		                 esc_path($to->{'file'}));
	}
	# match single <mode>
	if ($line =~ m/\s(\d{6})$/) {
		$line .= '<span class="info"> (' .
		         file_type_long($1) .
		         ')</span>';
	}
	# match <hash>
	if ($line =~ m/^index [0-9a-fA-F]{40},[0-9a-fA-F]{40}/) {
		# can match only for combined diff
		$line = 'index ';
		for (my $i = 0; $i < $diffinfo->{'nparents'}; $i++) {
			if ($from->{'href'}[$i]) {
				$line .= $cgi->a({-href=>$from->{'href'}[$i],
				                  -class=>"hash"},
				                 substr($diffinfo->{'from_id'}[$i],0,7));
			} else {
				$line .= '0' x 7;
			}
			# separator
			$line .= ',' if ($i < $diffinfo->{'nparents'} - 1);
		}
		$line .= '..';
		if ($to->{'href'}) {
			$line .= $cgi->a({-href=>$to->{'href'}, -class=>"hash"},
			                 substr($diffinfo->{'to_id'},0,7));
		} else {
			$line .= '0' x 7;
		}

	} elsif ($line =~ m/^index [0-9a-fA-F]{40}..[0-9a-fA-F]{40}/) {
		# can match only for ordinary diff
		my ($from_link, $to_link);
		if ($from->{'href'}) {
			$from_link = $cgi->a({-href=>$from->{'href'}, -class=>"hash"},
			                     substr($diffinfo->{'from_id'},0,7));
		} else {
			$from_link = '0' x 7;
		}
		if ($to->{'href'}) {
			$to_link = $cgi->a({-href=>$to->{'href'}, -class=>"hash"},
			                   substr($diffinfo->{'to_id'},0,7));
		} else {
			$to_link = '0' x 7;
		}
		my ($from_id, $to_id) = ($diffinfo->{'from_id'}, $diffinfo->{'to_id'});
		$line =~ s!$from_id\.\.$to_id!$from_link..$to_link!;
	}

	return $line . "<br/>\n";
}

# format from-file/to-file diff header
sub format_diff_from_to_header {
	my ($from_line, $to_line, $diffinfo, $from, $to, @parents) = @_;
	my $line;
	my $result = '';

	$line = $from_line;
	#assert($line =~ m/^---/) if DEBUG;
	# no extra formatting for "^--- /dev/null"
	if (! $diffinfo->{'nparents'}) {
		# ordinary (single parent) diff
		if ($line =~ m!^--- "?a/!) {
			if ($from->{'href'}) {
				$line = '--- a/' .
				        $cgi->a({-href=>$from->{'href'}, -class=>"path"},
				                esc_path($from->{'file'}));
			} else {
				$line = '--- a/' .
				        esc_path($from->{'file'});
			}
		}
		$result .= qq!<div class="diff from_file">$line</div>\n!;

	} else {
		# combined diff (merge commit)
		for (my $i = 0; $i < $diffinfo->{'nparents'}; $i++) {
			if ($from->{'href'}[$i]) {
				$line = '--- ' .
				        $cgi->a({-href=>href(action=>"blobdiff",
				                             hash_parent=>$diffinfo->{'from_id'}[$i],
				                             hash_parent_base=>$parents[$i],
				                             file_parent=>$from->{'file'}[$i],
				                             hash=>$diffinfo->{'to_id'},
				                             hash_base=>$hash,
				                             file_name=>$to->{'file'}),
				                 -class=>"path",
				                 -title=>"diff" . ($i+1)},
				                $i+1) .
				        '/' .
				        $cgi->a({-href=>$from->{'href'}[$i], -class=>"path"},
				                esc_path($from->{'file'}[$i]));
			} else {
				$line = '--- /dev/null';
			}
			$result .= qq!<div class="diff from_file">$line</div>\n!;
		}
	}

	$line = $to_line;
	#assert($line =~ m/^\+\+\+/) if DEBUG;
	# no extra formatting for "^+++ /dev/null"
	if ($line =~ m!^\+\+\+ "?b/!) {
		if ($to->{'href'}) {
			$line = '+++ b/' .
			        $cgi->a({-href=>$to->{'href'}, -class=>"path"},
			                esc_path($to->{'file'}));
		} else {
			$line = '+++ b/' .
			        esc_path($to->{'file'});
		}
	}
	$result .= qq!<div class="diff to_file">$line</div>\n!;

	return $result;
}

# create note for patch simplified by combined diff
sub format_diff_cc_simplified {
	my ($diffinfo, @parents) = @_;
	my $result = '';

	$result .= "<div class=\"diff header\">" .
	           "diff --cc ";
	if (!is_deleted($diffinfo)) {
		$result .= $cgi->a({-href => href(action=>"blob",
		                                  hash_base=>$hash,
		                                  hash=>$diffinfo->{'to_id'},
		                                  file_name=>$diffinfo->{'to_file'}),
		                    -class => "path"},
		                   esc_path($diffinfo->{'to_file'}));
	} else {
		$result .= esc_path($diffinfo->{'to_file'});
	}
	$result .= "</div>\n" . # class="diff header"
	           "<div class=\"diff nodifferences\">" .
	           "Simple merge" .
	           "</div>\n"; # class="diff nodifferences"

	return $result;
}

# format patch (diff) line (not to be used for diff headers)
sub format_diff_line {
	my $line = shift;
	my ($from, $to) = @_;
	my $diff_class = "";

	chomp $line;

	if ($from && $to && ref($from->{'href'}) eq "ARRAY") {
		# combined diff
		my $prefix = substr($line, 0, scalar @{$from->{'href'}});
		if ($line =~ m/^\@{3}/) {
			$diff_class = " chunk_header";
		} elsif ($line =~ m/^\\/) {
			$diff_class = " incomplete";
		} elsif ($prefix =~ tr/+/+/) {
			$diff_class = " add";
		} elsif ($prefix =~ tr/-/-/) {
			$diff_class = " rem";
		}
	} else {
		# assume ordinary diff
		my $char = substr($line, 0, 1);
		if ($char eq '+') {
			$diff_class = " add";
		} elsif ($char eq '-') {
			$diff_class = " rem";
		} elsif ($char eq '@') {
			$diff_class = " chunk_header";
		} elsif ($char eq "\\") {
			$diff_class = " incomplete";
		}
	}
	$line = untabify($line);
	if ($from && $to && $line =~ m/^\@{2} /) {
		my ($from_text, $from_start, $from_lines, $to_text, $to_start, $to_lines, $section) =
			$line =~ m/^\@{2} (-(\d+)(?:,(\d+))?) (\+(\d+)(?:,(\d+))?) \@{2}(.*)$/;

		$from_lines = 0 unless defined $from_lines;
		$to_lines   = 0 unless defined $to_lines;

		if ($from->{'href'}) {
			$from_text = $cgi->a({-href=>"$from->{'href'}#l$from_start",
			                     -class=>"list"}, $from_text);
		}
		if ($to->{'href'}) {
			$to_text   = $cgi->a({-href=>"$to->{'href'}#l$to_start",
			                     -class=>"list"}, $to_text);
		}
		$line = "<span class=\"chunk_info\">@@ $from_text $to_text @@</span>" .
		        "<span class=\"section\">" . esc_html($section, -nbsp=>1) . "</span>";
		return "<div class=\"diff$diff_class\">$line</div>\n";
	} elsif ($from && $to && $line =~ m/^\@{3}/) {
		my ($prefix, $ranges, $section) = $line =~ m/^(\@+) (.*?) \@+(.*)$/;
		my (@from_text, @from_start, @from_nlines, $to_text, $to_start, $to_nlines);

		@from_text = split(' ', $ranges);
		for (my $i = 0; $i < @from_text; ++$i) {
			($from_start[$i], $from_nlines[$i]) =
				(split(',', substr($from_text[$i], 1)), 0);
		}

		$to_text   = pop @from_text;
		$to_start  = pop @from_start;
		$to_nlines = pop @from_nlines;

		$line = "<span class=\"chunk_info\">$prefix ";
		for (my $i = 0; $i < @from_text; ++$i) {
			if ($from->{'href'}[$i]) {
				$line .= $cgi->a({-href=>"$from->{'href'}[$i]#l$from_start[$i]",
				                  -class=>"list"}, $from_text[$i]);
			} else {
				$line .= $from_text[$i];
			}
			$line .= " ";
		}
		if ($to->{'href'}) {
			$line .= $cgi->a({-href=>"$to->{'href'}#l$to_start",
			                  -class=>"list"}, $to_text);
		} else {
			$line .= $to_text;
		}
		$line .= " $prefix</span>" .
		         "<span class=\"section\">" . esc_html($section, -nbsp=>1) . "</span>";
		return "<div class=\"diff$diff_class\">$line</div>\n";
	}
	return "<div class=\"diff$diff_class\">" . esc_html($line, -nbsp=>1) . "</div>\n";
}

# Generates undef or something like "_snapshot_" or "snapshot (_tbz2_ _zip_)",
# linked.  Pass the hash of the tree/commit to snapshot.
sub format_snapshot_links {
	my ($hash) = @_;
	my $num_fmts = @snapshot_fmts;
	if ($num_fmts > 1) {
		# A parenthesized list of links bearing format names.
		# e.g. "snapshot (_tar.gz_ _zip_)"
		return "snapshot (" . join(' ', map
			$cgi->a({
				-href => href(
					action=>"snapshot",
					hash=>$hash,
					snapshot_format=>$_
				)
			}, $known_snapshot_formats{$_}{'display'})
		, @snapshot_fmts) . ")";
	} elsif ($num_fmts == 1) {
		# A single "snapshot" link whose tooltip bears the format name.
		# i.e. "_snapshot_"
		my ($fmt) = @snapshot_fmts;
		return
			$cgi->a({
				-href => href(
					action=>"snapshot",
					hash=>$hash,
					snapshot_format=>$fmt
				),
				-title => "in format: $known_snapshot_formats{$fmt}{'display'}"
			}, "snapshot");
	} else { # $num_fmts == 0
		return undef;
	}
}

## ......................................................................
## functions returning values to be passed, perhaps after some
## transformation, to other functions; e.g. returning arguments to href()

# returns hash to be passed to href to generate gitweb URL
# in -title key it returns description of link
sub get_feed_info {
	my $format = shift || 'Atom';
	my %res = (action => lc($format));

	# feed links are possible only for project views
	return unless (defined $project);
	# some views should link to OPML, or to generic project feed,
	# or don't have specific feed yet (so they should use generic)
	return if ($action =~ /^(?:tags|heads|forks|tag|search)$/x);

	my $branch;
	# branches refs uses 'refs/heads/' prefix (fullname) to differentiate
	# from tag links; this also makes possible to detect branch links
	if ((defined $hash_base && $hash_base =~ m!^refs/heads/(.*)$!) ||
	    (defined $hash      && $hash      =~ m!^refs/heads/(.*)$!)) {
		$branch = $1;
	}
	# find log type for feed description (title)
	my $type = 'log';
	if (defined $file_name) {
		$type  = "history of $file_name";
		$type .= "/" if ($action eq 'tree');
		$type .= " on '$branch'" if (defined $branch);
	} else {
		$type = "log of $branch" if (defined $branch);
	}

	$res{-title} = $type;
	$res{'hash'} = (defined $branch ? "refs/heads/$branch" : undef);
	$res{'file_name'} = $file_name;

	return %res;
}

## ----------------------------------------------------------------------
## git utility subroutines, invoking git commands

# returns path to the core git executable and the --git-dir parameter as list
sub git_cmd {
	$number_of_git_cmds++;
	return $GIT, '--git-dir='.$git_dir;
}

# quote the given arguments for passing them to the shell
# quote_command("command", "arg 1", "arg with ' and ! characters")
# => "'command' 'arg 1' 'arg with '\'' and '\!' characters'"
# Try to avoid using this function wherever possible.
sub quote_command {
	return join(' ',
		map { my $a = $_; $a =~ s/(['!])/'\\$1'/g; "'$a'" } @_ );
}

# get HEAD ref of given project as hash
sub git_get_head_hash {
	return git_get_full_hash(shift, 'HEAD');
}

sub git_get_full_hash {
	return git_get_hash(@_);
}

sub git_get_short_hash {
	return git_get_hash(@_, '--short=7');
}

sub git_get_hash {
	my ($project, $hash, @options) = @_;
	my $o_git_dir = $git_dir;
	my $retval = undef;
	$git_dir = "$projectroot/$project";
	if (open my $fd, '-|', git_cmd(), 'rev-parse',
	    '--verify', '-q', @options, $hash) {
		$retval = <$fd>;
		chomp $retval if defined $retval;
		close $fd;
	}
	if (defined $o_git_dir) {
		$git_dir = $o_git_dir;
	}
	return $retval;
}

# get type of given object
sub git_get_type {
	my $hash = shift;

	open my $fd, "-|", git_cmd(), "cat-file", '-t', $hash or return;
	my $type = <$fd>;
	close $fd or return;
	chomp $type;
	return $type;
}

# repository configuration
our $config_file = '';
our %config;

# store multiple values for single key as anonymous array reference
# single values stored directly in the hash, not as [ <value> ]
sub hash_set_multi {
	my ($hash, $key, $value) = @_;

	if (!exists $hash->{$key}) {
		$hash->{$key} = $value;
	} elsif (!ref $hash->{$key}) {
		$hash->{$key} = [ $hash->{$key}, $value ];
	} else {
		push @{$hash->{$key}}, $value;
	}
}

# return hash of git project configuration
# optionally limited to some section, e.g. 'gitweb'
sub git_parse_project_config {
	my $section_regexp = shift;
	my %config;

	local $/ = "\0";

	open my $fh, "-|", git_cmd(), "config", '-z', '-l',
		or return;

	while (my $keyval = <$fh>) {
		chomp $keyval;
		my ($key, $value) = split(/\n/, $keyval, 2);

		hash_set_multi(\%config, $key, $value)
			if (!defined $section_regexp || $key =~ /^(?:$section_regexp)\./o);
	}
	close $fh;

	return %config;
}

# convert config value to boolean: 'true' or 'false'
# no value, number > 0, 'true' and 'yes' values are true
# rest of values are treated as false (never as error)
sub config_to_bool {
	my $val = shift;

	return 1 if !defined $val;             # section.key

	# strip leading and trailing whitespace
	$val =~ s/^\s+//;
	$val =~ s/\s+$//;

	return (($val =~ /^\d+$/ && $val) ||   # section.key = 1
	        ($val =~ /^(?:true|yes)$/i));  # section.key = true
}

# convert config value to simple decimal number
# an optional value suffix of 'k', 'm', or 'g' will cause the value
# to be multiplied by 1024, 1048576, or 1073741824
sub config_to_int {
	my $val = shift;

	# strip leading and trailing whitespace
	$val =~ s/^\s+//;
	$val =~ s/\s+$//;

	if (my ($num, $unit) = ($val =~ /^([0-9]*)([kmg])$/i)) {
		$unit = lc($unit);
		# unknown unit is treated as 1
		return $num * ($unit eq 'g' ? 1073741824 :
		               $unit eq 'm' ?    1048576 :
		               $unit eq 'k' ?       1024 : 1);
	}
	return $val;
}

# convert config value to array reference, if needed
sub config_to_multi {
	my $val = shift;

	return ref($val) ? $val : (defined($val) ? [ $val ] : []);
}

sub git_get_project_config {
	my ($key, $type) = @_;

	return unless defined $git_dir;

	# key sanity check
	return unless ($key);
	$key =~ s/^gitweb\.//;
	return if ($key =~ m/\W/);

	# type sanity check
	if (defined $type) {
		$type =~ s/^--//;
		$type = undef
			unless ($type eq 'bool' || $type eq 'int');
	}

	# get config
	if (!defined $config_file ||
	    $config_file ne "$git_dir/config") {
		%config = git_parse_project_config('gitweb');
		$config_file = "$git_dir/config";
	}

	# check if config variable (key) exists
	return unless exists $config{"gitweb.$key"};

	# ensure given type
	if (!defined $type) {
		return $config{"gitweb.$key"};
	} elsif ($type eq 'bool') {
		# backward compatibility: 'git config --bool' returns true/false
		return config_to_bool($config{"gitweb.$key"}) ? 'true' : 'false';
	} elsif ($type eq 'int') {
		return config_to_int($config{"gitweb.$key"});
	}
	return $config{"gitweb.$key"};
}

# get hash of given path at given ref
sub git_get_hash_by_path {
	my $base = shift;
	my $path = shift || return undef;
	my $type = shift;

	$path =~ s,/+$,,;

	open my $fd, "-|", git_cmd(), "ls-tree", $base, "--", $path
		or die_error(500, "Open git-ls-tree failed");
	my $line = <$fd>;
	close $fd or return undef;

	if (!defined $line) {
		# there is no tree or hash given by $path at $base
		return undef;
	}

	#'100644 blob 0fa3f3a66fb6a137f6ec2c19351ed4d807070ffa	panic.c'
	$line =~ m/^([0-9]+) (.+) ([0-9a-fA-F]{40})\t/;
	if (defined $type && $type ne $2) {
		# type doesn't match
		return undef;
	}
	return $3;
}

# get path of entry with given hash at given tree-ish (ref)
# used to get 'from' filename for combined diff (merge commit) for renames
sub git_get_path_by_hash {
	my $base = shift || return;
	my $hash = shift || return;

	local $/ = "\0";

	open my $fd, "-|", git_cmd(), "ls-tree", '-r', '-t', '-z', $base
		or return undef;
	while (my $line = <$fd>) {
		chomp $line;

		#'040000 tree 595596a6a9117ddba9fe379b6b012b558bac8423	gitweb'
		#'100644 blob e02e90f0429be0d2a69b76571101f20b8f75530f	gitweb/README'
		if ($line =~ m/(?:[0-9]+) (?:.+) $hash\t(.+)$/) {
			close $fd;
			return $1;
		}
	}
	close $fd;
	return undef;
}

## ......................................................................
## git utility functions, directly accessing git repository

sub git_get_project_description {
	my $path = shift;

	$git_dir = "$projectroot/$path";
	open my $fd, '<', "$git_dir/description"
		or return git_get_project_config('description');
	my $descr = <$fd>;
	close $fd;
	if (defined $descr) {
		chomp $descr;
	}
	return $descr;
}

sub git_get_project_ctags {
	my $path = shift;
	my $ctags = {};

	$git_dir = "$projectroot/$path";
	opendir my $dh, "$git_dir/ctags"
		or return $ctags;
	foreach (grep { -f $_ } map { "$git_dir/ctags/$_" } readdir($dh)) {
		open my $ct, '<', $_ or next;
		my $val = <$ct>;
		chomp $val;
		close $ct;
		my $ctag = $_; $ctag =~ s#.*/##;
		$ctags->{$ctag} = $val;
	}
	closedir $dh;
	$ctags;
}

sub git_populate_project_tagcloud {
	my $ctags = shift;

	# First, merge different-cased tags; tags vote on casing
	my %ctags_lc;
	foreach (keys %$ctags) {
		$ctags_lc{lc $_}->{count} += $ctags->{$_};
		if (not $ctags_lc{lc $_}->{topcount}
		    or $ctags_lc{lc $_}->{topcount} < $ctags->{$_}) {
			$ctags_lc{lc $_}->{topcount} = $ctags->{$_};
			$ctags_lc{lc $_}->{topname} = $_;
		}
	}

	my $cloud;
	if (eval { require HTML::TagCloud; 1; }) {
		$cloud = HTML::TagCloud->new;
		foreach (sort keys %ctags_lc) {
			# Pad the title with spaces so that the cloud looks
			# less crammed.
			my $title = $ctags_lc{$_}->{topname};
			$title =~ s/ /&nbsp;/g;
			$title =~ s/^/&nbsp;/g;
			$title =~ s/$/&nbsp;/g;
			$cloud->add($title, $home_link."?by_tag=".$_, $ctags_lc{$_}->{count});
		}
	} else {
		$cloud = \%ctags_lc;
	}
	$cloud;
}

sub git_show_project_tagcloud {
	my ($cloud, $count) = @_;
	print STDERR ref($cloud)."..\n";
	if (ref $cloud eq 'HTML::TagCloud') {
		return $cloud->html_and_css($count);
	} else {
		my @tags = sort { $cloud->{$a}->{count} <=> $cloud->{$b}->{count} } keys %$cloud;
		return '<p align="center">' . join (', ', map {
			"<a href=\"$home_link?by_tag=$_\">$cloud->{$_}->{topname}</a>"
		} splice(@tags, 0, $count)) . '</p>';
	}
}

sub git_get_project_url_list {
	my $path = shift;

	$git_dir = "$projectroot/$path";
	open my $fd, '<', "$git_dir/cloneurl"
		or return wantarray ?
		@{ config_to_multi(git_get_project_config('url')) } :
		   config_to_multi(git_get_project_config('url'));
	my @git_project_url_list = map { chomp; $_ } <$fd>;
	close $fd;

	return wantarray ? @git_project_url_list : \@git_project_url_list;
}

sub git_get_projects_list {
	my ($filter) = @_;
	my @list;

	$filter ||= '';
	$filter =~ s/\.git$//;

	my $check_forks = gitweb_check_feature('forks');

	if (-d $projects_list) {
		# search in directory
		my $dir = $projects_list . ($filter ? "/$filter" : '');
		# remove the trailing "/"
		$dir =~ s!/+$!!;
		my $pfxlen = length("$dir");
		my $pfxdepth = ($dir =~ tr!/!!);

		File::Find::find({
			follow_fast => 1, # follow symbolic links
			follow_skip => 2, # ignore duplicates
			dangling_symlinks => 0, # ignore dangling symlinks, silently
			wanted => sub {
				# global variables
				our $project_maxdepth;
				our $projectroot;
				# skip project-list toplevel, if we get it.
				return if (m!^[/.]$!);
				# only directories can be git repositories
				return unless (-d $_);
				# don't traverse too deep (Find is super slow on os x)
				if (($File::Find::name =~ tr!/!!) - $pfxdepth > $project_maxdepth) {
					$File::Find::prune = 1;
					return;
				}

				my $subdir = substr($File::Find::name, $pfxlen + 1);
				# we check related file in $projectroot
				my $path = ($filter ? "$filter/" : '') . $subdir;
				if (check_export_ok("$projectroot/$path")) {
					push @list, { path => $path };
					$File::Find::prune = 1;
				}
			},
		}, "$dir");

	} elsif (-f $projects_list) {
		# read from file(url-encoded):
		# 'git%2Fgit.git Linus+Torvalds'
		# 'libs%2Fklibc%2Fklibc.git H.+Peter+Anvin'
		# 'linux%2Fhotplug%2Fudev.git Greg+Kroah-Hartman'
		my %paths;
		open my $fd, '<', $projects_list or return;
	PROJECT:
		while (my $line = <$fd>) {
			chomp $line;
			my ($path, $owner) = split ' ', $line;
			$path = unescape($path);
			$owner = unescape($owner);
			if (!defined $path) {
				next;
			}
			if ($filter ne '') {
				# looking for forks;
				my $pfx = substr($path, 0, length($filter));
				if ($pfx ne $filter) {
					next PROJECT;
				}
				my $sfx = substr($path, length($filter));
				if ($sfx !~ /^\/.*\.git$/) {
					next PROJECT;
				}
			} elsif ($check_forks) {
			PATH:
				foreach my $filter (keys %paths) {
					# looking for forks;
					my $pfx = substr($path, 0, length($filter));
					if ($pfx ne $filter) {
						next PATH;
					}
					my $sfx = substr($path, length($filter));
					if ($sfx !~ /^\/.*\.git$/) {
						next PATH;
					}
					# is a fork, don't include it in
					# the list
					next PROJECT;
				}
			}
			if (check_export_ok("$projectroot/$path")) {
				my $pr = {
					path => $path,
					owner => to_utf8($owner),
				};
				push @list, $pr;
				(my $forks_path = $path) =~ s/\.git$//;
				$paths{$forks_path}++;
			}
		}
		close $fd;
	}
	return @list;
}

our $gitweb_project_owner = undef;
sub git_get_project_list_from_file {

	return if (defined $gitweb_project_owner);

	$gitweb_project_owner = {};
	# read from file (url-encoded):
	# 'git%2Fgit.git Linus+Torvalds'
	# 'libs%2Fklibc%2Fklibc.git H.+Peter+Anvin'
	# 'linux%2Fhotplug%2Fudev.git Greg+Kroah-Hartman'
	if (-f $projects_list) {
		open(my $fd, '<', $projects_list);
		while (my $line = <$fd>) {
			chomp $line;
			my ($pr, $ow) = split ' ', $line;
			$pr = unescape($pr);
			$ow = unescape($ow);
			$gitweb_project_owner->{$pr} = to_utf8($ow);
		}
		close $fd;
	}
}

sub git_get_project_owner {
	my $project = shift;
	my $owner;

	return undef unless $project;
	$git_dir = "$projectroot/$project";

	if (!defined $gitweb_project_owner) {
		git_get_project_list_from_file();
	}

	if (exists $gitweb_project_owner->{$project}) {
		$owner = $gitweb_project_owner->{$project};
	}
	if (!defined $owner){
		$owner = git_get_project_config('owner');
	}
	if (!defined $owner) {
		$owner = get_file_owner("$git_dir");
	}

	return $owner;
}

sub git_get_last_activity {
	my ($path) = @_;
	my $fd;

	$git_dir = "$projectroot/$path";
	open($fd, "-|", git_cmd(), 'for-each-ref',
	     '--format=%(committer)',
	     '--sort=-committerdate',
	     '--count=1',
	     'refs/heads') or return;
	my $most_recent = <$fd>;
	close $fd or return;
	if (defined $most_recent &&
	    $most_recent =~ / (\d+) [-+][01]\d\d\d$/) {
		my $timestamp = $1;
		my $age = time - $timestamp;
		return ($age, age_string($age));
	}
	return (undef, undef);
}

sub git_get_references {
	my $type = shift || "";
	my %refs;
	# 5dc01c595e6c6ec9ccda4f6f69c131c0dd945f8c refs/tags/v2.6.11
	# c39ae07f393806ccf406ef966e9a15afc43cc36a refs/tags/v2.6.11^{}
	open my $fd, "-|", git_cmd(), "show-ref", "--dereference",
		($type ? ("--", "refs/$type") : ()) # use -- <pattern> if $type
		or return;

	while (my $line = <$fd>) {
		chomp $line;
		if ($line =~ m!^([0-9a-fA-F]{40})\srefs/($type.*)$!) {
			if (defined $refs{$1}) {
				push @{$refs{$1}}, $2;
			} else {
				$refs{$1} = [ $2 ];
			}
		}
	}
	close $fd or return;
	return \%refs;
}

sub git_get_rev_name_tags {
	my $hash = shift || return undef;

	open my $fd, "-|", git_cmd(), "name-rev", "--tags", $hash
		or return;
	my $name_rev = <$fd>;
	close $fd;

	if ($name_rev =~ m|^$hash tags/(.*)$|) {
		return $1;
	} else {
		# catches also '$hash undefined' output
		return undef;
	}
}

## ----------------------------------------------------------------------
## parse to hash functions

sub parse_date {
	my $epoch = shift;
	my $tz = shift || "-0000";

	my %date;
	my @months = ("Jan", "Feb", "Mar", "Apr", "May", "Jun", "Jul", "Aug", "Sep", "Oct", "Nov", "Dec");
	my @days = ("Sun", "Mon", "Tue", "Wed", "Thu", "Fri", "Sat");
	my ($sec, $min, $hour, $mday, $mon, $year, $wday, $yday) = gmtime($epoch);
	$date{'hour'} = $hour;
	$date{'minute'} = $min;
	$date{'mday'} = $mday;
	$date{'day'} = $days[$wday];
	$date{'month'} = $months[$mon];
	$date{'rfc2822'}   = sprintf "%s, %d %s %4d %02d:%02d:%02d +0000",
	                     $days[$wday], $mday, $months[$mon], 1900+$year, $hour ,$min, $sec;
	$date{'mday-time'} = sprintf "%d %s %02d:%02d",
	                     $mday, $months[$mon], $hour ,$min;
	$date{'iso-8601'}  = sprintf "%04d-%02d-%02dT%02d:%02d:%02dZ",
	                     1900+$year, 1+$mon, $mday, $hour ,$min, $sec;

	$tz =~ m/^([+\-][0-9][0-9])([0-9][0-9])$/;
	my $local = $epoch + ((int $1 + ($2/60)) * 3600);
	($sec, $min, $hour, $mday, $mon, $year, $wday, $yday) = gmtime($local);
	$date{'hour_local'} = $hour;
	$date{'minute_local'} = $min;
	$date{'tz_local'} = $tz;
	$date{'iso-tz'} = sprintf("%04d-%02d-%02d %02d:%02d:%02d %s",
	                          1900+$year, $mon+1, $mday,
	                          $hour, $min, $sec, $tz);
	return %date;
}

sub parse_tag {
	my $tag_id = shift;
	my %tag;
	my @comment;

	open my $fd, "-|", git_cmd(), "cat-file", "tag", $tag_id or return;
	$tag{'id'} = $tag_id;
	while (my $line = <$fd>) {
		chomp $line;
		if ($line =~ m/^object ([0-9a-fA-F]{40})$/) {
			$tag{'object'} = $1;
		} elsif ($line =~ m/^type (.+)$/) {
			$tag{'type'} = $1;
		} elsif ($line =~ m/^tag (.+)$/) {
			$tag{'name'} = $1;
		} elsif ($line =~ m/^tagger (.*) ([0-9]+) (.*)$/) {
			$tag{'author'} = $1;
			$tag{'author_epoch'} = $2;
			$tag{'author_tz'} = $3;
			if ($tag{'author'} =~ m/^([^<]+) <([^>]*)>/) {
				$tag{'author_name'}  = $1;
				$tag{'author_email'} = $2;
			} else {
				$tag{'author_name'} = $tag{'author'};
			}
		} elsif ($line =~ m/--BEGIN/) {
			push @comment, $line;
			last;
		} elsif ($line eq "") {
			last;
		}
	}
	push @comment, <$fd>;
	$tag{'comment'} = \@comment;
	close $fd or return;
	if (!defined $tag{'name'}) {
		return
	};
	return %tag
}

sub parse_commit_text {
	my ($commit_text, $withparents) = @_;
	my @commit_lines = split '\n', $commit_text;
	my %co;

	pop @commit_lines; # Remove '\0'

	if (! @commit_lines) {
		return;
	}

	my $header = shift @commit_lines;
	if ($header !~ m/^[0-9a-fA-F]{40}/) {
		return;
	}
	($co{'id'}, my @parents) = split ' ', $header;
	while (my $line = shift @commit_lines) {
		last if $line eq "\n";
		if ($line =~ m/^tree ([0-9a-fA-F]{40})$/) {
			$co{'tree'} = $1;
		} elsif ((!defined $withparents) && ($line =~ m/^parent ([0-9a-fA-F]{40})$/)) {
			push @parents, $1;
		} elsif ($line =~ m/^author (.*) ([0-9]+) (.*)$/) {
			$co{'author'} = to_utf8($1);
			$co{'author_epoch'} = $2;
			$co{'author_tz'} = $3;
			if ($co{'author'} =~ m/^([^<]+) <([^>]*)>/) {
				$co{'author_name'}  = $1;
				$co{'author_email'} = $2;
			} else {
				$co{'author_name'} = $co{'author'};
			}
		} elsif ($line =~ m/^committer (.*) ([0-9]+) (.*)$/) {
			$co{'committer'} = to_utf8($1);
			$co{'committer_epoch'} = $2;
			$co{'committer_tz'} = $3;
			if ($co{'committer'} =~ m/^([^<]+) <([^>]*)>/) {
				$co{'committer_name'}  = $1;
				$co{'committer_email'} = $2;
			} else {
				$co{'committer_name'} = $co{'committer'};
			}
		}
	}
	if (!defined $co{'tree'}) {
		return;
	};
	$co{'parents'} = \@parents;
	$co{'parent'} = $parents[0];

	foreach my $title (@commit_lines) {
		$title =~ s/^    //;
		if ($title ne "") {
			$co{'title'} = chop_str($title, 80, 5);
			# remove leading stuff of merges to make the interesting part visible
			if (length($title) > 50) {
				$title =~ s/^Automatic //;
				$title =~ s/^merge (of|with) /Merge ... /i;
				if (length($title) > 50) {
					$title =~ s/(http|rsync):\/\///;
				}
				if (length($title) > 50) {
					$title =~ s/(master|www|rsync)\.//;
				}
				if (length($title) > 50) {
					$title =~ s/kernel.org:?//;
				}
				if (length($title) > 50) {
					$title =~ s/\/pub\/scm//;
				}
			}
			$co{'title_short'} = chop_str($title, 50, 5);
			last;
		}
	}
	if (! defined $co{'title'} || $co{'title'} eq "") {
		$co{'title'} = $co{'title_short'} = '(no commit message)';
	}
	# remove added spaces
	foreach my $line (@commit_lines) {
		$line =~ s/^    //;
	}
	$co{'comment'} = \@commit_lines;

	my $age = time - $co{'committer_epoch'};
	$co{'age'} = $age;
	$co{'age_string'} = age_string($age);
	my ($sec, $min, $hour, $mday, $mon, $year, $wday, $yday) = gmtime($co{'committer_epoch'});
	if ($age > 60*60*24*7*2) {
		$co{'age_string_date'} = sprintf "%4i-%02u-%02i", 1900 + $year, $mon+1, $mday;
		$co{'age_string_age'} = $co{'age_string'};
	} else {
		$co{'age_string_date'} = $co{'age_string'};
		$co{'age_string_age'} = sprintf "%4i-%02u-%02i", 1900 + $year, $mon+1, $mday;
	}
	return %co;
}

sub parse_commit {
	my ($commit_id) = @_;
	my %co;

	local $/ = "\0";

	open my $fd, "-|", git_cmd(), "rev-list",
		"--parents",
		"--header",
		"--max-count=1",
		$commit_id,
		"--",
		or die_error(500, "Open git-rev-list failed");
	%co = parse_commit_text(<$fd>, 1);
	close $fd;

	return %co;
}

sub parse_commits {
	my ($commit_id, $maxcount, $skip, $filename, @args) = @_;
	my @cos;

	$maxcount ||= 1;
	$skip ||= 0;

	local $/ = "\0";

	open my $fd, "-|", git_cmd(), "rev-list",
		"--header",
		@args,
		("--max-count=" . $maxcount),
		("--skip=" . $skip),
		@extra_options,
		$commit_id,
		"--",
		($filename ? ($filename) : ())
		or die_error(500, "Open git-rev-list failed");
	while (my $line = <$fd>) {
		my %co = parse_commit_text($line);
		push @cos, \%co;
	}
	close $fd;

	return wantarray ? @cos : \@cos;
}

# parse line of git-diff-tree "raw" output
sub parse_difftree_raw_line {
	my $line = shift;
	my %res;

	# ':100644 100644 03b218260e99b78c6df0ed378e59ed9205ccc96d 3b93d5e7cc7f7dd4ebed13a5cc1a4ad976fc94d8 M	ls-files.c'
	# ':100644 100644 7f9281985086971d3877aca27704f2aaf9c448ce bc190ebc71bbd923f2b728e505408f5e54bd073a M	rev-tree.c'
	if ($line =~ m/^:([0-7]{6}) ([0-7]{6}) ([0-9a-fA-F]{40}) ([0-9a-fA-F]{40}) (.)([0-9]{0,3})\t(.*)$/) {
		$res{'from_mode'} = $1;
		$res{'to_mode'} = $2;
		$res{'from_id'} = $3;
		$res{'to_id'} = $4;
		$res{'status'} = $5;
		$res{'similarity'} = $6;
		if ($res{'status'} eq 'R' || $res{'status'} eq 'C') { # renamed or copied
			($res{'from_file'}, $res{'to_file'}) = map { unquote($_) } split("\t", $7);
		} else {
			$res{'from_file'} = $res{'to_file'} = $res{'file'} = unquote($7);
		}
	}
	# '::100755 100755 100755 60e79ca1b01bc8b057abe17ddab484699a7f5fdb 94067cc5f73388f33722d52ae02f44692bc07490 94067cc5f73388f33722d52ae02f44692bc07490 MR	git-gui/git-gui.sh'
	# combined diff (for merge commit)
	elsif ($line =~ s/^(::+)((?:[0-7]{6} )+)((?:[0-9a-fA-F]{40} )+)([a-zA-Z]+)\t(.*)$//) {
		$res{'nparents'}  = length($1);
		$res{'from_mode'} = [ split(' ', $2) ];
		$res{'to_mode'} = pop @{$res{'from_mode'}};
		$res{'from_id'} = [ split(' ', $3) ];
		$res{'to_id'} = pop @{$res{'from_id'}};
		$res{'status'} = [ split('', $4) ];
		$res{'to_file'} = unquote($5);
	}
	# 'c512b523472485aef4fff9e57b229d9d243c967f'
	elsif ($line =~ m/^([0-9a-fA-F]{40})$/) {
		$res{'commit'} = $1;
	}

	return wantarray ? %res : \%res;
}

# wrapper: return parsed line of git-diff-tree "raw" output
# (the argument might be raw line, or parsed info)
sub parsed_difftree_line {
	my $line_or_ref = shift;

	if (ref($line_or_ref) eq "HASH") {
		# pre-parsed (or generated by hand)
		return $line_or_ref;
	} else {
		return parse_difftree_raw_line($line_or_ref);
	}
}

# parse line of git-ls-tree output
sub parse_ls_tree_line {
	my $line = shift;
	my %opts = @_;
	my %res;

	if ($opts{'-l'}) {
		#'100644 blob 0fa3f3a66fb6a137f6ec2c19351ed4d807070ffa   16717	panic.c'
		$line =~ m/^([0-9]+) (.+) ([0-9a-fA-F]{40}) +(-|[0-9]+)\t(.+)$/s;

		$res{'mode'} = $1;
		$res{'type'} = $2;
		$res{'hash'} = $3;
		$res{'size'} = $4;
		if ($opts{'-z'}) {
			$res{'name'} = $5;
		} else {
			$res{'name'} = unquote($5);
		}
	} else {
		#'100644 blob 0fa3f3a66fb6a137f6ec2c19351ed4d807070ffa	panic.c'
		$line =~ m/^([0-9]+) (.+) ([0-9a-fA-F]{40})\t(.+)$/s;

		$res{'mode'} = $1;
		$res{'type'} = $2;
		$res{'hash'} = $3;
		if ($opts{'-z'}) {
			$res{'name'} = $4;
		} else {
			$res{'name'} = unquote($4);
		}
	}

	return wantarray ? %res : \%res;
}

# generates _two_ hashes, references to which are passed as 2 and 3 argument
sub parse_from_to_diffinfo {
	my ($diffinfo, $from, $to, @parents) = @_;

	if ($diffinfo->{'nparents'}) {
		# combined diff
		$from->{'file'} = [];
		$from->{'href'} = [];
		fill_from_file_info($diffinfo, @parents)
			unless exists $diffinfo->{'from_file'};
		for (my $i = 0; $i < $diffinfo->{'nparents'}; $i++) {
			$from->{'file'}[$i] =
				defined $diffinfo->{'from_file'}[$i] ?
				        $diffinfo->{'from_file'}[$i] :
				        $diffinfo->{'to_file'};
			if ($diffinfo->{'status'}[$i] ne "A") { # not new (added) file
				$from->{'href'}[$i] = href(action=>"blob",
				                           hash_base=>$parents[$i],
				                           hash=>$diffinfo->{'from_id'}[$i],
				                           file_name=>$from->{'file'}[$i]);
			} else {
				$from->{'href'}[$i] = undef;
			}
		}
	} else {
		# ordinary (not combined) diff
		$from->{'file'} = $diffinfo->{'from_file'};
		if ($diffinfo->{'status'} ne "A") { # not new (added) file
			$from->{'href'} = href(action=>"blob", hash_base=>$hash_parent,
			                       hash=>$diffinfo->{'from_id'},
			                       file_name=>$from->{'file'});
		} else {
			delete $from->{'href'};
		}
	}

	$to->{'file'} = $diffinfo->{'to_file'};
	if (!is_deleted($diffinfo)) { # file exists in result
		$to->{'href'} = href(action=>"blob", hash_base=>$hash,
		                     hash=>$diffinfo->{'to_id'},
		                     file_name=>$to->{'file'});
	} else {
		delete $to->{'href'};
	}
}

## ......................................................................
## parse to array of hashes functions

sub git_get_heads_list {
	my $limit = shift;
	my @headslist;

	open my $fd, '-|', git_cmd(), 'for-each-ref',
		($limit ? '--count='.($limit+1) : ()), '--sort=-committerdate',
		'--format=%(objectname) %(refname) %(subject)%00%(committer)',
		'refs/heads'
		or return;
	while (my $line = <$fd>) {
		my %ref_item;

		chomp $line;
		my ($refinfo, $committerinfo) = split(/\0/, $line);
		my ($hash, $name, $title) = split(' ', $refinfo, 3);
		my ($committer, $epoch, $tz) =
			($committerinfo =~ /^(.*) ([0-9]+) (.*)$/);
		$ref_item{'fullname'}  = $name;
		$name =~ s!^refs/heads/!!;

		$ref_item{'name'}  = $name;
		$ref_item{'id'}    = $hash;
		$ref_item{'title'} = $title || '(no commit message)';
		$ref_item{'epoch'} = $epoch;
		if ($epoch) {
			$ref_item{'age'} = age_string(time - $ref_item{'epoch'});
		} else {
			$ref_item{'age'} = "unknown";
		}

		push @headslist, \%ref_item;
	}
	close $fd;

	return wantarray ? @headslist : \@headslist;
}

sub git_get_tags_list {
	my $limit = shift;
	my @tagslist;

	open my $fd, '-|', git_cmd(), 'for-each-ref',
		($limit ? '--count='.($limit+1) : ()), '--sort=-creatordate',
		'--format=%(objectname) %(objecttype) %(refname) '.
		'%(*objectname) %(*objecttype) %(subject)%00%(creator)',
		'refs/tags'
		or return;
	while (my $line = <$fd>) {
		my %ref_item;

		chomp $line;
		my ($refinfo, $creatorinfo) = split(/\0/, $line);
		my ($id, $type, $name, $refid, $reftype, $title) = split(' ', $refinfo, 6);
		my ($creator, $epoch, $tz) =
			($creatorinfo =~ /^(.*) ([0-9]+) (.*)$/);
		$ref_item{'fullname'} = $name;
		$name =~ s!^refs/tags/!!;

		$ref_item{'type'} = $type;
		$ref_item{'id'} = $id;
		$ref_item{'name'} = $name;
		if ($type eq "tag") {
			$ref_item{'subject'} = $title;
			$ref_item{'reftype'} = $reftype;
			$ref_item{'refid'}   = $refid;
		} else {
			$ref_item{'reftype'} = $type;
			$ref_item{'refid'}   = $id;
		}

		if ($type eq "tag" || $type eq "commit") {
			$ref_item{'epoch'} = $epoch;
			if ($epoch) {
				$ref_item{'age'} = age_string(time - $ref_item{'epoch'});
			} else {
				$ref_item{'age'} = "unknown";
			}
		}

		push @tagslist, \%ref_item;
	}
	close $fd;

	return wantarray ? @tagslist : \@tagslist;
}

## ----------------------------------------------------------------------
## filesystem-related functions

sub get_file_owner {
	my $path = shift;

	my ($dev, $ino, $mode, $nlink, $st_uid, $st_gid, $rdev, $size) = stat($path);
	my ($name, $passwd, $uid, $gid, $quota, $comment, $gcos, $dir, $shell) = getpwuid($st_uid);
	if (!defined $gcos) {
		return undef;
	}
	my $owner = $gcos;
	$owner =~ s/[,;].*$//;
	return to_utf8($owner);
}

# assume that file exists
sub insert_file {
	my $filename = shift;

	open my $fd, '<', $filename;
	print map { to_utf8($_) } <$fd>;
	close $fd;
}

## ......................................................................
## mimetype related functions

sub mimetype_guess_file {
	my $filename = shift;
	my $mimemap = shift;
	-r $mimemap or return undef;

	my %mimemap;
	open(my $mh, '<', $mimemap) or return undef;
	while (<$mh>) {
		next if m/^#/; # skip comments
		my ($mimetype, $exts) = split(/\t+/);
		if (defined $exts) {
			my @exts = split(/\s+/, $exts);
			foreach my $ext (@exts) {
				$mimemap{$ext} = $mimetype;
			}
		}
	}
	close($mh);

	$filename =~ /\.([^.]*)$/;
	return $mimemap{$1};
}

sub mimetype_guess {
	my $filename = shift;
	my $mime;
	$filename =~ /\./ or return undef;

	if ($mimetypes_file) {
		my $file = $mimetypes_file;
		if ($file !~ m!^/!) { # if it is relative path
			# it is relative to project
			$file = "$projectroot/$project/$file";
		}
		$mime = mimetype_guess_file($filename, $file);
	}
	$mime ||= mimetype_guess_file($filename, '/etc/mime.types');
	return $mime;
}

sub blob_mimetype {
	my $fd = shift;
	my $filename = shift;

	if ($filename) {
		my $mime = mimetype_guess($filename);
		$mime and return $mime;
	}

	# just in case
	return $default_blob_plain_mimetype unless $fd;

	if (-T $fd) {
		return 'text/plain';
	} elsif (! $filename) {
		return 'application/octet-stream';
	} elsif ($filename =~ m/\.png$/i) {
		return 'image/png';
	} elsif ($filename =~ m/\.gif$/i) {
		return 'image/gif';
	} elsif ($filename =~ m/\.jpe?g$/i) {
		return 'image/jpeg';
	} else {
		return 'application/octet-stream';
	}
}

sub blob_contenttype {
	my ($fd, $file_name, $type) = @_;

	$type ||= blob_mimetype($fd, $file_name);
	if ($type eq 'text/plain' && defined $default_text_plain_charset) {
		$type .= "; charset=$default_text_plain_charset";
	}

	return $type;
}

# guess file syntax for syntax highlighting; return undef if no highlighting
# the name of syntax can (in the future) depend on syntax highlighter used
sub guess_file_syntax {
	my ($highlight, $mimetype, $file_name) = @_;
	return undef unless ($highlight && defined $file_name);

	# configuration for 'highlight' (http://www.andre-simon.de/)
	# match by basename
	my %highlight_basename = (
		#'Program' => 'py',
		#'Library' => 'py',
		'SConstruct' => 'py', # SCons equivalent of Makefile
		'Makefile' => 'make',
	);
	# match by extension
	my %highlight_ext = (
		# main extensions, defining name of syntax;
		# see files in /usr/share/highlight/langDefs/ directory
		map { $_ => $_ }
			qw(py c cpp rb java css php sh pl js tex bib xml awk bat ini spec tcl),
		# alternate extensions, see /etc/highlight/filetypes.conf
		'h' => 'c',
		map { $_ => 'cpp' } qw(cxx c++ cc),
		map { $_ => 'php' } qw(php3 php4),
		map { $_ => 'pl'  } qw(perl pm), # perhaps also 'cgi'
		'mak' => 'make',
		map { $_ => 'xml' } qw(xhtml html htm),
	);

	my $basename = basename($file_name, '.in');
	return $highlight_basename{$basename}
		if exists $highlight_basename{$basename};

	$basename =~ /\.([^.]*)$/;
	my $ext = $1 or return undef;
	return $highlight_ext{$ext}
		if exists $highlight_ext{$ext};

	return undef;
}

# run highlighter and return FD of its output,
# or return original FD if no highlighting
sub run_highlighter {
	my ($fd, $highlight, $syntax) = @_;
	return $fd unless ($highlight && defined $syntax);

	close $fd
		or die_error(404, "Reading blob failed");
	open $fd, quote_command(git_cmd(), "cat-file", "blob", $hash)." | ".
	          "highlight --xhtml --fragment --syntax $syntax |"
		or die_error(500, "Couldn't open file or run syntax highlighter");
	return $fd;
}

## ======================================================================
## functions printing HTML: header, footer, error page

sub get_page_title {
	my $title = to_utf8($site_name);

	return $title unless (defined $project);
	$title .= " - " . to_utf8($project);

	return $title unless (defined $action);
	$title .= "/$action"; # $action is US-ASCII (7bit ASCII)

	return $title unless (defined $file_name);
	$title .= " - " . esc_path($file_name);
	if ($action eq "tree" && $file_name !~ m|/$|) {
		$title .= "/";
	}

	return $title;
}

sub git_header_html {
	my $status = shift || "200 OK";
	my $expires = shift;
	my %opts = @_;

	my $title = get_page_title();
	my $content_type;
	# require explicit support from the UA if we are to send the page as
	# 'application/xhtml+xml', otherwise send it as plain old 'text/html'.
	# we have to do this because MSIE sometimes globs '*/*', pretending to
	# support xhtml+xml but choking when it gets what it asked for.
	if (defined $cgi->http('HTTP_ACCEPT') &&
	    $cgi->http('HTTP_ACCEPT') =~ m/(,|;|\s|^)application\/xhtml\+xml(,|;|\s|$)/ &&
	    $cgi->Accept('application/xhtml+xml') != 0) {
		$content_type = 'application/xhtml+xml';
	} else {
		$content_type = 'text/html';
	}
	print $cgi->header(-type=>$content_type, -charset => 'utf-8',
	                   -status=> $status, -expires => $expires)
		unless ($opts{'-no_http_header'});
	my $mod_perl_version = $ENV{'MOD_PERL'} ? " $ENV{'MOD_PERL'}" : '';
	print <<EOF;
<?xml version="1.0" encoding="utf-8"?>
<!DOCTYPE html PUBLIC "-//W3C//DTD XHTML 1.0 Strict//EN" "http://www.w3.org/TR/xhtml1/DTD/xhtml1-strict.dtd">
<html xmlns="http://www.w3.org/1999/xhtml" xml:lang="en-US" lang="en-US">
<!-- git web interface version $version, (C) 2005-2006, Kay Sievers <kay.sievers\@vrfy.org>, Christian Gierke -->
<!-- git core binaries version $git_version -->
<head>
<meta http-equiv="content-type" content="$content_type; charset=utf-8"/>
<meta name="generator" content="gitweb/$version git/$git_version$mod_perl_version"/>
<meta name="robots" content="index, nofollow"/>
<title>$title</title>
EOF
	# the stylesheet, favicon etc urls won't work correctly with path_info
	# unless we set the appropriate base URL
	if ($ENV{'PATH_INFO'}) {
		print "<base href=\"".esc_url($base_url)."\" />\n";
	}
	# print out each stylesheet that exist, providing backwards capability
	# for those people who defined $stylesheet in a config file
	if (defined $stylesheet) {
		print '<link rel="stylesheet" type="text/css" href="'.$stylesheet.'"/>'."\n";
	} else {
		foreach my $stylesheet (@stylesheets) {
			next unless $stylesheet;
			print '<link rel="stylesheet" type="text/css" href="'.$stylesheet.'"/>'."\n";
		}
	}
	if (defined $project) {
		my %href_params = get_feed_info();
		if (!exists $href_params{'-title'}) {
			$href_params{'-title'} = 'log';
		}

		foreach my $format qw(RSS Atom) {
			my $type = lc($format);
			my %link_attr = (
				'-rel' => 'alternate',
				'-title' => "$project - $href_params{'-title'} - $format feed",
				'-type' => "application/$type+xml"
			);

			$href_params{'action'} = $type;
			$link_attr{'-href'} = href(%href_params);
			print "<link ".
			      "rel=\"$link_attr{'-rel'}\" ".
			      "title=\"$link_attr{'-title'}\" ".
			      "href=\"$link_attr{'-href'}\" ".
			      "type=\"$link_attr{'-type'}\" ".
			      "/>\n";

			$href_params{'extra_options'} = '--no-merges';
			$link_attr{'-href'} = href(%href_params);
			$link_attr{'-title'} .= ' (no merges)';
			print "<link ".
			      "rel=\"$link_attr{'-rel'}\" ".
			      "title=\"$link_attr{'-title'}\" ".
			      "href=\"$link_attr{'-href'}\" ".
			      "type=\"$link_attr{'-type'}\" ".
			      "/>\n";
		}

	} else {
		printf('<link rel="alternate" title="%s projects list" '.
		       'href="%s" type="text/plain; charset=utf-8" />'."\n",
		       $site_name, href(project=>undef, action=>"project_index"));
		printf('<link rel="alternate" title="%s projects feeds" '.
		       'href="%s" type="text/x-opml" />'."\n",
		       $site_name, href(project=>undef, action=>"opml"));
	}
	if (defined $favicon) {
		print qq(<link rel="shortcut icon" href="$favicon" type="image/png" />\n);
	}

	print "</head>\n" .
	      "<body>\n";

	if (defined $site_header && -f $site_header) {
		insert_file($site_header);
	}

	print "<div class=\"page_header\">\n" .
	      $cgi->a({-href => esc_url($logo_url),
	               -title => $logo_label},
	              qq(<img src="$logo" width="72" height="27" alt="git" class="logo"/>));
	print $cgi->a({-href => esc_url($home_link)}, $home_link_str) . " / ";
	if (defined $project) {
		print $cgi->a({-href => href(action=>"summary")}, esc_html($project));
		if (defined $action) {
			print " / $action";
		}
		print "\n";
	}
	print "</div>\n";

	my $have_search = gitweb_check_feature('search');
	if (defined $project && $have_search) {
		if (!defined $searchtext) {
			$searchtext = "";
		}
		my $search_hash;
		if (defined $hash_base) {
			$search_hash = $hash_base;
		} elsif (defined $hash) {
			$search_hash = $hash;
		} else {
			$search_hash = "HEAD";
		}
		my $action = $my_uri;
		my $use_pathinfo = gitweb_check_feature('pathinfo');
		if ($use_pathinfo) {
			$action .= "/".esc_url($project);
		}
		print $cgi->startform(-method => "get", -action => $action) .
		      "<div class=\"search\">\n" .
		      (!$use_pathinfo &&
		      $cgi->input({-name=>"p", -value=>$project, -type=>"hidden"}) . "\n") .
		      $cgi->input({-name=>"a", -value=>"search", -type=>"hidden"}) . "\n" .
		      $cgi->input({-name=>"h", -value=>$search_hash, -type=>"hidden"}) . "\n" .
		      $cgi->popup_menu(-name => 'st', -default => 'commit',
		                       -values => ['commit', 'grep', 'author', 'committer', 'pickaxe']) .
		      $cgi->sup($cgi->a({-href => href(action=>"search_help")}, "?")) .
		      " search:\n",
		      $cgi->textfield(-name => "s", -value => $searchtext) . "\n" .
		      "<span title=\"Extended regular expression\">" .
		      $cgi->checkbox(-name => 'sr', -value => 1, -label => 're',
		                     -checked => $search_use_regexp) .
		      "</span>" .
		      "</div>" .
		      $cgi->end_form() . "\n";
	}
}

sub git_footer_html {
	my $feed_class = 'rss_logo';

	print "<div class=\"page_footer\">\n";
	if (defined $project) {
		my $descr = git_get_project_description($project);
		if (defined $descr) {
			print "<div class=\"page_footer_text\">" . esc_html($descr) . "</div>\n";
		}

		my %href_params = get_feed_info();
		if (!%href_params) {
			$feed_class .= ' generic';
		}
		$href_params{'-title'} ||= 'log';

		foreach my $format qw(RSS Atom) {
			$href_params{'action'} = lc($format);
			print $cgi->a({-href => href(%href_params),
			              -title => "$href_params{'-title'} $format feed",
			              -class => $feed_class}, $format)."\n";
		}

	} else {
		print $cgi->a({-href => href(project=>undef, action=>"opml"),
		              -class => $feed_class}, "OPML") . " ";
		print $cgi->a({-href => href(project=>undef, action=>"project_index"),
		              -class => $feed_class}, "TXT") . "\n";
	}
	print "</div>\n"; # class="page_footer"

	if (defined $t0 && gitweb_check_feature('timed')) {
		print "<div id=\"generating_info\">\n";
		print 'This page took '.
		      '<span id="generating_time" class="time_span">'.
		      Time::HiRes::tv_interval($t0, [Time::HiRes::gettimeofday()]).
		      ' seconds </span>'.
		      ' and '.
		      '<span id="generating_cmd">'.
		      $number_of_git_cmds.
		      '</span> git commands '.
		      " to generate.\n";
		print "</div>\n"; # class="page_footer"
	}

	if (defined $site_footer && -f $site_footer) {
		insert_file($site_footer);
	}

	print qq!<script type="text/javascript" src="$javascript"></script>\n!;
	if (defined $action &&
	    $action eq 'blame_incremental') {
		print qq!<script type="text/javascript">\n!.
		      qq!startBlame("!. href(action=>"blame_data", -replay=>1) .qq!",\n!.
		      qq!           "!. href() .qq!");\n!.
		      qq!</script>\n!;
	} elsif (gitweb_check_feature('javascript-actions')) {
		print qq!<script type="text/javascript">\n!.
		      qq!window.onload = fixLinks;\n!.
		      qq!</script>\n!;
	}

	print "</body>\n" .
	      "</html>";
}

# die_error(<http_status_code>, <error_message>[, <detailed_html_description>])
# Example: die_error(404, 'Hash not found')
# By convention, use the following status codes (as defined in RFC 2616):
# 400: Invalid or missing CGI parameters, or
#      requested object exists but has wrong type.
# 403: Requested feature (like "pickaxe" or "snapshot") not enabled on
#      this server or project.
# 404: Requested object/revision/project doesn't exist.
# 500: The server isn't configured properly, or
#      an internal error occurred (e.g. failed assertions caused by bugs), or
#      an unknown error occurred (e.g. the git binary died unexpectedly).
# 503: The server is currently unavailable (because it is overloaded,
#      or down for maintenance).  Generally, this is a temporary state.
sub die_error {
	my $status = shift || 500;
	my $error = esc_html(shift) || "Internal Server Error";
	my $extra = shift;
	my %opts = @_;

	my %http_responses = (
		400 => '400 Bad Request',
		403 => '403 Forbidden',
		404 => '404 Not Found',
		500 => '500 Internal Server Error',
		503 => '503 Service Unavailable',
	);
	git_header_html($http_responses{$status}, undef, %opts);
	print <<EOF;
<div class="page_body">
<br /><br />
$status - $error
<br />
EOF
	if (defined $extra) {
		print "<hr />\n" .
		      "$extra\n";
	}
	print "</div>\n";

	git_footer_html();
	goto DONE_GITWEB
		unless ($opts{'-error_handler'});
}

## ----------------------------------------------------------------------
## functions printing or outputting HTML: navigation

sub git_print_page_nav {
	my ($current, $suppress, $head, $treehead, $treebase, $extra) = @_;
	$extra = '' if !defined $extra; # pager or formats

	my @navs = qw(summary shortlog log commit commitdiff tree);
	if ($suppress) {
		@navs = grep { $_ ne $suppress } @navs;
	}

	my %arg = map { $_ => {action=>$_} } @navs;
	if (defined $head) {
		for (qw(commit commitdiff)) {
			$arg{$_}{'hash'} = $head;
		}
		if ($current =~ m/^(tree | log | shortlog | commit | commitdiff | search)$/x) {
			for (qw(shortlog log)) {
				$arg{$_}{'hash'} = $head;
			}
		}
	}

	$arg{'tree'}{'hash'} = $treehead if defined $treehead;
	$arg{'tree'}{'hash_base'} = $treebase if defined $treebase;

	my @actions = gitweb_get_feature('actions');
	my %repl = (
		'%' => '%',
		'n' => $project,         # project name
		'f' => $git_dir,         # project path within filesystem
		'h' => $treehead || '',  # current hash ('h' parameter)
		'b' => $treebase || '',  # hash base ('hb' parameter)
	);
	while (@actions) {
		my ($label, $link, $pos) = splice(@actions,0,3);
		# insert
		@navs = map { $_ eq $pos ? ($_, $label) : $_ } @navs;
		# munch munch
		$link =~ s/%([%nfhb])/$repl{$1}/g;
		$arg{$label}{'_href'} = $link;
	}

	print "<div class=\"page_nav\">\n" .
		(join " | ",
		 map { $_ eq $current ?
		       $_ : $cgi->a({-href => ($arg{$_}{_href} ? $arg{$_}{_href} : href(%{$arg{$_}}))}, "$_")
		 } @navs);
	print "<br/>\n$extra<br/>\n" .
	      "</div>\n";
}

sub format_paging_nav {
	my ($action, $page, $has_next_link) = @_;
	my $paging_nav;


	if ($page > 0) {
		$paging_nav .=
			$cgi->a({-href => href(-replay=>1, page=>undef)}, "first") .
			" &sdot; " .
			$cgi->a({-href => href(-replay=>1, page=>$page-1),
			         -accesskey => "p", -title => "Alt-p"}, "prev");
	} else {
		$paging_nav .= "first &sdot; prev";
	}

	if ($has_next_link) {
		$paging_nav .= " &sdot; " .
			$cgi->a({-href => href(-replay=>1, page=>$page+1),
			         -accesskey => "n", -title => "Alt-n"}, "next");
	} else {
		$paging_nav .= " &sdot; next";
	}

	return $paging_nav;
}

## ......................................................................
## functions printing or outputting HTML: div

sub git_print_header_div {
	my ($action, $title, $hash, $hash_base) = @_;
	my %args = ();

	$args{'action'} = $action;
	$args{'hash'} = $hash if $hash;
	$args{'hash_base'} = $hash_base if $hash_base;

	print "<div class=\"header\">\n" .
	      $cgi->a({-href => href(%args), -class => "title"},
	      $title ? $title : $action) .
	      "\n</div>\n";
}

sub print_local_time {
	print format_local_time(@_);
}

sub format_local_time {
	my $localtime = '';
	my %date = @_;
	if ($date{'hour_local'} < 6) {
		$localtime .= sprintf(" (<span class=\"atnight\">%02d:%02d</span> %s)",
			$date{'hour_local'}, $date{'minute_local'}, $date{'tz_local'});
	} else {
		$localtime .= sprintf(" (%02d:%02d %s)",
			$date{'hour_local'}, $date{'minute_local'}, $date{'tz_local'});
	}

	return $localtime;
}

# Outputs the author name and date in long form
sub git_print_authorship {
	my $co = shift;
	my %opts = @_;
	my $tag = $opts{-tag} || 'div';
	my $author = $co->{'author_name'};

	my %ad = parse_date($co->{'author_epoch'}, $co->{'author_tz'});
	print "<$tag class=\"author_date\">" .
	      format_search_author($author, "author", esc_html($author)) .
	      " [$ad{'rfc2822'}";
	print_local_time(%ad) if ($opts{-localtime});
	print "]" . git_get_avatar($co->{'author_email'}, -pad_before => 1)
		  . "</$tag>\n";
}

# Outputs table rows containing the full author or committer information,
# in the format expected for 'commit' view (& similia).
# Parameters are a commit hash reference, followed by the list of people
# to output information for. If the list is empty it defalts to both
# author and committer.
sub git_print_authorship_rows {
	my $co = shift;
	# too bad we can't use @people = @_ || ('author', 'committer')
	my @people = @_;
	@people = ('author', 'committer') unless @people;
	foreach my $who (@people) {
		my %wd = parse_date($co->{"${who}_epoch"}, $co->{"${who}_tz"});
		print "<tr><td>$who</td><td>" .
		      format_search_author($co->{"${who}_name"}, $who,
			       esc_html($co->{"${who}_name"})) . " " .
		      format_search_author($co->{"${who}_email"}, $who,
			       esc_html("<" . $co->{"${who}_email"} . ">")) .
		      "</td><td rowspan=\"2\">" .
		      git_get_avatar($co->{"${who}_email"}, -size => 'double') .
		      "</td></tr>\n" .
		      "<tr>" .
		      "<td></td><td> $wd{'rfc2822'}";
		print_local_time(%wd);
		print "</td>" .
		      "</tr>\n";
	}
}

sub git_print_page_path {
	my $name = shift;
	my $type = shift;
	my $hb = shift;


	print "<div class=\"page_path\">";
	print $cgi->a({-href => href(action=>"tree", hash_base=>$hb),
	              -title => 'tree root'}, to_utf8("[$project]"));
	print " / ";
	if (defined $name) {
		my @dirname = split '/', $name;
		my $basename = pop @dirname;
		my $fullname = '';

		foreach my $dir (@dirname) {
			$fullname .= ($fullname ? '/' : '') . $dir;
			print $cgi->a({-href => href(action=>"tree", file_name=>$fullname,
			                             hash_base=>$hb),
			              -title => $fullname}, esc_path($dir));
			print " / ";
		}
		if (defined $type && $type eq 'blob') {
			print $cgi->a({-href => href(action=>"blob_plain", file_name=>$file_name,
			                             hash_base=>$hb),
			              -title => $name}, esc_path($basename));
		} elsif (defined $type && $type eq 'tree') {
			print $cgi->a({-href => href(action=>"tree", file_name=>$file_name,
			                             hash_base=>$hb),
			              -title => $name}, esc_path($basename));
			print " / ";
		} else {
			print esc_path($basename);
		}
	}
	print "<br/></div>\n";
}

sub git_print_log {
	my $log = shift;
	my %opts = @_;

	if ($opts{'-remove_title'}) {
		# remove title, i.e. first line of log
		shift @$log;
	}
	# remove leading empty lines
	while (defined $log->[0] && $log->[0] eq "") {
		shift @$log;
	}

	# print log
	my $signoff = 0;
	my $empty = 0;
	foreach my $line (@$log) {
		if ($line =~ m/^ *(signed[ \-]off[ \-]by[ :]|acked[ \-]by[ :]|cc[ :])/i) {
			$signoff = 1;
			$empty = 0;
			if (! $opts{'-remove_signoff'}) {
				print "<span class=\"signoff\">" . esc_html($line) . "</span><br/>\n";
				next;
			} else {
				# remove signoff lines
				next;
			}
		} else {
			$signoff = 0;
		}

		# print only one empty line
		# do not print empty line after signoff
		if ($line eq "") {
			next if ($empty || $signoff);
			$empty = 1;
		} else {
			$empty = 0;
		}

		print format_log_line_html($line) . "<br/>\n";
	}

	if ($opts{'-final_empty_line'}) {
		# end with single empty line
		print "<br/>\n" unless $empty;
	}
}

# return link target (what link points to)
sub git_get_link_target {
	my $hash = shift;
	my $link_target;

	# read link
	open my $fd, "-|", git_cmd(), "cat-file", "blob", $hash
		or return;
	{
		local $/ = undef;
		$link_target = <$fd>;
	}
	close $fd
		or return;

	return $link_target;
}

# given link target, and the directory (basedir) the link is in,
# return target of link relative to top directory (top tree);
# return undef if it is not possible (including absolute links).
sub normalize_link_target {
	my ($link_target, $basedir) = @_;

	# absolute symlinks (beginning with '/') cannot be normalized
	return if (substr($link_target, 0, 1) eq '/');

	# normalize link target to path from top (root) tree (dir)
	my $path;
	if ($basedir) {
		$path = $basedir . '/' . $link_target;
	} else {
		# we are in top (root) tree (dir)
		$path = $link_target;
	}

	# remove //, /./, and /../
	my @path_parts;
	foreach my $part (split('/', $path)) {
		# discard '.' and ''
		next if (!$part || $part eq '.');
		# handle '..'
		if ($part eq '..') {
			if (@path_parts) {
				pop @path_parts;
			} else {
				# link leads outside repository (outside top dir)
				return;
			}
		} else {
			push @path_parts, $part;
		}
	}
	$path = join('/', @path_parts);

	return $path;
}

# print tree entry (row of git_tree), but without encompassing <tr> element
sub git_print_tree_entry {
	my ($t, $basedir, $hash_base, $have_blame) = @_;

	my %base_key = ();
	$base_key{'hash_base'} = $hash_base if defined $hash_base;

	# The format of a table row is: mode list link.  Where mode is
	# the mode of the entry, list is the name of the entry, an href,
	# and link is the action links of the entry.

	print "<td class=\"mode\">" . mode_str($t->{'mode'}) . "</td>\n";
	if (exists $t->{'size'}) {
		print "<td class=\"size\">$t->{'size'}</td>\n";
	}
	if ($t->{'type'} eq "blob") {
		print "<td class=\"list\">" .
			$cgi->a({-href => href(action=>"blob", hash=>$t->{'hash'},
			                       file_name=>"$basedir$t->{'name'}", %base_key),
			        -class => "list"}, esc_path($t->{'name'}));
		if (S_ISLNK(oct $t->{'mode'})) {
			my $link_target = git_get_link_target($t->{'hash'});
			if ($link_target) {
				my $norm_target = normalize_link_target($link_target, $basedir);
				if (defined $norm_target) {
					print " -> " .
					      $cgi->a({-href => href(action=>"object", hash_base=>$hash_base,
					                             file_name=>$norm_target),
					               -title => $norm_target}, esc_path($link_target));
				} else {
					print " -> " . esc_path($link_target);
				}
			}
		}
		print "</td>\n";
		print "<td class=\"link\">";
		print $cgi->a({-href => href(action=>"blob", hash=>$t->{'hash'},
		                             file_name=>"$basedir$t->{'name'}", %base_key)},
		              "blob");
		if ($have_blame) {
			print " | " .
			      $cgi->a({-href => href(action=>"blame", hash=>$t->{'hash'},
			                             file_name=>"$basedir$t->{'name'}", %base_key)},
			              "blame");
		}
		if (defined $hash_base) {
			print " | " .
			      $cgi->a({-href => href(action=>"history", hash_base=>$hash_base,
			                             hash=>$t->{'hash'}, file_name=>"$basedir$t->{'name'}")},
			              "history");
		}
		print " | " .
			$cgi->a({-href => href(action=>"blob_plain", hash_base=>$hash_base,
			                       file_name=>"$basedir$t->{'name'}")},
			        "raw");
		print "</td>\n";

	} elsif ($t->{'type'} eq "tree") {
		print "<td class=\"list\">";
		print $cgi->a({-href => href(action=>"tree", hash=>$t->{'hash'},
		                             file_name=>"$basedir$t->{'name'}",
		                             %base_key)},
		              esc_path($t->{'name'}));
		print "</td>\n";
		print "<td class=\"link\">";
		print $cgi->a({-href => href(action=>"tree", hash=>$t->{'hash'},
		                             file_name=>"$basedir$t->{'name'}",
		                             %base_key)},
		              "tree");
		if (defined $hash_base) {
			print " | " .
			      $cgi->a({-href => href(action=>"history", hash_base=>$hash_base,
			                             file_name=>"$basedir$t->{'name'}")},
			              "history");
		}
		print "</td>\n";
	} else {
		# unknown object: we can only present history for it
		# (this includes 'commit' object, i.e. submodule support)
		print "<td class=\"list\">" .
		      esc_path($t->{'name'}) .
		      "</td>\n";
		print "<td class=\"link\">";
		if (defined $hash_base) {
			print $cgi->a({-href => href(action=>"history",
			                             hash_base=>$hash_base,
			                             file_name=>"$basedir$t->{'name'}")},
			              "history");
		}
		print "</td>\n";
	}
}

## ......................................................................
## functions printing large fragments of HTML

# get pre-image filenames for merge (combined) diff
sub fill_from_file_info {
	my ($diff, @parents) = @_;

	$diff->{'from_file'} = [ ];
	$diff->{'from_file'}[$diff->{'nparents'} - 1] = undef;
	for (my $i = 0; $i < $diff->{'nparents'}; $i++) {
		if ($diff->{'status'}[$i] eq 'R' ||
		    $diff->{'status'}[$i] eq 'C') {
			$diff->{'from_file'}[$i] =
				git_get_path_by_hash($parents[$i], $diff->{'from_id'}[$i]);
		}
	}

	return $diff;
}

# is current raw difftree line of file deletion
sub is_deleted {
	my $diffinfo = shift;

	return $diffinfo->{'to_id'} eq ('0' x 40);
}

# does patch correspond to [previous] difftree raw line
# $diffinfo  - hashref of parsed raw diff format
# $patchinfo - hashref of parsed patch diff format
#              (the same keys as in $diffinfo)
sub is_patch_split {
	my ($diffinfo, $patchinfo) = @_;

	return defined $diffinfo && defined $patchinfo
		&& $diffinfo->{'to_file'} eq $patchinfo->{'to_file'};
}


sub git_difftree_body {
	my ($difftree, $hash, @parents) = @_;
	my ($parent) = $parents[0];
	my $have_blame = gitweb_check_feature('blame');
	print "<div class=\"list_head\">\n";
	if ($#{$difftree} > 10) {
		print(($#{$difftree} + 1) . " files changed:\n");
	}
	print "</div>\n";

	print "<table class=\"" .
	      (@parents > 1 ? "combined " : "") .
	      "diff_tree\">\n";

	# header only for combined diff in 'commitdiff' view
	my $has_header = @$difftree && @parents > 1 && $action eq 'commitdiff';
	if ($has_header) {
		# table header
		print "<thead><tr>\n" .
		       "<th></th><th></th>\n"; # filename, patchN link
		for (my $i = 0; $i < @parents; $i++) {
			my $par = $parents[$i];
			print "<th>" .
			      $cgi->a({-href => href(action=>"commitdiff",
			                             hash=>$hash, hash_parent=>$par),
			               -title => 'commitdiff to parent number ' .
			                          ($i+1) . ': ' . substr($par,0,7)},
			              $i+1) .
			      "&nbsp;</th>\n";
		}
		print "</tr></thead>\n<tbody>\n";
	}

	my $alternate = 1;
	my $patchno = 0;
	foreach my $line (@{$difftree}) {
		my $diff = parsed_difftree_line($line);

		if ($alternate) {
			print "<tr class=\"dark\">\n";
		} else {
			print "<tr class=\"light\">\n";
		}
		$alternate ^= 1;

		if (exists $diff->{'nparents'}) { # combined diff

			fill_from_file_info($diff, @parents)
				unless exists $diff->{'from_file'};

			if (!is_deleted($diff)) {
				# file exists in the result (child) commit
				print "<td>" .
				      $cgi->a({-href => href(action=>"blob", hash=>$diff->{'to_id'},
				                             file_name=>$diff->{'to_file'},
				                             hash_base=>$hash),
				              -class => "list"}, esc_path($diff->{'to_file'})) .
				      "</td>\n";
			} else {
				print "<td>" .
				      esc_path($diff->{'to_file'}) .
				      "</td>\n";
			}

			if ($action eq 'commitdiff') {
				# link to patch
				$patchno++;
				print "<td class=\"link\">" .
				      $cgi->a({-href => "#patch$patchno"}, "patch") .
				      " | " .
				      "</td>\n";
			}

			my $has_history = 0;
			my $not_deleted = 0;
			for (my $i = 0; $i < $diff->{'nparents'}; $i++) {
				my $hash_parent = $parents[$i];
				my $from_hash = $diff->{'from_id'}[$i];
				my $from_path = $diff->{'from_file'}[$i];
				my $status = $diff->{'status'}[$i];

				$has_history ||= ($status ne 'A');
				$not_deleted ||= ($status ne 'D');

				if ($status eq 'A') {
					print "<td  class=\"link\" align=\"right\"> | </td>\n";
				} elsif ($status eq 'D') {
					print "<td class=\"link\">" .
					      $cgi->a({-href => href(action=>"blob",
					                             hash_base=>$hash,
					                             hash=>$from_hash,
					                             file_name=>$from_path)},
					              "blob" . ($i+1)) .
					      " | </td>\n";
				} else {
					if ($diff->{'to_id'} eq $from_hash) {
						print "<td class=\"link nochange\">";
					} else {
						print "<td class=\"link\">";
					}
					print $cgi->a({-href => href(action=>"blobdiff",
					                             hash=>$diff->{'to_id'},
					                             hash_parent=>$from_hash,
					                             hash_base=>$hash,
					                             hash_parent_base=>$hash_parent,
					                             file_name=>$diff->{'to_file'},
					                             file_parent=>$from_path)},
					              "diff" . ($i+1)) .
					      " | </td>\n";
				}
			}

			print "<td class=\"link\">";
			if ($not_deleted) {
				print $cgi->a({-href => href(action=>"blob",
				                             hash=>$diff->{'to_id'},
				                             file_name=>$diff->{'to_file'},
				                             hash_base=>$hash)},
				              "blob");
				print " | " if ($has_history);
			}
			if ($has_history) {
				print $cgi->a({-href => href(action=>"history",
				                             file_name=>$diff->{'to_file'},
				                             hash_base=>$hash)},
				              "history");
			}
			print "</td>\n";

			print "</tr>\n";
			next; # instead of 'else' clause, to avoid extra indent
		}
		# else ordinary diff

		my ($to_mode_oct, $to_mode_str, $to_file_type);
		my ($from_mode_oct, $from_mode_str, $from_file_type);
		if ($diff->{'to_mode'} ne ('0' x 6)) {
			$to_mode_oct = oct $diff->{'to_mode'};
			if (S_ISREG($to_mode_oct)) { # only for regular file
				$to_mode_str = sprintf("%04o", $to_mode_oct & 0777); # permission bits
			}
			$to_file_type = file_type($diff->{'to_mode'});
		}
		if ($diff->{'from_mode'} ne ('0' x 6)) {
			$from_mode_oct = oct $diff->{'from_mode'};
			if (S_ISREG($to_mode_oct)) { # only for regular file
				$from_mode_str = sprintf("%04o", $from_mode_oct & 0777); # permission bits
			}
			$from_file_type = file_type($diff->{'from_mode'});
		}

		if ($diff->{'status'} eq "A") { # created
			my $mode_chng = "<span class=\"file_status new\">[new $to_file_type";
			$mode_chng   .= " with mode: $to_mode_str" if $to_mode_str;
			$mode_chng   .= "]</span>";
			print "<td>";
			print $cgi->a({-href => href(action=>"blob", hash=>$diff->{'to_id'},
			                             hash_base=>$hash, file_name=>$diff->{'file'}),
			              -class => "list"}, esc_path($diff->{'file'}));
			print "</td>\n";
			print "<td>$mode_chng</td>\n";
			print "<td class=\"link\">";
			if ($action eq 'commitdiff') {
				# link to patch
				$patchno++;
				print $cgi->a({-href => "#patch$patchno"}, "patch");
				print " | ";
			}
			print $cgi->a({-href => href(action=>"blob", hash=>$diff->{'to_id'},
			                             hash_base=>$hash, file_name=>$diff->{'file'})},
			              "blob");
			print "</td>\n";

		} elsif ($diff->{'status'} eq "D") { # deleted
			my $mode_chng = "<span class=\"file_status deleted\">[deleted $from_file_type]</span>";
			print "<td>";
			print $cgi->a({-href => href(action=>"blob", hash=>$diff->{'from_id'},
			                             hash_base=>$parent, file_name=>$diff->{'file'}),
			               -class => "list"}, esc_path($diff->{'file'}));
			print "</td>\n";
			print "<td>$mode_chng</td>\n";
			print "<td class=\"link\">";
			if ($action eq 'commitdiff') {
				# link to patch
				$patchno++;
				print $cgi->a({-href => "#patch$patchno"}, "patch");
				print " | ";
			}
			print $cgi->a({-href => href(action=>"blob", hash=>$diff->{'from_id'},
			                             hash_base=>$parent, file_name=>$diff->{'file'})},
			              "blob") . " | ";
			if ($have_blame) {
				print $cgi->a({-href => href(action=>"blame", hash_base=>$parent,
				                             file_name=>$diff->{'file'})},
				              "blame") . " | ";
			}
			print $cgi->a({-href => href(action=>"history", hash_base=>$parent,
			                             file_name=>$diff->{'file'})},
			              "history");
			print "</td>\n";

		} elsif ($diff->{'status'} eq "M" || $diff->{'status'} eq "T") { # modified, or type changed
			my $mode_chnge = "";
			if ($diff->{'from_mode'} != $diff->{'to_mode'}) {
				$mode_chnge = "<span class=\"file_status mode_chnge\">[changed";
				if ($from_file_type ne $to_file_type) {
					$mode_chnge .= " from $from_file_type to $to_file_type";
				}
				if (($from_mode_oct & 0777) != ($to_mode_oct & 0777)) {
					if ($from_mode_str && $to_mode_str) {
						$mode_chnge .= " mode: $from_mode_str->$to_mode_str";
					} elsif ($to_mode_str) {
						$mode_chnge .= " mode: $to_mode_str";
					}
				}
				$mode_chnge .= "]</span>\n";
			}
			print "<td>";
			print $cgi->a({-href => href(action=>"blob", hash=>$diff->{'to_id'},
			                             hash_base=>$hash, file_name=>$diff->{'file'}),
			              -class => "list"}, esc_path($diff->{'file'}));
			print "</td>\n";
			print "<td>$mode_chnge</td>\n";
			print "<td class=\"link\">";
			if ($action eq 'commitdiff') {
				# link to patch
				$patchno++;
				print $cgi->a({-href => "#patch$patchno"}, "patch") .
				      " | ";
			} elsif ($diff->{'to_id'} ne $diff->{'from_id'}) {
				# "commit" view and modified file (not onlu mode changed)
				print $cgi->a({-href => href(action=>"blobdiff",
				                             hash=>$diff->{'to_id'}, hash_parent=>$diff->{'from_id'},
				                             hash_base=>$hash, hash_parent_base=>$parent,
				                             file_name=>$diff->{'file'})},
				              "diff") .
				      " | ";
			}
			print $cgi->a({-href => href(action=>"blob", hash=>$diff->{'to_id'},
			                             hash_base=>$hash, file_name=>$diff->{'file'})},
			               "blob") . " | ";
			if ($have_blame) {
				print $cgi->a({-href => href(action=>"blame", hash_base=>$hash,
				                             file_name=>$diff->{'file'})},
				              "blame") . " | ";
			}
			print $cgi->a({-href => href(action=>"history", hash_base=>$hash,
			                             file_name=>$diff->{'file'})},
			              "history");
			print "</td>\n";

		} elsif ($diff->{'status'} eq "R" || $diff->{'status'} eq "C") { # renamed or copied
			my %status_name = ('R' => 'moved', 'C' => 'copied');
			my $nstatus = $status_name{$diff->{'status'}};
			my $mode_chng = "";
			if ($diff->{'from_mode'} != $diff->{'to_mode'}) {
				# mode also for directories, so we cannot use $to_mode_str
				$mode_chng = sprintf(", mode: %04o", $to_mode_oct & 0777);
			}
			print "<td>" .
			      $cgi->a({-href => href(action=>"blob", hash_base=>$hash,
			                             hash=>$diff->{'to_id'}, file_name=>$diff->{'to_file'}),
			              -class => "list"}, esc_path($diff->{'to_file'})) . "</td>\n" .
			      "<td><span class=\"file_status $nstatus\">[$nstatus from " .
			      $cgi->a({-href => href(action=>"blob", hash_base=>$parent,
			                             hash=>$diff->{'from_id'}, file_name=>$diff->{'from_file'}),
			              -class => "list"}, esc_path($diff->{'from_file'})) .
			      " with " . (int $diff->{'similarity'}) . "% similarity$mode_chng]</span></td>\n" .
			      "<td class=\"link\">";
			if ($action eq 'commitdiff') {
				# link to patch
				$patchno++;
				print $cgi->a({-href => "#patch$patchno"}, "patch") .
				      " | ";
			} elsif ($diff->{'to_id'} ne $diff->{'from_id'}) {
				# "commit" view and modified file (not only pure rename or copy)
				print $cgi->a({-href => href(action=>"blobdiff",
				                             hash=>$diff->{'to_id'}, hash_parent=>$diff->{'from_id'},
				                             hash_base=>$hash, hash_parent_base=>$parent,
				                             file_name=>$diff->{'to_file'}, file_parent=>$diff->{'from_file'})},
				              "diff") .
				      " | ";
			}
			print $cgi->a({-href => href(action=>"blob", hash=>$diff->{'to_id'},
			                             hash_base=>$parent, file_name=>$diff->{'to_file'})},
			              "blob") . " | ";
			if ($have_blame) {
				print $cgi->a({-href => href(action=>"blame", hash_base=>$hash,
				                             file_name=>$diff->{'to_file'})},
				              "blame") . " | ";
			}
			print $cgi->a({-href => href(action=>"history", hash_base=>$hash,
			                            file_name=>$diff->{'to_file'})},
			              "history");
			print "</td>\n";

		} # we should not encounter Unmerged (U) or Unknown (X) status
		print "</tr>\n";
	}
	print "</tbody>" if $has_header;
	print "</table>\n";
}

sub git_patchset_body {
	my ($fd, $difftree, $hash, @hash_parents) = @_;
	my ($hash_parent) = $hash_parents[0];

	my $is_combined = (@hash_parents > 1);
	my $patch_idx = 0;
	my $patch_number = 0;
	my $patch_line;
	my $diffinfo;
	my $to_name;
	my (%from, %to);

	print "<div class=\"patchset\">\n";

	# skip to first patch
	while ($patch_line = <$fd>) {
		chomp $patch_line;

		last if ($patch_line =~ m/^diff /);
	}

 PATCH:
	while ($patch_line) {

		# parse "git diff" header line
		if ($patch_line =~ m/^diff --git (\"(?:[^\\\"]*(?:\\.[^\\\"]*)*)\"|[^ "]*) (.*)$/) {
			# $1 is from_name, which we do not use
			$to_name = unquote($2);
			$to_name =~ s!^b/!!;
		} elsif ($patch_line =~ m/^diff --(cc|combined) ("?.*"?)$/) {
			# $1 is 'cc' or 'combined', which we do not use
			$to_name = unquote($2);
		} else {
			$to_name = undef;
		}

		# check if current patch belong to current raw line
		# and parse raw git-diff line if needed
		if (is_patch_split($diffinfo, { 'to_file' => $to_name })) {
			# this is continuation of a split patch
			print "<div class=\"patch cont\">\n";
		} else {
			# advance raw git-diff output if needed
			$patch_idx++ if defined $diffinfo;

			# read and prepare patch information
			$diffinfo = parsed_difftree_line($difftree->[$patch_idx]);

			# compact combined diff output can have some patches skipped
			# find which patch (using pathname of result) we are at now;
			if ($is_combined) {
				while ($to_name ne $diffinfo->{'to_file'}) {
					print "<div class=\"patch\" id=\"patch". ($patch_idx+1) ."\">\n" .
					      format_diff_cc_simplified($diffinfo, @hash_parents) .
					      "</div>\n";  # class="patch"

					$patch_idx++;
					$patch_number++;

					last if $patch_idx > $#$difftree;
					$diffinfo = parsed_difftree_line($difftree->[$patch_idx]);
				}
			}

			# modifies %from, %to hashes
			parse_from_to_diffinfo($diffinfo, \%from, \%to, @hash_parents);

			# this is first patch for raw difftree line with $patch_idx index
			# we index @$difftree array from 0, but number patches from 1
			print "<div class=\"patch\" id=\"patch". ($patch_idx+1) ."\">\n";
		}

		# git diff header
		#assert($patch_line =~ m/^diff /) if DEBUG;
		#assert($patch_line !~ m!$/$!) if DEBUG; # is chomp-ed
		$patch_number++;
		# print "git diff" header
		print format_git_diff_header_line($patch_line, $diffinfo,
		                                  \%from, \%to);

		# print extended diff header
		print "<div class=\"diff extended_header\">\n";
	EXTENDED_HEADER:
		while ($patch_line = <$fd>) {
			chomp $patch_line;

			last EXTENDED_HEADER if ($patch_line =~ m/^--- |^diff /);

			print format_extended_diff_header_line($patch_line, $diffinfo,
			                                       \%from, \%to);
		}
		print "</div>\n"; # class="diff extended_header"

		# from-file/to-file diff header
		if (! $patch_line) {
			print "</div>\n"; # class="patch"
			last PATCH;
		}
		next PATCH if ($patch_line =~ m/^diff /);
		#assert($patch_line =~ m/^---/) if DEBUG;

		my $last_patch_line = $patch_line;
		$patch_line = <$fd>;
		chomp $patch_line;
		#assert($patch_line =~ m/^\+\+\+/) if DEBUG;

		print format_diff_from_to_header($last_patch_line, $patch_line,
		                                 $diffinfo, \%from, \%to,
		                                 @hash_parents);

		# the patch itself
	LINE:
		while ($patch_line = <$fd>) {
			chomp $patch_line;

			next PATCH if ($patch_line =~ m/^diff /);

			print format_diff_line($patch_line, \%from, \%to);
		}

	} continue {
		print "</div>\n"; # class="patch"
	}

	# for compact combined (--cc) format, with chunk and patch simpliciaction
	# patchset might be empty, but there might be unprocessed raw lines
	for (++$patch_idx if $patch_number > 0;
	     $patch_idx < @$difftree;
	     ++$patch_idx) {
		# read and prepare patch information
		$diffinfo = parsed_difftree_line($difftree->[$patch_idx]);

		# generate anchor for "patch" links in difftree / whatchanged part
		print "<div class=\"patch\" id=\"patch". ($patch_idx+1) ."\">\n" .
		      format_diff_cc_simplified($diffinfo, @hash_parents) .
		      "</div>\n";  # class="patch"

		$patch_number++;
	}

	if ($patch_number == 0) {
		if (@hash_parents > 1) {
			print "<div class=\"diff nodifferences\">Trivial merge</div>\n";
		} else {
			print "<div class=\"diff nodifferences\">No differences found</div>\n";
		}
	}

	print "</div>\n"; # class="patchset"
}

# . . . . . . . . . . . . . . . . . . . . . . . . . . . . . . . . . . . .

# fills project list info (age, description, owner, forks) for each
# project in the list, removing invalid projects from returned list
# NOTE: modifies $projlist, but does not remove entries from it
sub fill_project_list_info {
	my ($projlist, $check_forks) = @_;
	my @projects;

	my $show_ctags = gitweb_check_feature('ctags');
 PROJECT:
	foreach my $pr (@$projlist) {
		my (@activity) = git_get_last_activity($pr->{'path'});
		unless (@activity) {
			next PROJECT;
		}
		($pr->{'age'}, $pr->{'age_string'}) = @activity;
		if (!defined $pr->{'descr'}) {
			my $descr = git_get_project_description($pr->{'path'}) || "";
			$descr = to_utf8($descr);
			$pr->{'descr_long'} = $descr;
			$pr->{'descr'} = chop_str($descr, $projects_list_description_width, 5);
		}
		if (!defined $pr->{'owner'}) {
			$pr->{'owner'} = git_get_project_owner("$pr->{'path'}") || "";
		}
		if ($check_forks) {
			my $pname = $pr->{'path'};
			if (($pname =~ s/\.git$//) &&
			    ($pname !~ /\/$/) &&
			    (-d "$projectroot/$pname")) {
				$pr->{'forks'} = "-d $projectroot/$pname";
			} else {
				$pr->{'forks'} = 0;
			}
		}
		$show_ctags and $pr->{'ctags'} = git_get_project_ctags($pr->{'path'});
		push @projects, $pr;
	}

	return @projects;
}

# print 'sort by' <th> element, generating 'sort by $name' replay link
# if that order is not selected
sub print_sort_th {
	print format_sort_th(@_);
}

sub format_sort_th {
	my ($name, $order, $header) = @_;
	my $sort_th = "";
	$header ||= ucfirst($name);

	if ($order eq $name) {
		$sort_th .= "<th>$header</th>\n";
	} else {
		$sort_th .= "<th>" .
		            $cgi->a({-href => href(-replay=>1, order=>$name),
		                     -class => "header"}, $header) .
		            "</th>\n";
	}

	return $sort_th;
}

sub git_project_list_body {
	# actually uses global variable $project
	my ($projlist, $order, $from, $to, $extra, $no_header) = @_;

	my $check_forks = gitweb_check_feature('forks');
	my @projects = fill_project_list_info($projlist, $check_forks);

	$order ||= $default_projects_order;
	$from = 0 unless defined $from;
	$to = $#projects if (!defined $to || $#projects < $to);

	my %order_info = (
		project => { key => 'path', type => 'str' },
		descr => { key => 'descr_long', type => 'str' },
		owner => { key => 'owner', type => 'str' },
		age => { key => 'age', type => 'num' }
	);
	my $oi = $order_info{$order};
	if ($oi->{'type'} eq 'str') {
		@projects = sort {$a->{$oi->{'key'}} cmp $b->{$oi->{'key'}}} @projects;
	} else {
		@projects = sort {$a->{$oi->{'key'}} <=> $b->{$oi->{'key'}}} @projects;
	}

	my $show_ctags = gitweb_check_feature('ctags');
	if ($show_ctags) {
		my %ctags;
		foreach my $p (@projects) {
			foreach my $ct (keys %{$p->{'ctags'}}) {
				$ctags{$ct} += $p->{'ctags'}->{$ct};
			}
		}
		my $cloud = git_populate_project_tagcloud(\%ctags);
		print git_show_project_tagcloud($cloud, 64);
	}

	print "<table class=\"project_list\">\n";
	unless ($no_header) {
		print "<tr>\n";
		if ($check_forks) {
			print "<th></th>\n";
		}
		print_sort_th('project', $order, 'Project');
		print_sort_th('descr', $order, 'Description');
		print_sort_th('owner', $order, 'Owner');
		print_sort_th('age', $order, 'Last Change');
		print "<th></th>\n" . # for links
		      "</tr>\n";
	}
	my $alternate = 1;
	my $tagfilter = $cgi->param('by_tag');
	for (my $i = $from; $i <= $to; $i++) {
		my $pr = $projects[$i];

		next if $tagfilter and $show_ctags and not grep { lc $_ eq lc $tagfilter } keys %{$pr->{'ctags'}};
		next if $searchtext and not $pr->{'path'} =~ /$searchtext/
			and not $pr->{'descr_long'} =~ /$searchtext/;
		# Weed out forks or non-matching entries of search
		if ($check_forks) {
			my $forkbase = $project; $forkbase ||= ''; $forkbase =~ s#\.git$#/#;
			$forkbase="^$forkbase" if $forkbase;
			next if not $searchtext and not $tagfilter and $show_ctags
				and $pr->{'path'} =~ m#$forkbase.*/.*#; # regexp-safe
		}

		if ($alternate) {
			print "<tr class=\"dark\">\n";
		} else {
			print "<tr class=\"light\">\n";
		}
		$alternate ^= 1;
		if ($check_forks) {
			print "<td>";
			if ($pr->{'forks'}) {
				print "<!-- $pr->{'forks'} -->\n";
				print $cgi->a({-href => href(project=>$pr->{'path'}, action=>"forks")}, "+");
			}
			print "</td>\n";
		}
		print "<td>" . $cgi->a({-href => href(project=>$pr->{'path'}, action=>"summary"),
		                        -class => "list"}, esc_html($pr->{'path'})) . "</td>\n" .
		      "<td>" . $cgi->a({-href => href(project=>$pr->{'path'}, action=>"summary"),
		                        -class => "list", -title => $pr->{'descr_long'}},
		                        esc_html($pr->{'descr'})) . "</td>\n" .
		      "<td><i>" . chop_and_escape_str($pr->{'owner'}, 15) . "</i></td>\n";
		print "<td class=\"". age_class($pr->{'age'}) . "\">" .
		      (defined $pr->{'age_string'} ? $pr->{'age_string'} : "No commits") . "</td>\n" .
		      "<td class=\"link\">" .
		      $cgi->a({-href => href(project=>$pr->{'path'}, action=>"summary")}, "summary")   . " | " .
		      $cgi->a({-href => href(project=>$pr->{'path'}, action=>"shortlog")}, "shortlog") . " | " .
		      $cgi->a({-href => href(project=>$pr->{'path'}, action=>"log")}, "log") . " | " .
		      $cgi->a({-href => href(project=>$pr->{'path'}, action=>"tree")}, "tree") .
		      ($pr->{'forks'} ? " | " . $cgi->a({-href => href(project=>$pr->{'path'}, action=>"forks")}, "forks") : '') .
		      "</td>\n" .
		      "</tr>\n";
	}
	if (defined $extra) {
		print "<tr>\n";
		if ($check_forks) {
			print "<td></td>\n";
		}
		print "<td colspan=\"5\">$extra</td>\n" .
		      "</tr>\n";
	}
	print "</table>\n";
}

sub git_log_body {
	# uses global variable $project
	my ($commitlist, $from, $to, $refs, $extra) = @_;

	$from = 0 unless defined $from;
	$to = $#{$commitlist} if (!defined $to || $#{$commitlist} < $to);

	for (my $i = 0; $i <= $to; $i++) {
		my %co = %{$commitlist->[$i]};
		next if !%co;
		my $commit = $co{'id'};
		my $ref = format_ref_marker($refs, $commit);
		my %ad = parse_date($co{'author_epoch'});
		git_print_header_div('commit',
		               "<span class=\"age\">$co{'age_string'}</span>" .
		               esc_html($co{'title'}) . $ref,
		               $commit);
		print "<div class=\"title_text\">\n" .
		      "<div class=\"log_link\">\n" .
		      $cgi->a({-href => href(action=>"commit", hash=>$commit)}, "commit") .
		      " | " .
		      $cgi->a({-href => href(action=>"commitdiff", hash=>$commit)}, "commitdiff") .
		      " | " .
		      $cgi->a({-href => href(action=>"tree", hash=>$commit, hash_base=>$commit)}, "tree") .
		      "<br/>\n" .
		      "</div>\n";
		      git_print_authorship(\%co, -tag => 'span');
		      print "<br/>\n</div>\n";

		print "<div class=\"log_body\">\n";
		git_print_log($co{'comment'}, -final_empty_line=> 1);
		print "</div>\n";
	}
	if ($extra) {
		print "<div class=\"page_nav\">\n";
		print "$extra\n";
		print "</div>\n";
	}
}

sub git_shortlog_body {
	# uses global variable $project
	my ($commitlist, $from, $to, $refs, $extra) = @_;

	$from = 0 unless defined $from;
	$to = $#{$commitlist} if (!defined $to || $#{$commitlist} < $to);

	print "<table class=\"shortlog\">\n";
	my $alternate = 1;
	for (my $i = $from; $i <= $to; $i++) {
		my %co = %{$commitlist->[$i]};
		my $commit = $co{'id'};
		my $ref = format_ref_marker($refs, $commit);
		if ($alternate) {
			print "<tr class=\"dark\">\n";
		} else {
			print "<tr class=\"light\">\n";
		}
		$alternate ^= 1;
		# git_summary() used print "<td><i>$co{'age_string'}</i></td>\n" .
		print "<td title=\"$co{'age_string_age'}\"><i>$co{'age_string_date'}</i></td>\n" .
		      format_author_html('td', \%co, 10) . "<td>";
		print format_subject_html($co{'title'}, $co{'title_short'},
		                          href(action=>"commit", hash=>$commit), $ref);
		print "</td>\n" .
		      "<td class=\"link\">" .
		      $cgi->a({-href => href(action=>"commit", hash=>$commit)}, "commit") . " | " .
		      $cgi->a({-href => href(action=>"commitdiff", hash=>$commit)}, "commitdiff") . " | " .
		      $cgi->a({-href => href(action=>"tree", hash=>$commit, hash_base=>$commit)}, "tree");
		my $snapshot_links = format_snapshot_links($commit);
		if (defined $snapshot_links) {
			print " | " . $snapshot_links;
		}
		print "</td>\n" .
		      "</tr>\n";
	}
	if (defined $extra) {
		print "<tr>\n" .
		      "<td colspan=\"4\">$extra</td>\n" .
		      "</tr>\n";
	}
	print "</table>\n";
}

sub git_history_body {
	# Warning: assumes constant type (blob or tree) during history
	my ($commitlist, $from, $to, $refs, $extra,
	    $file_name, $file_hash, $ftype) = @_;

	$from = 0 unless defined $from;
	$to = $#{$commitlist} unless (defined $to && $to <= $#{$commitlist});

	print "<table class=\"history\">\n";
	my $alternate = 1;
	for (my $i = $from; $i <= $to; $i++) {
		my %co = %{$commitlist->[$i]};
		if (!%co) {
			next;
		}
		my $commit = $co{'id'};

		my $ref = format_ref_marker($refs, $commit);

		if ($alternate) {
			print "<tr class=\"dark\">\n";
		} else {
			print "<tr class=\"light\">\n";
		}
		$alternate ^= 1;
		print "<td title=\"$co{'age_string_age'}\"><i>$co{'age_string_date'}</i></td>\n" .
	# shortlog:   format_author_html('td', \%co, 10)
		      format_author_html('td', \%co, 15, 3) . "<td>";
		# originally git_history used chop_str($co{'title'}, 50)
		print format_subject_html($co{'title'}, $co{'title_short'},
		                          href(action=>"commit", hash=>$commit), $ref);
		print "</td>\n" .
		      "<td class=\"link\">" .
		      $cgi->a({-href => href(action=>$ftype, hash_base=>$commit, file_name=>$file_name)}, $ftype) . " | " .
		      $cgi->a({-href => href(action=>"commitdiff", hash=>$commit)}, "commitdiff");

		if ($ftype eq 'blob') {
			my $blob_current = $file_hash;
			my $blob_parent  = git_get_hash_by_path($commit, $file_name);
			if (defined $blob_current && defined $blob_parent &&
					$blob_current ne $blob_parent) {
				print " | " .
					$cgi->a({-href => href(action=>"blobdiff",
					                       hash=>$blob_current, hash_parent=>$blob_parent,
					                       hash_base=>$hash_base, hash_parent_base=>$commit,
					                       file_name=>$file_name)},
					        "diff to current");
			}
		}
		print "</td>\n" .
		      "</tr>\n";
	}
	if (defined $extra) {
		print "<tr>\n" .
		      "<td colspan=\"4\">$extra</td>\n" .
		      "</tr>\n";
	}
	print "</table>\n";
}

sub git_tags_body {
	# uses global variable $project
	my ($taglist, $from, $to, $extra) = @_;
	$from = 0 unless defined $from;
	$to = $#{$taglist} if (!defined $to || $#{$taglist} < $to);

	print "<table class=\"tags\">\n";
	my $alternate = 1;
	for (my $i = $from; $i <= $to; $i++) {
		my $entry = $taglist->[$i];
		my %tag = %$entry;
		my $comment = $tag{'subject'};
		my $comment_short;
		if (defined $comment) {
			$comment_short = chop_str($comment, 30, 5);
		}
		if ($alternate) {
			print "<tr class=\"dark\">\n";
		} else {
			print "<tr class=\"light\">\n";
		}
		$alternate ^= 1;
		if (defined $tag{'age'}) {
			print "<td><i>$tag{'age'}</i></td>\n";
		} else {
			print "<td></td>\n";
		}
		print "<td>" .
		      $cgi->a({-href => href(action=>$tag{'reftype'}, hash=>$tag{'refid'}),
		               -class => "list name"}, esc_html($tag{'name'})) .
		      "</td>\n" .
		      "<td>";
		if (defined $comment) {
			print format_subject_html($comment, $comment_short,
			                          href(action=>"tag", hash=>$tag{'id'}));
		}
		print "</td>\n" .
		      "<td class=\"selflink\">";
		if ($tag{'type'} eq "tag") {
			print $cgi->a({-href => href(action=>"tag", hash=>$tag{'id'})}, "tag");
		} else {
			print "&nbsp;";
		}
		print "</td>\n" .
		      "<td class=\"link\">" . " | " .
		      $cgi->a({-href => href(action=>$tag{'reftype'}, hash=>$tag{'refid'})}, $tag{'reftype'});
		if ($tag{'reftype'} eq "commit") {
			print " | " . $cgi->a({-href => href(action=>"shortlog", hash=>$tag{'fullname'})}, "shortlog") .
			      " | " . $cgi->a({-href => href(action=>"log", hash=>$tag{'fullname'})}, "log");
		} elsif ($tag{'reftype'} eq "blob") {
			print " | " . $cgi->a({-href => href(action=>"blob_plain", hash=>$tag{'refid'})}, "raw");
		}
		print "</td>\n" .
		      "</tr>";
	}
	if (defined $extra) {
		print "<tr>\n" .
		      "<td colspan=\"5\">$extra</td>\n" .
		      "</tr>\n";
	}
	print "</table>\n";
}

sub git_heads_body {
	# uses global variable $project
	my ($headlist, $head, $from, $to, $extra) = @_;
	$from = 0 unless defined $from;
	$to = $#{$headlist} if (!defined $to || $#{$headlist} < $to);

	print "<table class=\"heads\">\n";
	my $alternate = 1;
	for (my $i = $from; $i <= $to; $i++) {
		my $entry = $headlist->[$i];
		my %ref = %$entry;
		my $curr = $ref{'id'} eq $head;
		if ($alternate) {
			print "<tr class=\"dark\">\n";
		} else {
			print "<tr class=\"light\">\n";
		}
		$alternate ^= 1;
		print "<td><i>$ref{'age'}</i></td>\n" .
		      ($curr ? "<td class=\"current_head\">" : "<td>") .
		      $cgi->a({-href => href(action=>"shortlog", hash=>$ref{'fullname'}),
		               -class => "list name"},esc_html($ref{'name'})) .
		      "</td>\n" .
		      "<td class=\"link\">" .
		      $cgi->a({-href => href(action=>"shortlog", hash=>$ref{'fullname'})}, "shortlog") . " | " .
		      $cgi->a({-href => href(action=>"log", hash=>$ref{'fullname'})}, "log") . " | " .
		      $cgi->a({-href => href(action=>"tree", hash=>$ref{'fullname'}, hash_base=>$ref{'name'})}, "tree") .
		      "</td>\n" .
		      "</tr>";
	}
	if (defined $extra) {
		print "<tr>\n" .
		      "<td colspan=\"3\">$extra</td>\n" .
		      "</tr>\n";
	}
	print "</table>\n";
}

sub git_search_grep_body {
	my ($commitlist, $from, $to, $extra) = @_;
	$from = 0 unless defined $from;
	$to = $#{$commitlist} if (!defined $to || $#{$commitlist} < $to);

	print "<table class=\"commit_search\">\n";
	my $alternate = 1;
	for (my $i = $from; $i <= $to; $i++) {
		my %co = %{$commitlist->[$i]};
		if (!%co) {
			next;
		}
		my $commit = $co{'id'};
		if ($alternate) {
			print "<tr class=\"dark\">\n";
		} else {
			print "<tr class=\"light\">\n";
		}
		$alternate ^= 1;
		print "<td title=\"$co{'age_string_age'}\"><i>$co{'age_string_date'}</i></td>\n" .
		      format_author_html('td', \%co, 15, 5) .
		      "<td>" .
		      $cgi->a({-href => href(action=>"commit", hash=>$co{'id'}),
		               -class => "list subject"},
		              chop_and_escape_str($co{'title'}, 50) . "<br/>");
		my $comment = $co{'comment'};
		foreach my $line (@$comment) {
			if ($line =~ m/^(.*?)($search_regexp)(.*)$/i) {
				my ($lead, $match, $trail) = ($1, $2, $3);
				$match = chop_str($match, 70, 5, 'center');
				my $contextlen = int((80 - length($match))/2);
				$contextlen = 30 if ($contextlen > 30);
				$lead  = chop_str($lead,  $contextlen, 10, 'left');
				$trail = chop_str($trail, $contextlen, 10, 'right');

				$lead  = esc_html($lead);
				$match = esc_html($match);
				$trail = esc_html($trail);

				print "$lead<span class=\"match\">$match</span>$trail<br />";
			}
		}
		print "</td>\n" .
		      "<td class=\"link\">" .
		      $cgi->a({-href => href(action=>"commit", hash=>$co{'id'})}, "commit") .
		      " | " .
		      $cgi->a({-href => href(action=>"commitdiff", hash=>$co{'id'})}, "commitdiff") .
		      " | " .
		      $cgi->a({-href => href(action=>"tree", hash=>$co{'tree'}, hash_base=>$co{'id'})}, "tree");
		print "</td>\n" .
		      "</tr>\n";
	}
	if (defined $extra) {
		print "<tr>\n" .
		      "<td colspan=\"3\">$extra</td>\n" .
		      "</tr>\n";
	}
	print "</table>\n";
}

## ======================================================================
## ======================================================================
## actions

sub git_project_list {
	my $order = $input_params{'order'};
	if (defined $order && $order !~ m/none|project|descr|owner|age/) {
		die_error(400, "Unknown order parameter");
	}

	my @list = git_get_projects_list();
	if (!@list) {
		die_error(404, "No projects found");
	}

	git_header_html();
	if (defined $home_text && -f $home_text) {
		print "<div class=\"index_include\">\n";
		insert_file($home_text);
		print "</div>\n";
	}
	print $cgi->startform(-method => "get") .
	      "<p class=\"projsearch\">Search:\n" .
	      $cgi->textfield(-name => "s", -value => $searchtext) . "\n" .
	      "</p>" .
	      $cgi->end_form() . "\n";
	git_project_list_body(\@list, $order);
	git_footer_html();
}

sub git_forks {
	my $order = $input_params{'order'};
	if (defined $order && $order !~ m/none|project|descr|owner|age/) {
		die_error(400, "Unknown order parameter");
	}

	my @list = git_get_projects_list($project);
	if (!@list) {
		die_error(404, "No forks found");
	}

	git_header_html();
	git_print_page_nav('','');
	git_print_header_div('summary', "$project forks");
	git_project_list_body(\@list, $order);
	git_footer_html();
}

sub git_project_index {
	my @projects = git_get_projects_list($project);

	print $cgi->header(
		-type => 'text/plain',
		-charset => 'utf-8',
		-content_disposition => 'inline; filename="index.aux"');

	foreach my $pr (@projects) {
		if (!exists $pr->{'owner'}) {
			$pr->{'owner'} = git_get_project_owner("$pr->{'path'}");
		}

		my ($path, $owner) = ($pr->{'path'}, $pr->{'owner'});
		# quote as in CGI::Util::encode, but keep the slash, and use '+' for ' '
		$path  =~ s/([^a-zA-Z0-9_.\-\/ ])/sprintf("%%%02X", ord($1))/eg;
		$owner =~ s/([^a-zA-Z0-9_.\-\/ ])/sprintf("%%%02X", ord($1))/eg;
		$path  =~ s/ /\+/g;
		$owner =~ s/ /\+/g;

		print "$path $owner\n";
	}
}

sub git_summary {
	my $descr = git_get_project_description($project) || "none";
	my %co = parse_commit("HEAD");
	my %cd = %co ? parse_date($co{'committer_epoch'}, $co{'committer_tz'}) : ();
	my $head = $co{'id'};

	my $owner = git_get_project_owner($project);

	my $refs = git_get_references();
	# These get_*_list functions return one more to allow us to see if
	# there are more ...
	my @taglist  = git_get_tags_list(16);
	my @headlist = git_get_heads_list(16);
	my @forklist;
	my $check_forks = gitweb_check_feature('forks');

	if ($check_forks) {
		@forklist = git_get_projects_list($project);
	}

	git_header_html();
	git_print_page_nav('summary','', $head);

	print "<div class=\"title\">&nbsp;</div>\n";
	print "<table class=\"projects_list\">\n" .
	      "<tr id=\"metadata_desc\"><td>description</td><td>" . esc_html($descr) . "</td></tr>\n" .
	      "<tr id=\"metadata_owner\"><td>owner</td><td>" . esc_html($owner) . "</td></tr>\n";
	if (defined $cd{'rfc2822'}) {
		print "<tr id=\"metadata_lchange\"><td>last change</td><td>$cd{'rfc2822'}</td></tr>\n";
	}

	# use per project git URL list in $projectroot/$project/cloneurl
	# or make project git URL from git base URL and project name
	my $url_tag = "URL";
	my @url_list = git_get_project_url_list($project);
	@url_list = map { "$_/$project" } @git_base_url_list unless @url_list;
	foreach my $git_url (@url_list) {
		next unless $git_url;
		print "<tr class=\"metadata_url\"><td>$url_tag</td><td>$git_url</td></tr>\n";
		$url_tag = "";
	}

	# Tag cloud
	my $show_ctags = gitweb_check_feature('ctags');
	if ($show_ctags) {
		my $ctags = git_get_project_ctags($project);
		my $cloud = git_populate_project_tagcloud($ctags);
		print "<tr id=\"metadata_ctags\"><td>Content tags:<br />";
		print "</td>\n<td>" unless %$ctags;
		print "<form action=\"$show_ctags\" method=\"post\"><input type=\"hidden\" name=\"p\" value=\"$project\" />Add: <input type=\"text\" name=\"t\" size=\"8\" /></form>";
		print "</td>\n<td>" if %$ctags;
		print git_show_project_tagcloud($cloud, 48);
		print "</td></tr>";
	}

	print "</table>\n";

	# If XSS prevention is on, we don't include README.html.
	# TODO: Allow a readme in some safe format.
	if (!$prevent_xss && -s "$projectroot/$project/README.html") {
		print "<div class=\"title\">readme</div>\n" .
		      "<div class=\"readme\">\n";
		insert_file("$projectroot/$project/README.html");
		print "\n</div>\n"; # class="readme"
	}

	# we need to request one more than 16 (0..15) to check if
	# those 16 are all
	my @commitlist = $head ? parse_commits($head, 17) : ();
	if (@commitlist) {
		git_print_header_div('shortlog');
		git_shortlog_body(\@commitlist, 0, 15, $refs,
		                  $#commitlist <=  15 ? undef :
		                  $cgi->a({-href => href(action=>"shortlog")}, "..."));
	}

	if (@taglist) {
		git_print_header_div('tags');
		git_tags_body(\@taglist, 0, 15,
		              $#taglist <=  15 ? undef :
		              $cgi->a({-href => href(action=>"tags")}, "..."));
	}

	if (@headlist) {
		git_print_header_div('heads');
		git_heads_body(\@headlist, $head, 0, 15,
		               $#headlist <= 15 ? undef :
		               $cgi->a({-href => href(action=>"heads")}, "..."));
	}

	if (@forklist) {
		git_print_header_div('forks');
		git_project_list_body(\@forklist, 'age', 0, 15,
		                      $#forklist <= 15 ? undef :
		                      $cgi->a({-href => href(action=>"forks")}, "..."),
		                      'no_header');
	}

	git_footer_html();
}

sub git_tag {
	my $head = git_get_head_hash($project);
	git_header_html();
	git_print_page_nav('','', $head,undef,$head);
	my %tag = parse_tag($hash);

	if (! %tag) {
		die_error(404, "Unknown tag object");
	}

	git_print_header_div('commit', esc_html($tag{'name'}), $hash);
	print "<div class=\"title_text\">\n" .
	      "<table class=\"object_header\">\n" .
	      "<tr>\n" .
	      "<td>object</td>\n" .
	      "<td>" . $cgi->a({-class => "list", -href => href(action=>$tag{'type'}, hash=>$tag{'object'})},
	                       $tag{'object'}) . "</td>\n" .
	      "<td class=\"link\">" . $cgi->a({-href => href(action=>$tag{'type'}, hash=>$tag{'object'})},
	                                      $tag{'type'}) . "</td>\n" .
	      "</tr>\n";
	if (defined($tag{'author'})) {
		git_print_authorship_rows(\%tag, 'author');
	}
	print "</table>\n\n" .
	      "</div>\n";
	print "<div class=\"page_body\">";
	my $comment = $tag{'comment'};
	foreach my $line (@$comment) {
		chomp $line;
		print esc_html($line, -nbsp=>1) . "<br/>\n";
	}
	print "</div>\n";
	git_footer_html();
}

sub git_blame_common {
	my $format = shift || 'porcelain';
	if ($format eq 'porcelain' && $cgi->param('js')) {
		$format = 'incremental';
		$action = 'blame_incremental'; # for page title etc
	}

	# permissions
	gitweb_check_feature('blame')
		or die_error(403, "Blame view not allowed");

	# error checking
	die_error(400, "No file name given") unless $file_name;
	$hash_base ||= git_get_head_hash($project);
	die_error(404, "Couldn't find base commit") unless $hash_base;
	my %co = parse_commit($hash_base)
		or die_error(404, "Commit not found");
	my $ftype = "blob";
	if (!defined $hash) {
		$hash = git_get_hash_by_path($hash_base, $file_name, "blob")
			or die_error(404, "Error looking up file");
	} else {
		$ftype = git_get_type($hash);
		if ($ftype !~ "blob") {
			die_error(400, "Object is not a blob");
		}
	}

	my $fd;
	if ($format eq 'incremental') {
		# get file contents (as base)
		open $fd, "-|", git_cmd(), 'cat-file', 'blob', $hash
			or die_error(500, "Open git-cat-file failed");
	} elsif ($format eq 'data') {
		# run git-blame --incremental
		open $fd, "-|", git_cmd(), "blame", "--incremental",
			$hash_base, "--", $file_name
			or die_error(500, "Open git-blame --incremental failed");
	} else {
		# run git-blame --porcelain
		open $fd, "-|", git_cmd(), "blame", '-p',
			$hash_base, '--', $file_name
			or die_error(500, "Open git-blame --porcelain failed");
	}

	# incremental blame data returns early
	if ($format eq 'data') {
		print $cgi->header(
			-type=>"text/plain", -charset => "utf-8",
			-status=> "200 OK");
		local $| = 1; # output autoflush
		print while <$fd>;
		close $fd
			or print "ERROR $!\n";

		print 'END';
		if (defined $t0 && gitweb_check_feature('timed')) {
			print ' '.
			      Time::HiRes::tv_interval($t0, [Time::HiRes::gettimeofday()]).
			      ' '.$number_of_git_cmds;
		}
		print "\n";

		return;
	}

	# page header
	git_header_html();
	my $formats_nav =
		$cgi->a({-href => href(action=>"blob", -replay=>1)},
		        "blob") .
		" | ";
	if ($format eq 'incremental') {
		$formats_nav .=
			$cgi->a({-href => href(action=>"blame", javascript=>0, -replay=>1)},
			        "blame") . " (non-incremental)";
	} else {
		$formats_nav .=
			$cgi->a({-href => href(action=>"blame_incremental", -replay=>1)},
			        "blame") . " (incremental)";
	}
	$formats_nav .=
		" | " .
		$cgi->a({-href => href(action=>"history", -replay=>1)},
		        "history") .
		" | " .
		$cgi->a({-href => href(action=>$action, file_name=>$file_name)},
		        "HEAD");
	git_print_page_nav('','', $hash_base,$co{'tree'},$hash_base, $formats_nav);
	git_print_header_div('commit', esc_html($co{'title'}), $hash_base);
	git_print_page_path($file_name, $ftype, $hash_base);

	# page body
	if ($format eq 'incremental') {
		print "<noscript>\n<div class=\"error\"><center><b>\n".
		      "This page requires JavaScript to run.\n Use ".
		      $cgi->a({-href => href(action=>'blame',javascript=>0,-replay=>1)},
		              'this page').
		      " instead.\n".
		      "</b></center></div>\n</noscript>\n";

		print qq!<div id="progress_bar" style="width: 100%; background-color: yellow"></div>\n!;
	}

	print qq!<div class="page_body">\n!;
	print qq!<div id="progress_info">... / ...</div>\n!
		if ($format eq 'incremental');
	print qq!<table id="blame_table" class="blame" width="100%">\n!.
	      #qq!<col width="5.5em" /><col width="2.5em" /><col width="*" />\n!.
	      qq!<thead>\n!.
	      qq!<tr><th>Commit</th><th>Line</th><th>Data</th></tr>\n!.
	      qq!</thead>\n!.
	      qq!<tbody>\n!;

	my @rev_color = qw(light dark);
	my $num_colors = scalar(@rev_color);
	my $current_color = 0;

	if ($format eq 'incremental') {
		my $color_class = $rev_color[$current_color];

		#contents of a file
		my $linenr = 0;
	LINE:
		while (my $line = <$fd>) {
			chomp $line;
			$linenr++;

			print qq!<tr id="l$linenr" class="$color_class">!.
			      qq!<td class="sha1"><a href=""> </a></td>!.
			      qq!<td class="linenr">!.
			      qq!<a class="linenr" href="">$linenr</a></td>!;
			print qq!<td class="pre">! . esc_html($line) . "</td>\n";
			print qq!</tr>\n!;
		}

	} else { # porcelain, i.e. ordinary blame
		my %metainfo = (); # saves information about commits

		# blame data
	LINE:
		while (my $line = <$fd>) {
			chomp $line;
			# the header: <SHA-1> <src lineno> <dst lineno> [<lines in group>]
			# no <lines in group> for subsequent lines in group of lines
			my ($full_rev, $orig_lineno, $lineno, $group_size) =
			   ($line =~ /^([0-9a-f]{40}) (\d+) (\d+)(?: (\d+))?$/);
			if (!exists $metainfo{$full_rev}) {
				$metainfo{$full_rev} = { 'nprevious' => 0 };
			}
			my $meta = $metainfo{$full_rev};
			my $data;
			while ($data = <$fd>) {
				chomp $data;
				last if ($data =~ s/^\t//); # contents of line
				if ($data =~ /^(\S+)(?: (.*))?$/) {
					$meta->{$1} = $2 unless exists $meta->{$1};
				}
				if ($data =~ /^previous /) {
					$meta->{'nprevious'}++;
				}
			}
			my $short_rev = substr($full_rev, 0, 8);
			my $author = $meta->{'author'};
			my %date =
				parse_date($meta->{'author-time'}, $meta->{'author-tz'});
			my $date = $date{'iso-tz'};
			if ($group_size) {
				$current_color = ($current_color + 1) % $num_colors;
			}
			my $tr_class = $rev_color[$current_color];
			$tr_class .= ' boundary' if (exists $meta->{'boundary'});
			$tr_class .= ' no-previous' if ($meta->{'nprevious'} == 0);
			$tr_class .= ' multiple-previous' if ($meta->{'nprevious'} > 1);
			print "<tr id=\"l$lineno\" class=\"$tr_class\">\n";
			if ($group_size) {
				print "<td class=\"sha1\"";
				print " title=\"". esc_html($author) . ", $date\"";
				print " rowspan=\"$group_size\"" if ($group_size > 1);
				print ">";
				print $cgi->a({-href => href(action=>"commit",
				                             hash=>$full_rev,
				                             file_name=>$file_name)},
				              esc_html($short_rev));
				if ($group_size >= 2) {
					my @author_initials = ($author =~ /\b([[:upper:]])\B/g);
					if (@author_initials) {
						print "<br />" .
						      esc_html(join('', @author_initials));
						#           or join('.', ...)
					}
				}
				print "</td>\n";
			}
			# 'previous' <sha1 of parent commit> <filename at commit>
			if (exists $meta->{'previous'} &&
			    $meta->{'previous'} =~ /^([a-fA-F0-9]{40}) (.*)$/) {
				$meta->{'parent'} = $1;
				$meta->{'file_parent'} = unquote($2);
			}
			my $linenr_commit =
				exists($meta->{'parent'}) ?
				$meta->{'parent'} : $full_rev;
			my $linenr_filename =
				exists($meta->{'file_parent'}) ?
				$meta->{'file_parent'} : unquote($meta->{'filename'});
			my $blamed = href(action => 'blame',
			                  file_name => $linenr_filename,
			                  hash_base => $linenr_commit);
			print "<td class=\"linenr\">";
			print $cgi->a({ -href => "$blamed#l$orig_lineno",
			                -class => "linenr" },
			              esc_html($lineno));
			print "</td>";
			print "<td class=\"pre\">" . esc_html($data) . "</td>\n";
			print "</tr>\n";
		} # end while

	}

	# footer
	print "</tbody>\n".
	      "</table>\n"; # class="blame"
	print "</div>\n";   # class="blame_body"
	close $fd
		or print "Reading blob failed\n";

	git_footer_html();
}

sub git_blame {
	git_blame_common();
}

sub git_blame_incremental {
	git_blame_common('incremental');
}

sub git_blame_data {
	git_blame_common('data');
}

sub git_tags {
	my $head = git_get_head_hash($project);
	git_header_html();
	git_print_page_nav('','', $head,undef,$head);
	git_print_header_div('summary', $project);

	my @tagslist = git_get_tags_list();
	if (@tagslist) {
		git_tags_body(\@tagslist);
	}
	git_footer_html();
}

sub git_heads {
	my $head = git_get_head_hash($project);
	git_header_html();
	git_print_page_nav('','', $head,undef,$head);
	git_print_header_div('summary', $project);

	my @headslist = git_get_heads_list();
	if (@headslist) {
		git_heads_body(\@headslist, $head);
	}
	git_footer_html();
}

sub git_blob_plain {
	my $type = shift;
	my $expires;

	if (!defined $hash) {
		if (defined $file_name) {
			my $base = $hash_base || git_get_head_hash($project);
			$hash = git_get_hash_by_path($base, $file_name, "blob")
				or die_error(404, "Cannot find file");
		} else {
			die_error(400, "No file name defined");
		}
	} elsif ($hash =~ m/^[0-9a-fA-F]{40}$/) {
		# blobs defined by non-textual hash id's can be cached
		$expires = "+1d";
	}

	open my $fd, "-|", git_cmd(), "cat-file", "blob", $hash
		or die_error(500, "Open git-cat-file blob '$hash' failed");

	# content-type (can include charset)
	$type = blob_contenttype($fd, $file_name, $type);

	# "save as" filename, even when no $file_name is given
	my $save_as = "$hash";
	if (defined $file_name) {
		$save_as = $file_name;
	} elsif ($type =~ m/^text\//) {
		$save_as .= '.txt';
	}

	# With XSS prevention on, blobs of all types except a few known safe
	# ones are served with "Content-Disposition: attachment" to make sure
	# they don't run in our security domain.  For certain image types,
	# blob view writes an <img> tag referring to blob_plain view, and we
	# want to be sure not to break that by serving the image as an
	# attachment (though Firefox 3 doesn't seem to care).
	my $sandbox = $prevent_xss &&
		$type !~ m!^(?:text/plain|image/(?:gif|png|jpeg))$!;

	print $cgi->header(
		-type => $type,
		-expires => $expires,
		-content_disposition =>
			($sandbox ? 'attachment' : 'inline')
			. '; filename="' . $save_as . '"');
	local $/ = undef;
	binmode STDOUT, ':raw';
	print <$fd>;
	binmode STDOUT, ':utf8'; # as set at the beginning of gitweb.cgi
	close $fd;
}

sub git_blob {
	my $expires;

	if (!defined $hash) {
		if (defined $file_name) {
			my $base = $hash_base || git_get_head_hash($project);
			$hash = git_get_hash_by_path($base, $file_name, "blob")
				or die_error(404, "Cannot find file");
		} else {
			die_error(400, "No file name defined");
		}
	} elsif ($hash =~ m/^[0-9a-fA-F]{40}$/) {
		# blobs defined by non-textual hash id's can be cached
		$expires = "+1d";
	}

	my $have_blame = gitweb_check_feature('blame');
	open my $fd, "-|", git_cmd(), "cat-file", "blob", $hash
		or die_error(500, "Couldn't cat $file_name, $hash");
	my $mimetype = blob_mimetype($fd, $file_name);
	# use 'blob_plain' (aka 'raw') view for files that cannot be displayed
	if ($mimetype !~ m!^(?:text/|image/(?:gif|png|jpeg)$)! && -B $fd) {
		close $fd;
		return git_blob_plain($mimetype);
	}
	# we can have blame only for text/* mimetype
	$have_blame &&= ($mimetype =~ m!^text/!);

	my $highlight = gitweb_check_feature('highlight');
	my $syntax = guess_file_syntax($highlight, $mimetype, $file_name);
	$fd = run_highlighter($fd, $highlight, $syntax)
		if $syntax;

	git_header_html(undef, $expires);
	my $formats_nav = '';
	if (defined $hash_base && (my %co = parse_commit($hash_base))) {
		if (defined $file_name) {
			if ($have_blame) {
				$formats_nav .=
					$cgi->a({-href => href(action=>"blame", -replay=>1)},
					        "blame") .
					" | ";
			}
			$formats_nav .=
				$cgi->a({-href => href(action=>"history", -replay=>1)},
				        "history") .
				" | " .
				$cgi->a({-href => href(action=>"blob_plain", -replay=>1)},
				        "raw") .
				" | " .
				$cgi->a({-href => href(action=>"blob",
				                       hash_base=>"HEAD", file_name=>$file_name)},
				        "HEAD");
		} else {
			$formats_nav .=
				$cgi->a({-href => href(action=>"blob_plain", -replay=>1)},
				        "raw");
		}
		git_print_page_nav('','', $hash_base,$co{'tree'},$hash_base, $formats_nav);
		git_print_header_div('commit', esc_html($co{'title'}), $hash_base);
	} else {
		print "<div class=\"page_nav\">\n" .
		      "<br/><br/></div>\n" .
		      "<div class=\"title\">$hash</div>\n";
	}
	git_print_page_path($file_name, "blob", $hash_base);
	print "<div class=\"page_body\">\n";
	if ($mimetype =~ m!^image/!) {
		print qq!<img type="$mimetype"!;
		if ($file_name) {
			print qq! alt="$file_name" title="$file_name"!;
		}
		print qq! src="! .
		      href(action=>"blob_plain", hash=>$hash,
		           hash_base=>$hash_base, file_name=>$file_name) .
		      qq!" />\n!;
	} else {
		my $nr;
		while (my $line = <$fd>) {
			chomp $line;
			$nr++;
			$line = untabify($line);
			printf qq!<div class="pre"><a id="l%i" href="%s#l%i" class="linenr">%4i</a> %s</div>\n!,
			       $nr, href(-replay => 1), $nr, $nr, $syntax ? $line : esc_html($line, -nbsp=>1);
		}
	}
	close $fd
		or print "Reading blob failed.\n";
	print "</div>";
	git_footer_html();
}

sub git_tree {
	if (!defined $hash_base) {
		$hash_base = "HEAD";
	}
	if (!defined $hash) {
		if (defined $file_name) {
			$hash = git_get_hash_by_path($hash_base, $file_name, "tree");
		} else {
			$hash = $hash_base;
		}
	}
	die_error(404, "No such tree") unless defined($hash);

	my $show_sizes = gitweb_check_feature('show-sizes');
	my $have_blame = gitweb_check_feature('blame');

	my @entries = ();
	{
		local $/ = "\0";
		open my $fd, "-|", git_cmd(), "ls-tree", '-z',
			($show_sizes ? '-l' : ()), @extra_options, $hash
			or die_error(500, "Open git-ls-tree failed");
		@entries = map { chomp; $_ } <$fd>;
		close $fd
			or die_error(404, "Reading tree failed");
	}

	my $refs = git_get_references();
	my $ref = format_ref_marker($refs, $hash_base);
	git_header_html();
	my $basedir = '';
	if (defined $hash_base && (my %co = parse_commit($hash_base))) {
		my @views_nav = ();
		if (defined $file_name) {
			push @views_nav,
				$cgi->a({-href => href(action=>"history", -replay=>1)},
				        "history"),
				$cgi->a({-href => href(action=>"tree",
				                       hash_base=>"HEAD", file_name=>$file_name)},
				        "HEAD"),
		}
		my $snapshot_links = format_snapshot_links($hash);
		if (defined $snapshot_links) {
			# FIXME: Should be available when we have no hash base as well.
			push @views_nav, $snapshot_links;
		}
		git_print_page_nav('tree','', $hash_base, undef, undef,
		                   join(' | ', @views_nav));
		git_print_header_div('commit', esc_html($co{'title'}) . $ref, $hash_base);
	} else {
		undef $hash_base;
		print "<div class=\"page_nav\">\n";
		print "<br/><br/></div>\n";
		print "<div class=\"title\">$hash</div>\n";
	}
	if (defined $file_name) {
		$basedir = $file_name;
		if ($basedir ne '' && substr($basedir, -1) ne '/') {
			$basedir .= '/';
		}
		git_print_page_path($file_name, 'tree', $hash_base);
	}
	print "<div class=\"page_body\">\n";
	print "<table class=\"tree\">\n";
	my $alternate = 1;
	# '..' (top directory) link if possible
	if (defined $hash_base &&
	    defined $file_name && $file_name =~ m![^/]+$!) {
		if ($alternate) {
			print "<tr class=\"dark\">\n";
		} else {
			print "<tr class=\"light\">\n";
		}
		$alternate ^= 1;

		my $up = $file_name;
		$up =~ s!/?[^/]+$!!;
		undef $up unless $up;
		# based on git_print_tree_entry
		print '<td class="mode">' . mode_str('040000') . "</td>\n";
		print '<td class="size">&nbsp;</td>'."\n" if $show_sizes;
		print '<td class="list">';
		print $cgi->a({-href => href(action=>"tree",
		                             hash_base=>$hash_base,
		                             file_name=>$up)},
		              "..");
		print "</td>\n";
		print "<td class=\"link\"></td>\n";

		print "</tr>\n";
	}
	foreach my $line (@entries) {
		my %t = parse_ls_tree_line($line, -z => 1, -l => $show_sizes);

		if ($alternate) {
			print "<tr class=\"dark\">\n";
		} else {
			print "<tr class=\"light\">\n";
		}
		$alternate ^= 1;

		git_print_tree_entry(\%t, $basedir, $hash_base, $have_blame);

		print "</tr>\n";
	}
	print "</table>\n" .
	      "</div>";
	git_footer_html();
}

sub snapshot_name {
	my ($project, $hash) = @_;

	# path/to/project.git  -> project
	# path/to/project/.git -> project
	my $name = to_utf8($project);
	$name =~ s,([^/])/*\.git$,$1,;
	$name = basename($name);
	# sanitize name
	$name =~ s/[[:cntrl:]]/?/g;

	my $ver = $hash;
	if ($hash =~ /^[0-9a-fA-F]+$/) {
		# shorten SHA-1 hash
		my $full_hash = git_get_full_hash($project, $hash);
		if ($full_hash =~ /^$hash/ && length($hash) > 7) {
			$ver = git_get_short_hash($project, $hash);
		}
	} elsif ($hash =~ m!^refs/tags/(.*)$!) {
		# tags don't need shortened SHA-1 hash
		$ver = $1;
	} else {
		# branches and other need shortened SHA-1 hash
		if ($hash =~ m!^refs/(?:heads|remotes)/(.*)$!) {
			$ver = $1;
		}
		$ver .= '-' . git_get_short_hash($project, $hash);
	}
	# in case of hierarchical branch names
	$ver =~ s!/!.!g;

	# name = project-version_string
	$name = "$name-$ver";

	return wantarray ? ($name, $name) : $name;
}

sub git_snapshot {
	my $format = $input_params{'snapshot_format'};
	if (!@snapshot_fmts) {
		die_error(403, "Snapshots not allowed");
	}
	# default to first supported snapshot format
	$format ||= $snapshot_fmts[0];
	if ($format !~ m/^[a-z0-9]+$/) {
		die_error(400, "Invalid snapshot format parameter");
	} elsif (!exists($known_snapshot_formats{$format})) {
		die_error(400, "Unknown snapshot format");
	} elsif ($known_snapshot_formats{$format}{'disabled'}) {
		die_error(403, "Snapshot format not allowed");
	} elsif (!grep($_ eq $format, @snapshot_fmts)) {
		die_error(403, "Unsupported snapshot format");
	}

	my $type = git_get_type("$hash^{}");
	if (!$type) {
		die_error(404, 'Object does not exist');
	}  elsif ($type eq 'blob') {
		die_error(400, 'Object is not a tree-ish');
	}

	my ($name, $prefix) = snapshot_name($project, $hash);
	my $filename = "$name$known_snapshot_formats{$format}{'suffix'}";
	my $cmd = quote_command(
		git_cmd(), 'archive',
		"--format=$known_snapshot_formats{$format}{'format'}",
		"--prefix=$prefix/", $hash);
	if (exists $known_snapshot_formats{$format}{'compressor'}) {
		$cmd .= ' | ' . quote_command(@{$known_snapshot_formats{$format}{'compressor'}});
	}

	$filename =~ s/(["\\])/\\$1/g;
	print $cgi->header(
		-type => $known_snapshot_formats{$format}{'type'},
		-content_disposition => 'inline; filename="' . $filename . '"',
		-status => '200 OK');

	open my $fd, "-|", $cmd
		or die_error(500, "Execute git-archive failed");
	binmode STDOUT, ':raw';
	print <$fd>;
	binmode STDOUT, ':utf8'; # as set at the beginning of gitweb.cgi
	close $fd;
}

sub git_log_generic {
	my ($fmt_name, $body_subr, $base, $parent, $file_name, $file_hash) = @_;

	my $head = git_get_head_hash($project);
	if (!defined $base) {
		$base = $head;
	}
	if (!defined $page) {
		$page = 0;
	}
	my $refs = git_get_references();

	my $commit_hash = $base;
	if (defined $parent) {
		$commit_hash = "$parent..$base";
	}
	my @commitlist =
		parse_commits($commit_hash, 101, (100 * $page),
		              defined $file_name ? ($file_name, "--full-history") : ());

	my $ftype;
	if (!defined $file_hash && defined $file_name) {
		# some commits could have deleted file in question,
		# and not have it in tree, but one of them has to have it
		for (my $i = 0; $i < @commitlist; $i++) {
			$file_hash = git_get_hash_by_path($commitlist[$i]{'id'}, $file_name);
			last if defined $file_hash;
		}
	}
	if (defined $file_hash) {
		$ftype = git_get_type($file_hash);
	}
	if (defined $file_name && !defined $ftype) {
		die_error(500, "Unknown type of object");
	}
	my %co;
	if (defined $file_name) {
		%co = parse_commit($base)
			or die_error(404, "Unknown commit object");
	}


	my $paging_nav = format_paging_nav($fmt_name, $page, $#commitlist >= 100);
	my $next_link = '';
	if ($#commitlist >= 100) {
		$next_link =
			$cgi->a({-href => href(-replay=>1, page=>$page+1),
			         -accesskey => "n", -title => "Alt-n"}, "next");
	}
	my $patch_max = gitweb_get_feature('patches');
	if ($patch_max && !defined $file_name) {
		if ($patch_max < 0 || @commitlist <= $patch_max) {
			$paging_nav .= " &sdot; " .
				$cgi->a({-href => href(action=>"patches", -replay=>1)},
					"patches");
		}
	}

	git_header_html();
	git_print_page_nav($fmt_name,'', $hash,$hash,$hash, $paging_nav);
	if (defined $file_name) {
		git_print_header_div('commit', esc_html($co{'title'}), $base);
	} else {
		git_print_header_div('summary', $project)
	}
	git_print_page_path($file_name, $ftype, $hash_base)
		if (defined $file_name);

	$body_subr->(\@commitlist, 0, 99, $refs, $next_link,
	             $file_name, $file_hash, $ftype);

	git_footer_html();
}

sub git_log {
	git_log_generic('log', \&git_log_body,
	                $hash, $hash_parent);
}

sub git_commit {
	$hash ||= $hash_base || "HEAD";
	my %co = parse_commit($hash)
	    or die_error(404, "Unknown commit object");

	my $parent  = $co{'parent'};
	my $parents = $co{'parents'}; # listref

	# we need to prepare $formats_nav before any parameter munging
	my $formats_nav;
	if (!defined $parent) {
		# --root commitdiff
		$formats_nav .= '(initial)';
	} elsif (@$parents == 1) {
		# single parent commit
		$formats_nav .=
			'(parent: ' .
			$cgi->a({-href => href(action=>"commit",
			                       hash=>$parent)},
			        esc_html(substr($parent, 0, 7))) .
			')';
	} else {
		# merge commit
		$formats_nav .=
			'(merge: ' .
			join(' ', map {
				$cgi->a({-href => href(action=>"commit",
				                       hash=>$_)},
				        esc_html(substr($_, 0, 7)));
			} @$parents ) .
			')';
	}
	if (gitweb_check_feature('patches') && @$parents <= 1) {
		$formats_nav .= " | " .
			$cgi->a({-href => href(action=>"patch", -replay=>1)},
				"patch");
	}

	if (!defined $parent) {
		$parent = "--root";
	}
	my @difftree;
	open my $fd, "-|", git_cmd(), "diff-tree", '-r', "--no-commit-id",
		@diff_opts,
		(@$parents <= 1 ? $parent : '-c'),
		$hash, "--"
		or die_error(500, "Open git-diff-tree failed");
	@difftree = map { chomp; $_ } <$fd>;
	close $fd or die_error(404, "Reading git-diff-tree failed");

	# non-textual hash id's can be cached
	my $expires;
	if ($hash =~ m/^[0-9a-fA-F]{40}$/) {
		$expires = "+1d";
	}
	my $refs = git_get_references();
	my $ref = format_ref_marker($refs, $co{'id'});

	git_header_html(undef, $expires);
	git_print_page_nav('commit', '',
	                   $hash, $co{'tree'}, $hash,
	                   $formats_nav);

	if (defined $co{'parent'}) {
		git_print_header_div('commitdiff', esc_html($co{'title'}) . $ref, $hash);
	} else {
		git_print_header_div('tree', esc_html($co{'title'}) . $ref, $co{'tree'}, $hash);
	}
	print "<div class=\"title_text\">\n" .
	      "<table class=\"object_header\">\n";
	git_print_authorship_rows(\%co);
	print "<tr><td>commit</td><td class=\"sha1\">$co{'id'}</td></tr>\n";
	print "<tr>" .
	      "<td>tree</td>" .
	      "<td class=\"sha1\">" .
	      $cgi->a({-href => href(action=>"tree", hash=>$co{'tree'}, hash_base=>$hash),
	               class => "list"}, $co{'tree'}) .
	      "</td>" .
	      "<td class=\"link\">" .
	      $cgi->a({-href => href(action=>"tree", hash=>$co{'tree'}, hash_base=>$hash)},
	              "tree");
	my $snapshot_links = format_snapshot_links($hash);
	if (defined $snapshot_links) {
		print " | " . $snapshot_links;
	}
	print "</td>" .
	      "</tr>\n";

	foreach my $par (@$parents) {
		print "<tr>" .
		      "<td>parent</td>" .
		      "<td class=\"sha1\">" .
		      $cgi->a({-href => href(action=>"commit", hash=>$par),
		               class => "list"}, $par) .
		      "</td>" .
		      "<td class=\"link\">" .
		      $cgi->a({-href => href(action=>"commit", hash=>$par)}, "commit") .
		      " | " .
		      $cgi->a({-href => href(action=>"commitdiff", hash=>$hash, hash_parent=>$par)}, "diff") .
		      "</td>" .
		      "</tr>\n";
	}
	print "</table>".
	      "</div>\n";

	print "<div class=\"page_body\">\n";
	git_print_log($co{'comment'});
	print "</div>\n";

	git_difftree_body(\@difftree, $hash, @$parents);

	git_footer_html();
}

sub git_object {
	# object is defined by:
	# - hash or hash_base alone
	# - hash_base and file_name
	my $type;

	# - hash or hash_base alone
	if ($hash || ($hash_base && !defined $file_name)) {
		my $object_id = $hash || $hash_base;

		open my $fd, "-|", quote_command(
			git_cmd(), 'cat-file', '-t', $object_id) . ' 2> /dev/null'
			or die_error(404, "Object does not exist");
		$type = <$fd>;
		chomp $type;
		close $fd
			or die_error(404, "Object does not exist");

	# - hash_base and file_name
	} elsif ($hash_base && defined $file_name) {
		$file_name =~ s,/+$,,;

		system(git_cmd(), "cat-file", '-e', $hash_base) == 0
			or die_error(404, "Base object does not exist");

		# here errors should not hapen
		open my $fd, "-|", git_cmd(), "ls-tree", $hash_base, "--", $file_name
			or die_error(500, "Open git-ls-tree failed");
		my $line = <$fd>;
		close $fd;

		#'100644 blob 0fa3f3a66fb6a137f6ec2c19351ed4d807070ffa	panic.c'
		unless ($line && $line =~ m/^([0-9]+) (.+) ([0-9a-fA-F]{40})\t/) {
			die_error(404, "File or directory for given base does not exist");
		}
		$type = $2;
		$hash = $3;
	} else {
		die_error(400, "Not enough information to find object");
	}

	print $cgi->redirect(-uri => href(action=>$type, -full=>1,
	                                  hash=>$hash, hash_base=>$hash_base,
	                                  file_name=>$file_name),
	                     -status => '302 Found');
}

sub git_blobdiff {
	my $format = shift || 'html';

	my $fd;
	my @difftree;
	my %diffinfo;
	my $expires;

	# preparing $fd and %diffinfo for git_patchset_body
	# new style URI
	if (defined $hash_base && defined $hash_parent_base) {
		if (defined $file_name) {
			# read raw output
			open $fd, "-|", git_cmd(), "diff-tree", '-r', @diff_opts,
				$hash_parent_base, $hash_base,
				"--", (defined $file_parent ? $file_parent : ()), $file_name
				or die_error(500, "Open git-diff-tree failed");
			@difftree = map { chomp; $_ } <$fd>;
			close $fd
				or die_error(404, "Reading git-diff-tree failed");
			@difftree
				or die_error(404, "Blob diff not found");

		} elsif (defined $hash &&
		         $hash =~ /[0-9a-fA-F]{40}/) {
			# try to find filename from $hash

			# read filtered raw output
			open $fd, "-|", git_cmd(), "diff-tree", '-r', @diff_opts,
				$hash_parent_base, $hash_base, "--"
				or die_error(500, "Open git-diff-tree failed");
			@difftree =
				# ':100644 100644 03b21826... 3b93d5e7... M	ls-files.c'
				# $hash == to_id
				grep { /^:[0-7]{6} [0-7]{6} [0-9a-fA-F]{40} $hash/ }
				map { chomp; $_ } <$fd>;
			close $fd
				or die_error(404, "Reading git-diff-tree failed");
			@difftree
				or die_error(404, "Blob diff not found");

		} else {
			die_error(400, "Missing one of the blob diff parameters");
		}

		if (@difftree > 1) {
			die_error(400, "Ambiguous blob diff specification");
		}

		%diffinfo = parse_difftree_raw_line($difftree[0]);
		$file_parent ||= $diffinfo{'from_file'} || $file_name;
		$file_name   ||= $diffinfo{'to_file'};

		$hash_parent ||= $diffinfo{'from_id'};
		$hash        ||= $diffinfo{'to_id'};

		# non-textual hash id's can be cached
		if ($hash_base =~ m/^[0-9a-fA-F]{40}$/ &&
		    $hash_parent_base =~ m/^[0-9a-fA-F]{40}$/) {
			$expires = '+1d';
		}

		# open patch output
		open $fd, "-|", git_cmd(), "diff-tree", '-r', @diff_opts,
			'-p', ($format eq 'html' ? "--full-index" : ()),
			$hash_parent_base, $hash_base,
			"--", (defined $file_parent ? $file_parent : ()), $file_name
			or die_error(500, "Open git-diff-tree failed");
	}

	# old/legacy style URI -- not generated anymore since 1.4.3.
	if (!%diffinfo) {
		die_error('404 Not Found', "Missing one of the blob diff parameters")
	}

	# header
	if ($format eq 'html') {
		my $formats_nav =
			$cgi->a({-href => href(action=>"blobdiff_plain", -replay=>1)},
			        "raw");
		git_header_html(undef, $expires);
		if (defined $hash_base && (my %co = parse_commit($hash_base))) {
			git_print_page_nav('','', $hash_base,$co{'tree'},$hash_base, $formats_nav);
			git_print_header_div('commit', esc_html($co{'title'}), $hash_base);
		} else {
			print "<div class=\"page_nav\"><br/>$formats_nav<br/></div>\n";
			print "<div class=\"title\">$hash vs $hash_parent</div>\n";
		}
		if (defined $file_name) {
			git_print_page_path($file_name, "blob", $hash_base);
		} else {
			print "<div class=\"page_path\"></div>\n";
		}

	} elsif ($format eq 'plain') {
		print $cgi->header(
			-type => 'text/plain',
			-charset => 'utf-8',
			-expires => $expires,
			-content_disposition => 'inline; filename="' . "$file_name" . '.patch"');

		print "X-Git-Url: " . $cgi->self_url() . "\n\n";

	} else {
		die_error(400, "Unknown blobdiff format");
	}

	# patch
	if ($format eq 'html') {
		print "<div class=\"page_body\">\n";

		git_patchset_body($fd, [ \%diffinfo ], $hash_base, $hash_parent_base);
		close $fd;

		print "</div>\n"; # class="page_body"
		git_footer_html();

	} else {
		while (my $line = <$fd>) {
			$line =~ s!a/($hash|$hash_parent)!'a/'.esc_path($diffinfo{'from_file'})!eg;
			$line =~ s!b/($hash|$hash_parent)!'b/'.esc_path($diffinfo{'to_file'})!eg;

			print $line;

			last if $line =~ m!^\+\+\+!;
		}
		local $/ = undef;
		print <$fd>;
		close $fd;
	}
}

sub git_blobdiff_plain {
	git_blobdiff('plain');
}

sub git_commitdiff {
	my %params = @_;
	my $format = $params{-format} || 'html';

	my ($patch_max) = gitweb_get_feature('patches');
	if ($format eq 'patch') {
		die_error(403, "Patch view not allowed") unless $patch_max;
	}

	$hash ||= $hash_base || "HEAD";
	my %co = parse_commit($hash)
	    or die_error(404, "Unknown commit object");

	# choose format for commitdiff for merge
	if (! defined $hash_parent && @{$co{'parents'}} > 1) {
		$hash_parent = '--cc';
	}
	# we need to prepare $formats_nav before almost any parameter munging
	my $formats_nav;
	if ($format eq 'html') {
		$formats_nav =
			$cgi->a({-href => href(action=>"commitdiff_plain", -replay=>1)},
			        "raw");
		if ($patch_max && @{$co{'parents'}} <= 1) {
			$formats_nav .= " | " .
				$cgi->a({-href => href(action=>"patch", -replay=>1)},
					"patch");
		}

		if (defined $hash_parent &&
		    $hash_parent ne '-c' && $hash_parent ne '--cc') {
			# commitdiff with two commits given
			my $hash_parent_short = $hash_parent;
			if ($hash_parent =~ m/^[0-9a-fA-F]{40}$/) {
				$hash_parent_short = substr($hash_parent, 0, 7);
			}
			$formats_nav .=
				' (from';
			for (my $i = 0; $i < @{$co{'parents'}}; $i++) {
				if ($co{'parents'}[$i] eq $hash_parent) {
					$formats_nav .= ' parent ' . ($i+1);
					last;
				}
			}
			$formats_nav .= ': ' .
				$cgi->a({-href => href(action=>"commitdiff",
				                       hash=>$hash_parent)},
				        esc_html($hash_parent_short)) .
				')';
		} elsif (!$co{'parent'}) {
			# --root commitdiff
			$formats_nav .= ' (initial)';
		} elsif (scalar @{$co{'parents'}} == 1) {
			# single parent commit
			$formats_nav .=
				' (parent: ' .
				$cgi->a({-href => href(action=>"commitdiff",
				                       hash=>$co{'parent'})},
				        esc_html(substr($co{'parent'}, 0, 7))) .
				')';
		} else {
			# merge commit
			if ($hash_parent eq '--cc') {
				$formats_nav .= ' | ' .
					$cgi->a({-href => href(action=>"commitdiff",
					                       hash=>$hash, hash_parent=>'-c')},
					        'combined');
			} else { # $hash_parent eq '-c'
				$formats_nav .= ' | ' .
					$cgi->a({-href => href(action=>"commitdiff",
					                       hash=>$hash, hash_parent=>'--cc')},
					        'compact');
			}
			$formats_nav .=
				' (merge: ' .
				join(' ', map {
					$cgi->a({-href => href(action=>"commitdiff",
					                       hash=>$_)},
					        esc_html(substr($_, 0, 7)));
				} @{$co{'parents'}} ) .
				')';
		}
	}

	my $hash_parent_param = $hash_parent;
	if (!defined $hash_parent_param) {
		# --cc for multiple parents, --root for parentless
		$hash_parent_param =
			@{$co{'parents'}} > 1 ? '--cc' : $co{'parent'} || '--root';
	}

	# read commitdiff
	my $fd;
	my @difftree;
	if ($format eq 'html') {
		open $fd, "-|", git_cmd(), "diff-tree", '-r', @diff_opts,
			"--no-commit-id", "--patch-with-raw", "--full-index",
			$hash_parent_param, $hash, "--"
			or die_error(500, "Open git-diff-tree failed");

		while (my $line = <$fd>) {
			chomp $line;
			# empty line ends raw part of diff-tree output
			last unless $line;
			push @difftree, scalar parse_difftree_raw_line($line);
		}

	} elsif ($format eq 'plain') {
		open $fd, "-|", git_cmd(), "diff-tree", '-r', @diff_opts,
			'-p', $hash_parent_param, $hash, "--"
			or die_error(500, "Open git-diff-tree failed");
	} elsif ($format eq 'patch') {
		# For commit ranges, we limit the output to the number of
		# patches specified in the 'patches' feature.
		# For single commits, we limit the output to a single patch,
		# diverging from the git-format-patch default.
		my @commit_spec = ();
		if ($hash_parent) {
			if ($patch_max > 0) {
				push @commit_spec, "-$patch_max";
			}
			push @commit_spec, '-n', "$hash_parent..$hash";
		} else {
			if ($params{-single}) {
				push @commit_spec, '-1';
			} else {
				if ($patch_max > 0) {
					push @commit_spec, "-$patch_max";
				}
				push @commit_spec, "-n";
			}
			push @commit_spec, '--root', $hash;
		}
		open $fd, "-|", git_cmd(), "format-patch", @diff_opts,
			'--encoding=utf8', '--stdout', @commit_spec
			or die_error(500, "Open git-format-patch failed");
	} else {
		die_error(400, "Unknown commitdiff format");
	}

	# non-textual hash id's can be cached
	my $expires;
	if ($hash =~ m/^[0-9a-fA-F]{40}$/) {
		$expires = "+1d";
	}

	# write commit message
	if ($format eq 'html') {
		my $refs = git_get_references();
		my $ref = format_ref_marker($refs, $co{'id'});

		git_header_html(undef, $expires);
		git_print_page_nav('commitdiff','', $hash,$co{'tree'},$hash, $formats_nav);
		git_print_header_div('commit', esc_html($co{'title'}) . $ref, $hash);
		print "<div class=\"title_text\">\n" .
		      "<table class=\"object_header\">\n";
		git_print_authorship_rows(\%co);
		print "</table>".
		      "</div>\n";
		print "<div class=\"page_body\">\n";
		if (@{$co{'comment'}} > 1) {
			print "<div class=\"log\">\n";
			git_print_log($co{'comment'}, -final_empty_line=> 1, -remove_title => 1);
			print "</div>\n"; # class="log"
		}

	} elsif ($format eq 'plain') {
		my $refs = git_get_references("tags");
		my $tagname = git_get_rev_name_tags($hash);
		my $filename = basename($project) . "-$hash.patch";

		print $cgi->header(
			-type => 'text/plain',
			-charset => 'utf-8',
			-expires => $expires,
			-content_disposition => 'inline; filename="' . "$filename" . '"');
		my %ad = parse_date($co{'author_epoch'}, $co{'author_tz'});
		print "From: " . to_utf8($co{'author'}) . "\n";
		print "Date: $ad{'rfc2822'} ($ad{'tz_local'})\n";
		print "Subject: " . to_utf8($co{'title'}) . "\n";

		print "X-Git-Tag: $tagname\n" if $tagname;
		print "X-Git-Url: " . $cgi->self_url() . "\n\n";

		foreach my $line (@{$co{'comment'}}) {
			print to_utf8($line) . "\n";
		}
		print "---\n\n";
	} elsif ($format eq 'patch') {
		my $filename = basename($project) . "-$hash.patch";

		print $cgi->header(
			-type => 'text/plain',
			-charset => 'utf-8',
			-expires => $expires,
			-content_disposition => 'inline; filename="' . "$filename" . '"');
	}

	# write patch
	if ($format eq 'html') {
		my $use_parents = !defined $hash_parent ||
			$hash_parent eq '-c' || $hash_parent eq '--cc';
		git_difftree_body(\@difftree, $hash,
		                  $use_parents ? @{$co{'parents'}} : $hash_parent);
		print "<br/>\n";

		git_patchset_body($fd, \@difftree, $hash,
		                  $use_parents ? @{$co{'parents'}} : $hash_parent);
		close $fd;
		print "</div>\n"; # class="page_body"
		git_footer_html();

	} elsif ($format eq 'plain') {
		local $/ = undef;
		print <$fd>;
		close $fd
			or print "Reading git-diff-tree failed\n";
	} elsif ($format eq 'patch') {
		local $/ = undef;
		print <$fd>;
		close $fd
			or print "Reading git-format-patch failed\n";
	}
}

sub git_commitdiff_plain {
	git_commitdiff(-format => 'plain');
}

# format-patch-style patches
sub git_patch {
	git_commitdiff(-format => 'patch', -single => 1);
}

sub git_patches {
	git_commitdiff(-format => 'patch');
}

sub git_history {
	git_log_generic('history', \&git_history_body,
	                $hash_base, $hash_parent_base,
	                $file_name, $hash);
}

sub git_search {
	gitweb_check_feature('search') or die_error(403, "Search is disabled");
	if (!defined $searchtext) {
		die_error(400, "Text field is empty");
	}
	if (!defined $hash) {
		$hash = git_get_head_hash($project);
	}
	my %co = parse_commit($hash);
	if (!%co) {
		die_error(404, "Unknown commit object");
	}
	if (!defined $page) {
		$page = 0;
	}

	$searchtype ||= 'commit';
	if ($searchtype eq 'pickaxe') {
		# pickaxe may take all resources of your box and run for several minutes
		# with every query - so decide by yourself how public you make this feature
		gitweb_check_feature('pickaxe')
		    or die_error(403, "Pickaxe is disabled");
	}
	if ($searchtype eq 'grep') {
		gitweb_check_feature('grep')
		    or die_error(403, "Grep is disabled");
	}

	git_header_html();

	if ($searchtype eq 'commit' or $searchtype eq 'author' or $searchtype eq 'committer') {
		my $greptype;
		if ($searchtype eq 'commit') {
			$greptype = "--grep=";
		} elsif ($searchtype eq 'author') {
			$greptype = "--author=";
		} elsif ($searchtype eq 'committer') {
			$greptype = "--committer=";
		}
		$greptype .= $searchtext;
		my @commitlist = parse_commits($hash, 101, (100 * $page), undef,
		                               $greptype, '--regexp-ignore-case',
		                               $search_use_regexp ? '--extended-regexp' : '--fixed-strings');

		my $paging_nav = '';
		if ($page > 0) {
			$paging_nav .=
				$cgi->a({-href => href(action=>"search", hash=>$hash,
				                       searchtext=>$searchtext,
				                       searchtype=>$searchtype)},
				        "first");
			$paging_nav .= " &sdot; " .
				$cgi->a({-href => href(-replay=>1, page=>$page-1),
				         -accesskey => "p", -title => "Alt-p"}, "prev");
		} else {
			$paging_nav .= "first";
			$paging_nav .= " &sdot; prev";
		}
		my $next_link = '';
		if ($#commitlist >= 100) {
			$next_link =
				$cgi->a({-href => href(-replay=>1, page=>$page+1),
				         -accesskey => "n", -title => "Alt-n"}, "next");
			$paging_nav .= " &sdot; $next_link";
		} else {
			$paging_nav .= " &sdot; next";
		}

		if ($#commitlist >= 100) {
		}

		git_print_page_nav('','', $hash,$co{'tree'},$hash, $paging_nav);
		git_print_header_div('commit', esc_html($co{'title'}), $hash);
		git_search_grep_body(\@commitlist, 0, 99, $next_link);
	}

	if ($searchtype eq 'pickaxe') {
		git_print_page_nav('','', $hash,$co{'tree'},$hash);
		git_print_header_div('commit', esc_html($co{'title'}), $hash);

		print "<table class=\"pickaxe search\">\n";
		my $alternate = 1;
		local $/ = "\n";
		open my $fd, '-|', git_cmd(), '--no-pager', 'log', @diff_opts,
			'--pretty=format:%H', '--no-abbrev', '--raw', "-S$searchtext",
			($search_use_regexp ? '--pickaxe-regex' : ());
		undef %co;
		my @files;
		while (my $line = <$fd>) {
			chomp $line;
			next unless $line;

			my %set = parse_difftree_raw_line($line);
			if (defined $set{'commit'}) {
				# finish previous commit
				if (%co) {
					print "</td>\n" .
					      "<td class=\"link\">" .
					      $cgi->a({-href => href(action=>"commit", hash=>$co{'id'})}, "commit") .
					      " | " .
					      $cgi->a({-href => href(action=>"tree", hash=>$co{'tree'}, hash_base=>$co{'id'})}, "tree");
					print "</td>\n" .
					      "</tr>\n";
				}

				if ($alternate) {
					print "<tr class=\"dark\">\n";
				} else {
					print "<tr class=\"light\">\n";
				}
				$alternate ^= 1;
				%co = parse_commit($set{'commit'});
				my $author = chop_and_escape_str($co{'author_name'}, 15, 5);
				print "<td title=\"$co{'age_string_age'}\"><i>$co{'age_string_date'}</i></td>\n" .
				      "<td><i>$author</i></td>\n" .
				      "<td>" .
				      $cgi->a({-href => href(action=>"commit", hash=>$co{'id'}),
				              -class => "list subject"},
				              chop_and_escape_str($co{'title'}, 50) . "<br/>");
			} elsif (defined $set{'to_id'}) {
				next if ($set{'to_id'} =~ m/^0{40}$/);

				print $cgi->a({-href => href(action=>"blob", hash_base=>$co{'id'},
				                             hash=>$set{'to_id'}, file_name=>$set{'to_file'}),
				              -class => "list"},
				              "<span class=\"match\">" . esc_path($set{'file'}) . "</span>") .
				      "<br/>\n";
			}
		}
		close $fd;

		# finish last commit (warning: repetition!)
		if (%co) {
			print "</td>\n" .
			      "<td class=\"link\">" .
			      $cgi->a({-href => href(action=>"commit", hash=>$co{'id'})}, "commit") .
			      " | " .
			      $cgi->a({-href => href(action=>"tree", hash=>$co{'tree'}, hash_base=>$co{'id'})}, "tree");
			print "</td>\n" .
			      "</tr>\n";
		}

		print "</table>\n";
	}

	if ($searchtype eq 'grep') {
		git_print_page_nav('','', $hash,$co{'tree'},$hash);
		git_print_header_div('commit', esc_html($co{'title'}), $hash);

		print "<table class=\"grep_search\">\n";
		my $alternate = 1;
		my $matches = 0;
		local $/ = "\n";
		open my $fd, "-|", git_cmd(), 'grep', '-n',
			$search_use_regexp ? ('-E', '-i') : '-F',
			$searchtext, $co{'tree'};
		my $lastfile = '';
		while (my $line = <$fd>) {
			chomp $line;
			my ($file, $lno, $ltext, $binary);
			last if ($matches++ > 1000);
			if ($line =~ /^Binary file (.+) matches$/) {
				$file = $1;
				$binary = 1;
			} else {
				(undef, $file, $lno, $ltext) = split(/:/, $line, 4);
			}
			if ($file ne $lastfile) {
				$lastfile and print "</td></tr>\n";
				if ($alternate++) {
					print "<tr class=\"dark\">\n";
				} else {
					print "<tr class=\"light\">\n";
				}
				print "<td class=\"list\">".
					$cgi->a({-href => href(action=>"blob", hash=>$co{'hash'},
							       file_name=>"$file"),
						-class => "list"}, esc_path($file));
				print "</td><td>\n";
				$lastfile = $file;
			}
			if ($binary) {
				print "<div class=\"binary\">Binary file</div>\n";
			} else {
				$ltext = untabify($ltext);
				if ($ltext =~ m/^(.*)($search_regexp)(.*)$/i) {
					$ltext = esc_html($1, -nbsp=>1);
					$ltext .= '<span class="match">';
					$ltext .= esc_html($2, -nbsp=>1);
					$ltext .= '</span>';
					$ltext .= esc_html($3, -nbsp=>1);
				} else {
					$ltext = esc_html($ltext, -nbsp=>1);
				}
				print "<div class=\"pre\">" .
					$cgi->a({-href => href(action=>"blob", hash=>$co{'hash'},
							       file_name=>"$file").'#l'.$lno,
						-class => "linenr"}, sprintf('%4i', $lno))
					. ' ' .  $ltext . "</div>\n";
			}
		}
		if ($lastfile) {
			print "</td></tr>\n";
			if ($matches > 1000) {
				print "<div class=\"diff nodifferences\">Too many matches, listing trimmed</div>\n";
			}
		} else {
			print "<div class=\"diff nodifferences\">No matches found</div>\n";
		}
		close $fd;

		print "</table>\n";
	}
	git_footer_html();
}

sub git_search_help {
	git_header_html();
	git_print_page_nav('','', $hash,$hash,$hash);
	print <<EOT;
<p><strong>Pattern</strong> is by default a normal string that is matched precisely (but without
regard to case, except in the case of pickaxe). However, when you check the <em>re</em> checkbox,
the pattern entered is recognized as the POSIX extended
<a href="http://en.wikipedia.org/wiki/Regular_expression">regular expression</a> (also case
insensitive).</p>
<dl>
<dt><b>commit</b></dt>
<dd>The commit messages and authorship information will be scanned for the given pattern.</dd>
EOT
	my $have_grep = gitweb_check_feature('grep');
	if ($have_grep) {
		print <<EOT;
<dt><b>grep</b></dt>
<dd>All files in the currently selected tree (HEAD unless you are explicitly browsing
    a different one) are searched for the given pattern. On large trees, this search can take
a while and put some strain on the server, so please use it with some consideration. Note that
due to git-grep peculiarity, currently if regexp mode is turned off, the matches are
case-sensitive.</dd>
EOT
	}
	print <<EOT;
<dt><b>author</b></dt>
<dd>Name and e-mail of the change author and date of birth of the patch will be scanned for the given pattern.</dd>
<dt><b>committer</b></dt>
<dd>Name and e-mail of the committer and date of commit will be scanned for the given pattern.</dd>
EOT
	my $have_pickaxe = gitweb_check_feature('pickaxe');
	if ($have_pickaxe) {
		print <<EOT;
<dt><b>pickaxe</b></dt>
<dd>All commits that caused the string to appear or disappear from any file (changes that
added, removed or "modified" the string) will be listed. This search can take a while and
takes a lot of strain on the server, so please use it wisely. Note that since you may be
interested even in changes just changing the case as well, this search is case sensitive.</dd>
EOT
	}
	print "</dl>\n";
	git_footer_html();
}

sub git_shortlog {
	git_log_generic('shortlog', \&git_shortlog_body,
	                $hash, $hash_parent);
}

## ......................................................................
## feeds (RSS, Atom; OPML)

sub git_feed {
	my $format = shift || 'atom';
	my $have_blame = gitweb_check_feature('blame');

	# Atom: http://www.atomenabled.org/developers/syndication/
	# RSS:  http://www.notestips.com/80256B3A007F2692/1/NAMO5P9UPQ
	if ($format ne 'rss' && $format ne 'atom') {
		die_error(400, "Unknown web feed format");
	}

	# log/feed of current (HEAD) branch, log of given branch, history of file/directory
	my $head = $hash || 'HEAD';
	my @commitlist = parse_commits($head, 150, 0, $file_name);

	my %latest_commit;
	my %latest_date;
	my $content_type = "application/$format+xml";
	if (defined $cgi->http('HTTP_ACCEPT') &&
		 $cgi->Accept('text/xml') > $cgi->Accept($content_type)) {
		# browser (feed reader) prefers text/xml
		$content_type = 'text/xml';
	}
	if (defined($commitlist[0])) {
		%latest_commit = %{$commitlist[0]};
		my $latest_epoch = $latest_commit{'committer_epoch'};
		%latest_date   = parse_date($latest_epoch);
		my $if_modified = $cgi->http('IF_MODIFIED_SINCE');
		if (defined $if_modified) {
			my $since;
			if (eval { require HTTP::Date; 1; }) {
				$since = HTTP::Date::str2time($if_modified);
			} elsif (eval { require Time::ParseDate; 1; }) {
				$since = Time::ParseDate::parsedate($if_modified, GMT => 1);
			}
			if (defined $since && $latest_epoch <= $since) {
				print $cgi->header(
					-type => $content_type,
					-charset => 'utf-8',
					-last_modified => $latest_date{'rfc2822'},
					-status => '304 Not Modified');
				return;
			}
		}
		print $cgi->header(
			-type => $content_type,
			-charset => 'utf-8',
			-last_modified => $latest_date{'rfc2822'});
	} else {
		print $cgi->header(
			-type => $content_type,
			-charset => 'utf-8');
	}

	# Optimization: skip generating the body if client asks only
	# for Last-Modified date.
	return if ($cgi->request_method() eq 'HEAD');

	# header variables
	my $title = "$site_name - $project/$action";
	my $feed_type = 'log';
	if (defined $hash) {
		$title .= " - '$hash'";
		$feed_type = 'branch log';
		if (defined $file_name) {
			$title .= " :: $file_name";
			$feed_type = 'history';
		}
	} elsif (defined $file_name) {
		$title .= " - $file_name";
		$feed_type = 'history';
	}
	$title .= " $feed_type";
	my $descr = git_get_project_description($project);
	if (defined $descr) {
		$descr = esc_html($descr);
	} else {
		$descr = "$project " .
		         ($format eq 'rss' ? 'RSS' : 'Atom') .
		         " feed";
	}
	my $owner = git_get_project_owner($project);
	$owner = esc_html($owner);

	#header
	my $alt_url;
	if (defined $file_name) {
		$alt_url = href(-full=>1, action=>"history", hash=>$hash, file_name=>$file_name);
	} elsif (defined $hash) {
		$alt_url = href(-full=>1, action=>"log", hash=>$hash);
	} else {
		$alt_url = href(-full=>1, action=>"summary");
	}
	print qq!<?xml version="1.0" encoding="utf-8"?>\n!;
	if ($format eq 'rss') {
		print <<XML;
<rss version="2.0" xmlns:content="http://purl.org/rss/1.0/modules/content/">
<channel>
XML
		print "<title>$title</title>\n" .
		      "<link>$alt_url</link>\n" .
		      "<description>$descr</description>\n" .
		      "<language>en</language>\n" .
		      # project owner is responsible for 'editorial' content
		      "<managingEditor>$owner</managingEditor>\n";
		if (defined $logo || defined $favicon) {
			# prefer the logo to the favicon, since RSS
			# doesn't allow both
			my $img = esc_url($logo || $favicon);
			print "<image>\n" .
			      "<url>$img</url>\n" .
			      "<title>$title</title>\n" .
			      "<link>$alt_url</link>\n" .
			      "</image>\n";
		}
		if (%latest_date) {
			print "<pubDate>$latest_date{'rfc2822'}</pubDate>\n";
			print "<lastBuildDate>$latest_date{'rfc2822'}</lastBuildDate>\n";
		}
		print "<generator>gitweb v.$version/$git_version</generator>\n";
	} elsif ($format eq 'atom') {
		print <<XML;
<feed xmlns="http://www.w3.org/2005/Atom">
XML
		print "<title>$title</title>\n" .
		      "<subtitle>$descr</subtitle>\n" .
		      '<link rel="alternate" type="text/html" href="' .
		      $alt_url . '" />' . "\n" .
		      '<link rel="self" type="' . $content_type . '" href="' .
		      $cgi->self_url() . '" />' . "\n" .
		      "<id>" . href(-full=>1) . "</id>\n" .
		      # use project owner for feed author
		      "<author><name>$owner</name></author>\n";
		if (defined $favicon) {
			print "<icon>" . esc_url($favicon) . "</icon>\n";
		}
		if (defined $logo_url) {
			# not twice as wide as tall: 72 x 27 pixels
			print "<logo>" . esc_url($logo) . "</logo>\n";
		}
		if (! %latest_date) {
			# dummy date to keep the feed valid until commits trickle in:
			print "<updated>1970-01-01T00:00:00Z</updated>\n";
		} else {
			print "<updated>$latest_date{'iso-8601'}</updated>\n";
		}
		print "<generator version='$version/$git_version'>gitweb</generator>\n";
	}

	# contents
	for (my $i = 0; $i <= $#commitlist; $i++) {
		my %co = %{$commitlist[$i]};
		my $commit = $co{'id'};
		# we read 150, we always show 30 and the ones more recent than 48 hours
		if (($i >= 20) && ((time - $co{'author_epoch'}) > 48*60*60)) {
			last;
		}
		my %cd = parse_date($co{'author_epoch'});

		# get list of changed files
		open my $fd, "-|", git_cmd(), "diff-tree", '-r', @diff_opts,
			$co{'parent'} || "--root",
			$co{'id'}, "--", (defined $file_name ? $file_name : ())
			or next;
		my @difftree = map { chomp; $_ } <$fd>;
		close $fd
			or next;

		# print element (entry, item)
		my $co_url = href(-full=>1, action=>"commitdiff", hash=>$commit);
		if ($format eq 'rss') {
			print "<item>\n" .
			      "<title>" . esc_html($co{'title'}) . "</title>\n" .
			      "<author>" . esc_html($co{'author'}) . "</author>\n" .
			      "<pubDate>$cd{'rfc2822'}</pubDate>\n" .
			      "<guid isPermaLink=\"true\">$co_url</guid>\n" .
			      "<link>$co_url</link>\n" .
			      "<description>" . esc_html($co{'title'}) . "</description>\n" .
			      "<content:encoded>" .
			      "<![CDATA[\n";
		} elsif ($format eq 'atom') {
			print "<entry>\n" .
			      "<title type=\"html\">" . esc_html($co{'title'}) . "</title>\n" .
			      "<updated>$cd{'iso-8601'}</updated>\n" .
			      "<author>\n" .
			      "  <name>" . esc_html($co{'author_name'}) . "</name>\n";
			if ($co{'author_email'}) {
				print "  <email>" . esc_html($co{'author_email'}) . "</email>\n";
			}
			print "</author>\n" .
			      # use committer for contributor
			      "<contributor>\n" .
			      "  <name>" . esc_html($co{'committer_name'}) . "</name>\n";
			if ($co{'committer_email'}) {
				print "  <email>" . esc_html($co{'committer_email'}) . "</email>\n";
			}
			print "</contributor>\n" .
			      "<published>$cd{'iso-8601'}</published>\n" .
			      "<link rel=\"alternate\" type=\"text/html\" href=\"$co_url\" />\n" .
			      "<id>$co_url</id>\n" .
			      "<content type=\"xhtml\" xml:base=\"" . esc_url($my_url) . "\">\n" .
			      "<div xmlns=\"http://www.w3.org/1999/xhtml\">\n";
		}
		my $comment = $co{'comment'};
		print "<pre>\n";
		foreach my $line (@$comment) {
			$line = esc_html($line);
			print "$line\n";
		}
		print "</pre><ul>\n";
		foreach my $difftree_line (@difftree) {
			my %difftree = parse_difftree_raw_line($difftree_line);
			next if !$difftree{'from_id'};

			my $file = $difftree{'file'} || $difftree{'to_file'};

			print "<li>" .
			      "[" .
			      $cgi->a({-href => href(-full=>1, action=>"blobdiff",
			                             hash=>$difftree{'to_id'}, hash_parent=>$difftree{'from_id'},
			                             hash_base=>$co{'id'}, hash_parent_base=>$co{'parent'},
			                             file_name=>$file, file_parent=>$difftree{'from_file'}),
			              -title => "diff"}, 'D');
			if ($have_blame) {
				print $cgi->a({-href => href(-full=>1, action=>"blame",
				                             file_name=>$file, hash_base=>$commit),
				              -title => "blame"}, 'B');
			}
			# if this is not a feed of a file history
			if (!defined $file_name || $file_name ne $file) {
				print $cgi->a({-href => href(-full=>1, action=>"history",
				                             file_name=>$file, hash=>$commit),
				              -title => "history"}, 'H');
			}
			$file = esc_path($file);
			print "] ".
			      "$file</li>\n";
		}
		if ($format eq 'rss') {
			print "</ul>]]>\n" .
			      "</content:encoded>\n" .
			      "</item>\n";
		} elsif ($format eq 'atom') {
			print "</ul>\n</div>\n" .
			      "</content>\n" .
			      "</entry>\n";
		}
	}

	# end of feed
	if ($format eq 'rss') {
		print "</channel>\n</rss>\n";
	} elsif ($format eq 'atom') {
		print "</feed>\n";
	}
}

sub git_rss {
	git_feed('rss');
}

sub git_atom {
	git_feed('atom');
}

sub git_opml {
	my @list = git_get_projects_list();

	print $cgi->header(
		-type => 'text/xml',
		-charset => 'utf-8',
		-content_disposition => 'inline; filename="opml.xml"');

	print <<XML;
<?xml version="1.0" encoding="utf-8"?>
<opml version="1.0">
<head>
  <title>$site_name OPML Export</title>
</head>
<body>
<outline text="git RSS feeds">
XML

	foreach my $pr (@list) {
		my %proj = %$pr;
		my $head = git_get_head_hash($proj{'path'});
		if (!defined $head) {
			next;
		}
		$git_dir = "$projectroot/$proj{'path'}";
		my %co = parse_commit($head);
		if (!%co) {
			next;
		}

		my $path = esc_html(chop_str($proj{'path'}, 25, 5));
		my $rss  = href('project' => $proj{'path'}, 'action' => 'rss', -full => 1);
		my $html = href('project' => $proj{'path'}, 'action' => 'summary', -full => 1);
		print "<outline type=\"rss\" text=\"$path\" title=\"$path\" xmlUrl=\"$rss\" htmlUrl=\"$html\"/>\n";
	}
	print <<XML;
</outline>
</body>
</opml>
XML
}<|MERGE_RESOLUTION|>--- conflicted
+++ resolved
@@ -1083,7 +1083,6 @@
 		},
 	);
 }
-<<<<<<< HEAD
 
 sub run {
 	evaluate_argv();
@@ -1109,10 +1108,7 @@
 }
 
 run();
-=======
-$actions{$action}->();
-
-DONE_GITWEB:
+
 if (defined caller) {
 	# wrapped in a subroutine processing requests,
 	# e.g. mod_perl with ModPerl::Registry, or PSGI with Plack::App::WrapCGI
@@ -1121,7 +1117,6 @@
 	# pure CGI script, serving single request
 	exit;
 }
->>>>>>> 5ed2ec10
 
 ## ======================================================================
 ## action links
