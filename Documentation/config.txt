CONFIGURATION FILE
------------------

The Git configuration file contains a number of variables that affect
the Git commands' behavior. The `.git/config` file in each repository
is used to store the configuration for that repository, and
`$HOME/.gitconfig` is used to store a per-user configuration as
fallback values for the `.git/config` file. The file `/etc/gitconfig`
can be used to store a system-wide default configuration.

The configuration variables are used by both the Git plumbing
and the porcelains. The variables are divided into sections, wherein
the fully qualified variable name of the variable itself is the last
dot-separated segment and the section name is everything before the last
dot. The variable names are case-insensitive, allow only alphanumeric
characters and `-`, and must start with an alphabetic character.  Some
variables may appear multiple times; we say then that the variable is
multivalued.

Syntax
~~~~~~

The syntax is fairly flexible and permissive; whitespaces are mostly
ignored.  The '#' and ';' characters begin comments to the end of line,
blank lines are ignored.

The file consists of sections and variables.  A section begins with
the name of the section in square brackets and continues until the next
section begins.  Section names are case-insensitive.  Only alphanumeric
characters, `-` and `.` are allowed in section names.  Each variable
must belong to some section, which means that there must be a section
header before the first setting of a variable.

Sections can be further divided into subsections.  To begin a subsection
put its name in double quotes, separated by space from the section name,
in the section header, like in the example below:

--------
	[section "subsection"]

--------

Subsection names are case sensitive and can contain any characters except
newline and the null byte. Doublequote `"` and backslash can be included
by escaping them as `\"` and `\\`, respectively. Backslashes preceding
other characters are dropped when reading; for example, `\t` is read as
`t` and `\0` is read as `0` Section headers cannot span multiple lines.
Variables may belong directly to a section or to a given subsection. You
can have `[section]` if you have `[section "subsection"]`, but you don't
need to.

There is also a deprecated `[section.subsection]` syntax. With this
syntax, the subsection name is converted to lower-case and is also
compared case sensitively. These subsection names follow the same
restrictions as section names.

All the other lines (and the remainder of the line after the section
header) are recognized as setting variables, in the form
'name = value' (or just 'name', which is a short-hand to say that
the variable is the boolean "true").
The variable names are case-insensitive, allow only alphanumeric characters
and `-`, and must start with an alphabetic character.

A line that defines a value can be continued to the next line by
ending it with a `\`; the backquote and the end-of-line are
stripped.  Leading whitespaces after 'name =', the remainder of the
line after the first comment character '#' or ';', and trailing
whitespaces of the line are discarded unless they are enclosed in
double quotes.  Internal whitespaces within the value are retained
verbatim.

Inside double quotes, double quote `"` and backslash `\` characters
must be escaped: use `\"` for `"` and `\\` for `\`.

The following escape sequences (beside `\"` and `\\`) are recognized:
`\n` for newline character (NL), `\t` for horizontal tabulation (HT, TAB)
and `\b` for backspace (BS).  Other char escape sequences (including octal
escape sequences) are invalid.


Includes
~~~~~~~~

The `include` and `includeIf` sections allow you to include config
directives from another source. These sections behave identically to
each other with the exception that `includeIf` sections may be ignored
if their condition does not evaluate to true; see "Conditional includes"
below.

You can include a config file from another by setting the special
`include.path` (or `includeIf.*.path`) variable to the name of the file
to be included. The variable takes a pathname as its value, and is
subject to tilde expansion. These variables can be given multiple times.

The contents of the included file are inserted immediately, as if they
had been found at the location of the include directive. If the value of the
variable is a relative path, the path is considered to
be relative to the configuration file in which the include directive
was found.  See below for examples.

Conditional includes
~~~~~~~~~~~~~~~~~~~~

You can include a config file from another conditionally by setting a
`includeIf.<condition>.path` variable to the name of the file to be
included.

The condition starts with a keyword followed by a colon and some data
whose format and meaning depends on the keyword. Supported keywords
are:

`gitdir`::

	The data that follows the keyword `gitdir:` is used as a glob
	pattern. If the location of the .git directory matches the
	pattern, the include condition is met.
+
The .git location may be auto-discovered, or come from `$GIT_DIR`
environment variable. If the repository is auto discovered via a .git
file (e.g. from submodules, or a linked worktree), the .git location
would be the final location where the .git directory is, not where the
.git file is.
+
The pattern can contain standard globbing wildcards and two additional
ones, `**/` and `/**`, that can match multiple path components. Please
refer to linkgit:gitignore[5] for details. For convenience:

 * If the pattern starts with `~/`, `~` will be substituted with the
   content of the environment variable `HOME`.

 * If the pattern starts with `./`, it is replaced with the directory
   containing the current config file.

 * If the pattern does not start with either `~/`, `./` or `/`, `**/`
   will be automatically prepended. For example, the pattern `foo/bar`
   becomes `**/foo/bar` and would match `/any/path/to/foo/bar`.

 * If the pattern ends with `/`, `**` will be automatically added. For
   example, the pattern `foo/` becomes `foo/**`. In other words, it
   matches "foo" and everything inside, recursively.

`gitdir/i`::
	This is the same as `gitdir` except that matching is done
	case-insensitively (e.g. on case-insensitive file sytems)

A few more notes on matching via `gitdir` and `gitdir/i`:

 * Symlinks in `$GIT_DIR` are not resolved before matching.

 * Both the symlink & realpath versions of paths will be matched
   outside of `$GIT_DIR`. E.g. if ~/git is a symlink to
   /mnt/storage/git, both `gitdir:~/git` and `gitdir:/mnt/storage/git`
   will match.
+
This was not the case in the initial release of this feature in
v2.13.0, which only matched the realpath version. Configuration that
wants to be compatible with the initial release of this feature needs
to either specify only the realpath version, or both versions.

 * Note that "../" is not special and will match literally, which is
   unlikely what you want.

Example
~~~~~~~

	# Core variables
	[core]
		; Don't trust file modes
		filemode = false

	# Our diff algorithm
	[diff]
		external = /usr/local/bin/diff-wrapper
		renames = true

	[branch "devel"]
		remote = origin
		merge = refs/heads/devel

	# Proxy settings
	[core]
		gitProxy="ssh" for "kernel.org"
		gitProxy=default-proxy ; for the rest

	[include]
		path = /path/to/foo.inc ; include by absolute path
		path = foo.inc ; find "foo.inc" relative to the current file
		path = ~/foo.inc ; find "foo.inc" in your `$HOME` directory

	; include if $GIT_DIR is /path/to/foo/.git
	[includeIf "gitdir:/path/to/foo/.git"]
		path = /path/to/foo.inc

	; include for all repositories inside /path/to/group
	[includeIf "gitdir:/path/to/group/"]
		path = /path/to/foo.inc

	; include for all repositories inside $HOME/to/group
	[includeIf "gitdir:~/to/group/"]
		path = /path/to/foo.inc

	; relative paths are always relative to the including
	; file (if the condition is true); their location is not
	; affected by the condition
	[includeIf "gitdir:/path/to/group/"]
		path = foo.inc

Values
~~~~~~

Values of many variables are treated as a simple string, but there
are variables that take values of specific types and there are rules
as to how to spell them.

boolean::

       When a variable is said to take a boolean value, many
       synonyms are accepted for 'true' and 'false'; these are all
       case-insensitive.

	true;; Boolean true literals are `yes`, `on`, `true`,
		and `1`.  Also, a variable defined without `= <value>`
		is taken as true.

	false;; Boolean false literals are `no`, `off`, `false`,
		`0` and the empty string.
+
When converting value to the canonical form using `--bool` type
specifier, 'git config' will ensure that the output is "true" or
"false" (spelled in lowercase).

integer::
       The value for many variables that specify various sizes can
       be suffixed with `k`, `M`,... to mean "scale the number by
       1024", "by 1024x1024", etc.

color::
       The value for a variable that takes a color is a list of
       colors (at most two, one for foreground and one for background)
       and attributes (as many as you want), separated by spaces.
+
The basic colors accepted are `normal`, `black`, `red`, `green`, `yellow`,
`blue`, `magenta`, `cyan` and `white`.  The first color given is the
foreground; the second is the background.
+
Colors may also be given as numbers between 0 and 255; these use ANSI
256-color mode (but note that not all terminals may support this).  If
your terminal supports it, you may also specify 24-bit RGB values as
hex, like `#ff0ab3`.
+
The accepted attributes are `bold`, `dim`, `ul`, `blink`, `reverse`,
`italic`, and `strike` (for crossed-out or "strikethrough" letters).
The position of any attributes with respect to the colors
(before, after, or in between), doesn't matter. Specific attributes may
be turned off by prefixing them with `no` or `no-` (e.g., `noreverse`,
`no-ul`, etc).
+
An empty color string produces no color effect at all. This can be used
to avoid coloring specific elements without disabling color entirely.
+
For git's pre-defined color slots, the attributes are meant to be reset
at the beginning of each item in the colored output. So setting
`color.decorate.branch` to `black` will paint that branch name in a
plain `black`, even if the previous thing on the same output line (e.g.
opening parenthesis before the list of branch names in `log --decorate`
output) is set to be painted with `bold` or some other attribute.
However, custom log formats may do more complicated and layered
coloring, and the negated forms may be useful there.

pathname::
	A variable that takes a pathname value can be given a
	string that begins with "`~/`" or "`~user/`", and the usual
	tilde expansion happens to such a string: `~/`
	is expanded to the value of `$HOME`, and `~user/` to the
	specified user's home directory.


Variables
~~~~~~~~~

Note that this list is non-comprehensive and not necessarily complete.
For command-specific variables, you will find a more detailed description
in the appropriate manual page.

Other git-related tools may and do use their own variables.  When
inventing new variables for use in your own tool, make sure their
names do not conflict with those that are used by Git itself and
other popular tools, and describe them in your documentation.


advice.*::
	These variables control various optional help messages designed to
	aid new users. All 'advice.*' variables default to 'true', and you
	can tell Git that you do not need help by setting these to 'false':
+
--
	pushUpdateRejected::
		Set this variable to 'false' if you want to disable
		'pushNonFFCurrent',
		'pushNonFFMatching', 'pushAlreadyExists',
		'pushFetchFirst', and 'pushNeedsForce'
		simultaneously.
	pushNonFFCurrent::
		Advice shown when linkgit:git-push[1] fails due to a
		non-fast-forward update to the current branch.
	pushNonFFMatching::
		Advice shown when you ran linkgit:git-push[1] and pushed
		'matching refs' explicitly (i.e. you used ':', or
		specified a refspec that isn't your current branch) and
		it resulted in a non-fast-forward error.
	pushAlreadyExists::
		Shown when linkgit:git-push[1] rejects an update that
		does not qualify for fast-forwarding (e.g., a tag.)
	pushFetchFirst::
		Shown when linkgit:git-push[1] rejects an update that
		tries to overwrite a remote ref that points at an
		object we do not have.
	pushNeedsForce::
		Shown when linkgit:git-push[1] rejects an update that
		tries to overwrite a remote ref that points at an
		object that is not a commit-ish, or make the remote
		ref point at an object that is not a commit-ish.
	statusHints::
		Show directions on how to proceed from the current
		state in the output of linkgit:git-status[1], in
		the template shown when writing commit messages in
		linkgit:git-commit[1], and in the help message shown
		by linkgit:git-checkout[1] when switching branch.
	statusUoption::
		Advise to consider using the `-u` option to linkgit:git-status[1]
		when the command takes more than 2 seconds to enumerate untracked
		files.
	commitBeforeMerge::
		Advice shown when linkgit:git-merge[1] refuses to
		merge to avoid overwriting local changes.
	resolveConflict::
		Advice shown by various commands when conflicts
		prevent the operation from being performed.
	implicitIdentity::
		Advice on how to set your identity configuration when
		your information is guessed from the system username and
		domain name.
	detachedHead::
		Advice shown when you used linkgit:git-checkout[1] to
		move to the detach HEAD state, to instruct how to create
		a local branch after the fact.
	checkoutAmbiguousRemoteBranchName::
		Advice shown when the argument to
		linkgit:git-checkout[1] ambiguously resolves to a
		remote tracking branch on more than one remote in
		situations where an unambiguous argument would have
		otherwise caused a remote-tracking branch to be
		checked out. See the `checkout.defaultRemote`
		configuration variable for how to set a given remote
		to used by default in some situations where this
		advice would be printed.
	amWorkDir::
		Advice that shows the location of the patch file when
		linkgit:git-am[1] fails to apply it.
	rmHints::
		In case of failure in the output of linkgit:git-rm[1],
		show directions on how to proceed from the current state.
	addEmbeddedRepo::
		Advice on what to do when you've accidentally added one
		git repo inside of another.
	ignoredHook::
		Advice shown if a hook is ignored because the hook is not
		set as executable.
	waitingForEditor::
		Print a message to the terminal whenever Git is waiting for
		editor input from the user.
--

core.fileMode::
	Tells Git if the executable bit of files in the working tree
	is to be honored.
+
Some filesystems lose the executable bit when a file that is
marked as executable is checked out, or checks out a
non-executable file with executable bit on.
linkgit:git-clone[1] or linkgit:git-init[1] probe the filesystem
to see if it handles the executable bit correctly
and this variable is automatically set as necessary.
+
A repository, however, may be on a filesystem that handles
the filemode correctly, and this variable is set to 'true'
when created, but later may be made accessible from another
environment that loses the filemode (e.g. exporting ext4 via
CIFS mount, visiting a Cygwin created repository with
Git for Windows or Eclipse).
In such a case it may be necessary to set this variable to 'false'.
See linkgit:git-update-index[1].
+
The default is true (when core.filemode is not specified in the config file).

core.hideDotFiles::
	(Windows-only) If true, mark newly-created directories and files whose
	name starts with a dot as hidden.  If 'dotGitOnly', only the `.git/`
	directory is hidden, but no other files starting with a dot.  The
	default mode is 'dotGitOnly'.

core.ignoreCase::
	If true, this option enables various workarounds to enable
	Git to work better on filesystems that are not case sensitive,
	like FAT. For example, if a directory listing finds
	"makefile" when Git expects "Makefile", Git will assume
	it is really the same file, and continue to remember it as
	"Makefile".
+
The default is false, except linkgit:git-clone[1] or linkgit:git-init[1]
will probe and set core.ignoreCase true if appropriate when the repository
is created.

core.precomposeUnicode::
	This option is only used by Mac OS implementation of Git.
	When core.precomposeUnicode=true, Git reverts the unicode decomposition
	of filenames done by Mac OS. This is useful when sharing a repository
	between Mac OS and Linux or Windows.
	(Git for Windows 1.7.10 or higher is needed, or Git under cygwin 1.7).
	When false, file names are handled fully transparent by Git,
	which is backward compatible with older versions of Git.

core.protectHFS::
	If set to true, do not allow checkout of paths that would
	be considered equivalent to `.git` on an HFS+ filesystem.
	Defaults to `true` on Mac OS, and `false` elsewhere.

core.protectNTFS::
	If set to true, do not allow checkout of paths that would
	cause problems with the NTFS filesystem, e.g. conflict with
	8.3 "short" names.
	Defaults to `true` on Windows, and `false` elsewhere.

core.fsmonitor::
	If set, the value of this variable is used as a command which
	will identify all files that may have changed since the
	requested date/time. This information is used to speed up git by
	avoiding unnecessary processing of files that have not changed.
	See the "fsmonitor-watchman" section of linkgit:githooks[5].

core.trustctime::
	If false, the ctime differences between the index and the
	working tree are ignored; useful when the inode change time
	is regularly modified by something outside Git (file system
	crawlers and some backup systems).
	See linkgit:git-update-index[1]. True by default.

core.splitIndex::
	If true, the split-index feature of the index will be used.
	See linkgit:git-update-index[1]. False by default.

core.untrackedCache::
	Determines what to do about the untracked cache feature of the
	index. It will be kept, if this variable is unset or set to
	`keep`. It will automatically be added if set to `true`. And
	it will automatically be removed, if set to `false`. Before
	setting it to `true`, you should check that mtime is working
	properly on your system.
	See linkgit:git-update-index[1]. `keep` by default.

core.checkStat::
	Determines which stat fields to match between the index
	and work tree. The user can set this to 'default' or
	'minimal'. Default (or explicitly 'default'), is to check
	all fields, including the sub-second part of mtime and ctime.

core.quotePath::
	Commands that output paths (e.g. 'ls-files', 'diff'), will
	quote "unusual" characters in the pathname by enclosing the
	pathname in double-quotes and escaping those characters with
	backslashes in the same way C escapes control characters (e.g.
	`\t` for TAB, `\n` for LF, `\\` for backslash) or bytes with
	values larger than 0x80 (e.g. octal `\302\265` for "micro" in
	UTF-8).  If this variable is set to false, bytes higher than
	0x80 are not considered "unusual" any more. Double-quotes,
	backslash and control characters are always escaped regardless
	of the setting of this variable.  A simple space character is
	not considered "unusual".  Many commands can output pathnames
	completely verbatim using the `-z` option. The default value
	is true.

core.eol::
	Sets the line ending type to use in the working directory for
	files that have the `text` property set when core.autocrlf is false.
	Alternatives are 'lf', 'crlf' and 'native', which uses the platform's
	native line ending.  The default value is `native`.  See
	linkgit:gitattributes[5] for more information on end-of-line
	conversion.

core.safecrlf::
	If true, makes Git check if converting `CRLF` is reversible when
	end-of-line conversion is active.  Git will verify if a command
	modifies a file in the work tree either directly or indirectly.
	For example, committing a file followed by checking out the
	same file should yield the original file in the work tree.  If
	this is not the case for the current setting of
	`core.autocrlf`, Git will reject the file.  The variable can
	be set to "warn", in which case Git will only warn about an
	irreversible conversion but continue the operation.
+
CRLF conversion bears a slight chance of corrupting data.
When it is enabled, Git will convert CRLF to LF during commit and LF to
CRLF during checkout.  A file that contains a mixture of LF and
CRLF before the commit cannot be recreated by Git.  For text
files this is the right thing to do: it corrects line endings
such that we have only LF line endings in the repository.
But for binary files that are accidentally classified as text the
conversion can corrupt data.
+
If you recognize such corruption early you can easily fix it by
setting the conversion type explicitly in .gitattributes.  Right
after committing you still have the original file in your work
tree and this file is not yet corrupted.  You can explicitly tell
Git that this file is binary and Git will handle the file
appropriately.
+
Unfortunately, the desired effect of cleaning up text files with
mixed line endings and the undesired effect of corrupting binary
files cannot be distinguished.  In both cases CRLFs are removed
in an irreversible way.  For text files this is the right thing
to do because CRLFs are line endings, while for binary files
converting CRLFs corrupts data.
+
Note, this safety check does not mean that a checkout will generate a
file identical to the original file for a different setting of
`core.eol` and `core.autocrlf`, but only for the current one.  For
example, a text file with `LF` would be accepted with `core.eol=lf`
and could later be checked out with `core.eol=crlf`, in which case the
resulting file would contain `CRLF`, although the original file
contained `LF`.  However, in both work trees the line endings would be
consistent, that is either all `LF` or all `CRLF`, but never mixed.  A
file with mixed line endings would be reported by the `core.safecrlf`
mechanism.

core.autocrlf::
	Setting this variable to "true" is the same as setting
	the `text` attribute to "auto" on all files and core.eol to "crlf".
	Set to true if you want to have `CRLF` line endings in your
	working directory and the repository has LF line endings.
	This variable can be set to 'input',
	in which case no output conversion is performed.

core.checkRoundtripEncoding::
	A comma and/or whitespace separated list of encodings that Git
	performs UTF-8 round trip checks on if they are used in an
	`working-tree-encoding` attribute (see linkgit:gitattributes[5]).
	The default value is `SHIFT-JIS`.

core.symlinks::
	If false, symbolic links are checked out as small plain files that
	contain the link text. linkgit:git-update-index[1] and
	linkgit:git-add[1] will not change the recorded type to regular
	file. Useful on filesystems like FAT that do not support
	symbolic links.
+
The default is true, except linkgit:git-clone[1] or linkgit:git-init[1]
will probe and set core.symlinks false if appropriate when the repository
is created.

core.gitProxy::
	A "proxy command" to execute (as 'command host port') instead
	of establishing direct connection to the remote server when
	using the Git protocol for fetching. If the variable value is
	in the "COMMAND for DOMAIN" format, the command is applied only
	on hostnames ending with the specified domain string. This variable
	may be set multiple times and is matched in the given order;
	the first match wins.
+
Can be overridden by the `GIT_PROXY_COMMAND` environment variable
(which always applies universally, without the special "for"
handling).
+
The special string `none` can be used as the proxy command to
specify that no proxy be used for a given domain pattern.
This is useful for excluding servers inside a firewall from
proxy use, while defaulting to a common proxy for external domains.

core.sshCommand::
	If this variable is set, `git fetch` and `git push` will
	use the specified command instead of `ssh` when they need to
	connect to a remote system. The command is in the same form as
	the `GIT_SSH_COMMAND` environment variable and is overridden
	when the environment variable is set.

core.ignoreStat::
	If true, Git will avoid using lstat() calls to detect if files have
	changed by setting the "assume-unchanged" bit for those tracked files
	which it has updated identically in both the index and working tree.
+
When files are modified outside of Git, the user will need to stage
the modified files explicitly (e.g. see 'Examples' section in
linkgit:git-update-index[1]).
Git will not normally detect changes to those files.
+
This is useful on systems where lstat() calls are very slow, such as
CIFS/Microsoft Windows.
+
False by default.

core.preferSymlinkRefs::
	Instead of the default "symref" format for HEAD
	and other symbolic reference files, use symbolic links.
	This is sometimes needed to work with old scripts that
	expect HEAD to be a symbolic link.

core.bare::
	If true this repository is assumed to be 'bare' and has no
	working directory associated with it.  If this is the case a
	number of commands that require a working directory will be
	disabled, such as linkgit:git-add[1] or linkgit:git-merge[1].
+
This setting is automatically guessed by linkgit:git-clone[1] or
linkgit:git-init[1] when the repository was created.  By default a
repository that ends in "/.git" is assumed to be not bare (bare =
false), while all other repositories are assumed to be bare (bare
= true).

core.worktree::
	Set the path to the root of the working tree.
	If `GIT_COMMON_DIR` environment variable is set, core.worktree
	is ignored and not used for determining the root of working tree.
	This can be overridden by the `GIT_WORK_TREE` environment
	variable and the `--work-tree` command-line option.
	The value can be an absolute path or relative to the path to
	the .git directory, which is either specified by --git-dir
	or GIT_DIR, or automatically discovered.
	If --git-dir or GIT_DIR is specified but none of
	--work-tree, GIT_WORK_TREE and core.worktree is specified,
	the current working directory is regarded as the top level
	of your working tree.
+
Note that this variable is honored even when set in a configuration
file in a ".git" subdirectory of a directory and its value differs
from the latter directory (e.g. "/path/to/.git/config" has
core.worktree set to "/different/path"), which is most likely a
misconfiguration.  Running Git commands in the "/path/to" directory will
still use "/different/path" as the root of the work tree and can cause
confusion unless you know what you are doing (e.g. you are creating a
read-only snapshot of the same index to a location different from the
repository's usual working tree).

core.logAllRefUpdates::
	Enable the reflog. Updates to a ref <ref> is logged to the file
	"`$GIT_DIR/logs/<ref>`", by appending the new and old
	SHA-1, the date/time and the reason of the update, but
	only when the file exists.  If this configuration
	variable is set to `true`, missing "`$GIT_DIR/logs/<ref>`"
	file is automatically created for branch heads (i.e. under
	`refs/heads/`), remote refs (i.e. under `refs/remotes/`),
	note refs (i.e. under `refs/notes/`), and the symbolic ref `HEAD`.
	If it is set to `always`, then a missing reflog is automatically
	created for any ref under `refs/`.
+
This information can be used to determine what commit
was the tip of a branch "2 days ago".
+
This value is true by default in a repository that has
a working directory associated with it, and false by
default in a bare repository.

core.repositoryFormatVersion::
	Internal variable identifying the repository format and layout
	version.

core.sharedRepository::
	When 'group' (or 'true'), the repository is made shareable between
	several users in a group (making sure all the files and objects are
	group-writable). When 'all' (or 'world' or 'everybody'), the
	repository will be readable by all users, additionally to being
	group-shareable. When 'umask' (or 'false'), Git will use permissions
	reported by umask(2). When '0xxx', where '0xxx' is an octal number,
	files in the repository will have this mode value. '0xxx' will override
	user's umask value (whereas the other options will only override
	requested parts of the user's umask value). Examples: '0660' will make
	the repo read/write-able for the owner and group, but inaccessible to
	others (equivalent to 'group' unless umask is e.g. '0022'). '0640' is a
	repository that is group-readable but not group-writable.
	See linkgit:git-init[1]. False by default.

core.warnAmbiguousRefs::
	If true, Git will warn you if the ref name you passed it is ambiguous
	and might match multiple refs in the repository. True by default.

core.compression::
	An integer -1..9, indicating a default compression level.
	-1 is the zlib default. 0 means no compression,
	and 1..9 are various speed/size tradeoffs, 9 being slowest.
	If set, this provides a default to other compression variables,
	such as `core.looseCompression` and `pack.compression`.

core.looseCompression::
	An integer -1..9, indicating the compression level for objects that
	are not in a pack file. -1 is the zlib default. 0 means no
	compression, and 1..9 are various speed/size tradeoffs, 9 being
	slowest.  If not set,  defaults to core.compression.  If that is
	not set,  defaults to 1 (best speed).

core.packedGitWindowSize::
	Number of bytes of a pack file to map into memory in a
	single mapping operation.  Larger window sizes may allow
	your system to process a smaller number of large pack files
	more quickly.  Smaller window sizes will negatively affect
	performance due to increased calls to the operating system's
	memory manager, but may improve performance when accessing
	a large number of large pack files.
+
Default is 1 MiB if NO_MMAP was set at compile time, otherwise 32
MiB on 32 bit platforms and 1 GiB on 64 bit platforms.  This should
be reasonable for all users/operating systems.  You probably do
not need to adjust this value.
+
Common unit suffixes of 'k', 'm', or 'g' are supported.

core.packedGitLimit::
	Maximum number of bytes to map simultaneously into memory
	from pack files.  If Git needs to access more than this many
	bytes at once to complete an operation it will unmap existing
	regions to reclaim virtual address space within the process.
+
Default is 256 MiB on 32 bit platforms and 32 TiB (effectively
unlimited) on 64 bit platforms.
This should be reasonable for all users/operating systems, except on
the largest projects.  You probably do not need to adjust this value.
+
Common unit suffixes of 'k', 'm', or 'g' are supported.

core.deltaBaseCacheLimit::
	Maximum number of bytes to reserve for caching base objects
	that may be referenced by multiple deltified objects.  By storing the
	entire decompressed base objects in a cache Git is able
	to avoid unpacking and decompressing frequently used base
	objects multiple times.
+
Default is 96 MiB on all platforms.  This should be reasonable
for all users/operating systems, except on the largest projects.
You probably do not need to adjust this value.
+
Common unit suffixes of 'k', 'm', or 'g' are supported.

core.bigFileThreshold::
	Files larger than this size are stored deflated, without
	attempting delta compression.  Storing large files without
	delta compression avoids excessive memory usage, at the
	slight expense of increased disk usage. Additionally files
	larger than this size are always treated as binary.
+
Default is 512 MiB on all platforms.  This should be reasonable
for most projects as source code and other text files can still
be delta compressed, but larger binary media files won't be.
+
Common unit suffixes of 'k', 'm', or 'g' are supported.

core.excludesFile::
	Specifies the pathname to the file that contains patterns to
	describe paths that are not meant to be tracked, in addition
	to '.gitignore' (per-directory) and '.git/info/exclude'.
	Defaults to `$XDG_CONFIG_HOME/git/ignore`.
	If `$XDG_CONFIG_HOME` is either not set or empty, `$HOME/.config/git/ignore`
	is used instead. See linkgit:gitignore[5].

core.askPass::
	Some commands (e.g. svn and http interfaces) that interactively
	ask for a password can be told to use an external program given
	via the value of this variable. Can be overridden by the `GIT_ASKPASS`
	environment variable. If not set, fall back to the value of the
	`SSH_ASKPASS` environment variable or, failing that, a simple password
	prompt. The external program shall be given a suitable prompt as
	command-line argument and write the password on its STDOUT.

core.attributesFile::
	In addition to '.gitattributes' (per-directory) and
	'.git/info/attributes', Git looks into this file for attributes
	(see linkgit:gitattributes[5]). Path expansions are made the same
	way as for `core.excludesFile`. Its default value is
	`$XDG_CONFIG_HOME/git/attributes`. If `$XDG_CONFIG_HOME` is either not
	set or empty, `$HOME/.config/git/attributes` is used instead.

core.hooksPath::
	By default Git will look for your hooks in the
	'$GIT_DIR/hooks' directory. Set this to different path,
	e.g. '/etc/git/hooks', and Git will try to find your hooks in
	that directory, e.g. '/etc/git/hooks/pre-receive' instead of
	in '$GIT_DIR/hooks/pre-receive'.
+
The path can be either absolute or relative. A relative path is
taken as relative to the directory where the hooks are run (see
the "DESCRIPTION" section of linkgit:githooks[5]).
+
This configuration variable is useful in cases where you'd like to
centrally configure your Git hooks instead of configuring them on a
per-repository basis, or as a more flexible and centralized
alternative to having an `init.templateDir` where you've changed
default hooks.

core.editor::
	Commands such as `commit` and `tag` that let you edit
	messages by launching an editor use the value of this
	variable when it is set, and the environment variable
	`GIT_EDITOR` is not set.  See linkgit:git-var[1].

core.commentChar::
	Commands such as `commit` and `tag` that let you edit
	messages consider a line that begins with this character
	commented, and removes them after the editor returns
	(default '#').
+
If set to "auto", `git-commit` would select a character that is not
the beginning character of any line in existing commit messages.

core.filesRefLockTimeout::
	The length of time, in milliseconds, to retry when trying to
	lock an individual reference. Value 0 means not to retry at
	all; -1 means to try indefinitely. Default is 100 (i.e.,
	retry for 100ms).

core.packedRefsTimeout::
	The length of time, in milliseconds, to retry when trying to
	lock the `packed-refs` file. Value 0 means not to retry at
	all; -1 means to try indefinitely. Default is 1000 (i.e.,
	retry for 1 second).

sequence.editor::
	Text editor used by `git rebase -i` for editing the rebase instruction file.
	The value is meant to be interpreted by the shell when it is used.
	It can be overridden by the `GIT_SEQUENCE_EDITOR` environment variable.
	When not configured the default commit message editor is used instead.

core.pager::
	Text viewer for use by Git commands (e.g., 'less').  The value
	is meant to be interpreted by the shell.  The order of preference
	is the `$GIT_PAGER` environment variable, then `core.pager`
	configuration, then `$PAGER`, and then the default chosen at
	compile time (usually 'less').
+
When the `LESS` environment variable is unset, Git sets it to `FRX`
(if `LESS` environment variable is set, Git does not change it at
all).  If you want to selectively override Git's default setting
for `LESS`, you can set `core.pager` to e.g. `less -S`.  This will
be passed to the shell by Git, which will translate the final
command to `LESS=FRX less -S`. The environment does not set the
`S` option but the command line does, instructing less to truncate
long lines. Similarly, setting `core.pager` to `less -+F` will
deactivate the `F` option specified by the environment from the
command-line, deactivating the "quit if one screen" behavior of
`less`.  One can specifically activate some flags for particular
commands: for example, setting `pager.blame` to `less -S` enables
line truncation only for `git blame`.
+
Likewise, when the `LV` environment variable is unset, Git sets it
to `-c`.  You can override this setting by exporting `LV` with
another value or setting `core.pager` to `lv +c`.

core.whitespace::
	A comma separated list of common whitespace problems to
	notice.  'git diff' will use `color.diff.whitespace` to
	highlight them, and 'git apply --whitespace=error' will
	consider them as errors.  You can prefix `-` to disable
	any of them (e.g. `-trailing-space`):
+
* `blank-at-eol` treats trailing whitespaces at the end of the line
  as an error (enabled by default).
* `space-before-tab` treats a space character that appears immediately
  before a tab character in the initial indent part of the line as an
  error (enabled by default).
* `indent-with-non-tab` treats a line that is indented with space
  characters instead of the equivalent tabs as an error (not enabled by
  default).
* `tab-in-indent` treats a tab character in the initial indent part of
  the line as an error (not enabled by default).
* `blank-at-eof` treats blank lines added at the end of file as an error
  (enabled by default).
* `trailing-space` is a short-hand to cover both `blank-at-eol` and
  `blank-at-eof`.
* `cr-at-eol` treats a carriage-return at the end of line as
  part of the line terminator, i.e. with it, `trailing-space`
  does not trigger if the character before such a carriage-return
  is not a whitespace (not enabled by default).
* `tabwidth=<n>` tells how many character positions a tab occupies; this
  is relevant for `indent-with-non-tab` and when Git fixes `tab-in-indent`
  errors. The default tab width is 8. Allowed values are 1 to 63.

core.fsyncObjectFiles::
	This boolean will enable 'fsync()' when writing object files.
+
This is a total waste of time and effort on a filesystem that orders
data writes properly, but can be useful for filesystems that do not use
journalling (traditional UNIX filesystems) or that only journal metadata
and not file contents (OS X's HFS+, or Linux ext3 with "data=writeback").

core.preloadIndex::
	Enable parallel index preload for operations like 'git diff'
+
This can speed up operations like 'git diff' and 'git status' especially
on filesystems like NFS that have weak caching semantics and thus
relatively high IO latencies.  When enabled, Git will do the
index comparison to the filesystem data in parallel, allowing
overlapping IO's.  Defaults to true.

core.createObject::
	You can set this to 'link', in which case a hardlink followed by
	a delete of the source are used to make sure that object creation
	will not overwrite existing objects.
+
On some file system/operating system combinations, this is unreliable.
Set this config setting to 'rename' there; However, This will remove the
check that makes sure that existing object files will not get overwritten.

core.notesRef::
	When showing commit messages, also show notes which are stored in
	the given ref.  The ref must be fully qualified.  If the given
	ref does not exist, it is not an error but means that no
	notes should be printed.
+
This setting defaults to "refs/notes/commits", and it can be overridden by
the `GIT_NOTES_REF` environment variable.  See linkgit:git-notes[1].

core.commitGraph::
	Enable git commit graph feature. Allows reading from the
	commit-graph file.

core.sparseCheckout::
	Enable "sparse checkout" feature. See section "Sparse checkout" in
	linkgit:git-read-tree[1] for more information.

core.abbrev::
	Set the length object names are abbreviated to.  If
	unspecified or set to "auto", an appropriate value is
	computed based on the approximate number of packed objects
	in your repository, which hopefully is enough for
	abbreviated object names to stay unique for some time.
	The minimum length is 4.

add.ignoreErrors::
add.ignore-errors (deprecated)::
	Tells 'git add' to continue adding files when some files cannot be
	added due to indexing errors. Equivalent to the `--ignore-errors`
	option of linkgit:git-add[1].  `add.ignore-errors` is deprecated,
	as it does not follow the usual naming convention for configuration
	variables.

alias.*::
	Command aliases for the linkgit:git[1] command wrapper - e.g.
	after defining "alias.last = cat-file commit HEAD", the invocation
	"git last" is equivalent to "git cat-file commit HEAD". To avoid
	confusion and troubles with script usage, aliases that
	hide existing Git commands are ignored. Arguments are split by
	spaces, the usual shell quoting and escaping is supported.
	A quote pair or a backslash can be used to quote them.
+
If the alias expansion is prefixed with an exclamation point,
it will be treated as a shell command.  For example, defining
"alias.new = !gitk --all --not ORIG_HEAD", the invocation
"git new" is equivalent to running the shell command
"gitk --all --not ORIG_HEAD".  Note that shell commands will be
executed from the top-level directory of a repository, which may
not necessarily be the current directory.
`GIT_PREFIX` is set as returned by running 'git rev-parse --show-prefix'
from the original current directory. See linkgit:git-rev-parse[1].

am.keepcr::
	If true, git-am will call git-mailsplit for patches in mbox format
	with parameter `--keep-cr`. In this case git-mailsplit will
	not remove `\r` from lines ending with `\r\n`. Can be overridden
	by giving `--no-keep-cr` from the command line.
	See linkgit:git-am[1], linkgit:git-mailsplit[1].

am.threeWay::
	By default, `git am` will fail if the patch does not apply cleanly. When
	set to true, this setting tells `git am` to fall back on 3-way merge if
	the patch records the identity of blobs it is supposed to apply to and
	we have those blobs available locally (equivalent to giving the `--3way`
	option from the command line). Defaults to `false`.
	See linkgit:git-am[1].

apply.ignoreWhitespace::
	When set to 'change', tells 'git apply' to ignore changes in
	whitespace, in the same way as the `--ignore-space-change`
	option.
	When set to one of: no, none, never, false tells 'git apply' to
	respect all whitespace differences.
	See linkgit:git-apply[1].

apply.whitespace::
	Tells 'git apply' how to handle whitespaces, in the same way
	as the `--whitespace` option. See linkgit:git-apply[1].

blame.showRoot::
	Do not treat root commits as boundaries in linkgit:git-blame[1].
	This option defaults to false.

blame.blankBoundary::
	Show blank commit object name for boundary commits in
	linkgit:git-blame[1]. This option defaults to false.

blame.showEmail::
	Show the author email instead of author name in linkgit:git-blame[1].
	This option defaults to false.

blame.date::
	Specifies the format used to output dates in linkgit:git-blame[1].
	If unset the iso format is used. For supported values,
	see the discussion of the `--date` option at linkgit:git-log[1].

branch.autoSetupMerge::
	Tells 'git branch' and 'git checkout' to set up new branches
	so that linkgit:git-pull[1] will appropriately merge from the
	starting point branch. Note that even if this option is not set,
	this behavior can be chosen per-branch using the `--track`
	and `--no-track` options. The valid settings are: `false` -- no
	automatic setup is done; `true` -- automatic setup is done when the
	starting point is a remote-tracking branch; `always` --
	automatic setup is done when the starting point is either a
	local branch or remote-tracking
	branch. This option defaults to true.

branch.autoSetupRebase::
	When a new branch is created with 'git branch' or 'git checkout'
	that tracks another branch, this variable tells Git to set
	up pull to rebase instead of merge (see "branch.<name>.rebase").
	When `never`, rebase is never automatically set to true.
	When `local`, rebase is set to true for tracked branches of
	other local branches.
	When `remote`, rebase is set to true for tracked branches of
	remote-tracking branches.
	When `always`, rebase will be set to true for all tracking
	branches.
	See "branch.autoSetupMerge" for details on how to set up a
	branch to track another branch.
	This option defaults to never.

branch.<name>.remote::
	When on branch <name>, it tells 'git fetch' and 'git push'
	which remote to fetch from/push to.  The remote to push to
	may be overridden with `remote.pushDefault` (for all branches).
	The remote to push to, for the current branch, may be further
	overridden by `branch.<name>.pushRemote`.  If no remote is
	configured, or if you are not on any branch, it defaults to
	`origin` for fetching and `remote.pushDefault` for pushing.
	Additionally, `.` (a period) is the current local repository
	(a dot-repository), see `branch.<name>.merge`'s final note below.

branch.<name>.pushRemote::
	When on branch <name>, it overrides `branch.<name>.remote` for
	pushing.  It also overrides `remote.pushDefault` for pushing
	from branch <name>.  When you pull from one place (e.g. your
	upstream) and push to another place (e.g. your own publishing
	repository), you would want to set `remote.pushDefault` to
	specify the remote to push to for all branches, and use this
	option to override it for a specific branch.

branch.<name>.merge::
	Defines, together with branch.<name>.remote, the upstream branch
	for the given branch. It tells 'git fetch'/'git pull'/'git rebase' which
	branch to merge and can also affect 'git push' (see push.default).
	When in branch <name>, it tells 'git fetch' the default
	refspec to be marked for merging in FETCH_HEAD. The value is
	handled like the remote part of a refspec, and must match a
	ref which is fetched from the remote given by
	"branch.<name>.remote".
	The merge information is used by 'git pull' (which at first calls
	'git fetch') to lookup the default branch for merging. Without
	this option, 'git pull' defaults to merge the first refspec fetched.
	Specify multiple values to get an octopus merge.
	If you wish to setup 'git pull' so that it merges into <name> from
	another branch in the local repository, you can point
	branch.<name>.merge to the desired branch, and use the relative path
	setting `.` (a period) for branch.<name>.remote.

branch.<name>.mergeOptions::
	Sets default options for merging into branch <name>. The syntax and
	supported options are the same as those of linkgit:git-merge[1], but
	option values containing whitespace characters are currently not
	supported.

branch.<name>.rebase::
	When true, rebase the branch <name> on top of the fetched branch,
	instead of merging the default branch from the default remote when
	"git pull" is run. See "pull.rebase" for doing this in a non
	branch-specific manner.
+
When `merges`, pass the `--rebase-merges` option to 'git rebase'
so that the local merge commits are included in the rebase (see
linkgit:git-rebase[1] for details).
+
When preserve, also pass `--preserve-merges` along to 'git rebase'
so that locally committed merge commits will not be flattened
by running 'git pull'.
+
When the value is `interactive`, the rebase is run in interactive mode.
+
*NOTE*: this is a possibly dangerous operation; do *not* use
it unless you understand the implications (see linkgit:git-rebase[1]
for details).

branch.<name>.description::
	Branch description, can be edited with
	`git branch --edit-description`. Branch description is
	automatically added in the format-patch cover letter or
	request-pull summary.

browser.<tool>.cmd::
	Specify the command to invoke the specified browser. The
	specified command is evaluated in shell with the URLs passed
	as arguments. (See linkgit:git-web{litdd}browse[1].)

browser.<tool>.path::
	Override the path for the given tool that may be used to
	browse HTML help (see `-w` option in linkgit:git-help[1]) or a
	working repository in gitweb (see linkgit:git-instaweb[1]).

checkout.defaultRemote::
	When you run 'git checkout <something>' and only have one
	remote, it may implicitly fall back on checking out and
	tracking e.g. 'origin/<something>'. This stops working as soon
	as you have more than one remote with a '<something>'
	reference. This setting allows for setting the name of a
	preferred remote that should always win when it comes to
	disambiguation. The typical use-case is to set this to
	`origin`.
+
Currently this is used by linkgit:git-checkout[1] when 'git checkout
<something>' will checkout the '<something>' branch on another remote,
and by linkgit:git-worktree[1] when 'git worktree add' refers to a
remote branch. This setting might be used for other checkout-like
commands or functionality in the future.

clean.requireForce::
	A boolean to make git-clean do nothing unless given -f,
	-i or -n.   Defaults to true.

color.advice::
	A boolean to enable/disable color in hints (e.g. when a push
	failed, see `advice.*` for a list).  May be set to `always`,
	`false` (or `never`) or `auto` (or `true`), in which case colors
	are used only when the error output goes to a terminal. If
	unset, then the value of `color.ui` is used (`auto` by default).

color.advice.hint::
	Use customized color for hints.

color.branch::
	A boolean to enable/disable color in the output of
	linkgit:git-branch[1]. May be set to `always`,
	`false` (or `never`) or `auto` (or `true`), in which case colors are used
	only when the output is to a terminal. If unset, then the
	value of `color.ui` is used (`auto` by default).

color.branch.<slot>::
	Use customized color for branch coloration. `<slot>` is one of
	`current` (the current branch), `local` (a local branch),
	`remote` (a remote-tracking branch in refs/remotes/),
	`upstream` (upstream tracking branch), `plain` (other
	refs).

color.diff::
	Whether to use ANSI escape sequences to add color to patches.
	If this is set to `always`, linkgit:git-diff[1],
	linkgit:git-log[1], and linkgit:git-show[1] will use color
	for all patches.  If it is set to `true` or `auto`, those
	commands will only use color when output is to the terminal.
	If unset, then the value of `color.ui` is used (`auto` by
	default).
+
This does not affect linkgit:git-format-patch[1] or the
'git-diff-{asterisk}' plumbing commands.  Can be overridden on the
command line with the `--color[=<when>]` option.

diff.colorMoved::
	If set to either a valid `<mode>` or a true value, moved lines
	in a diff are colored differently, for details of valid modes
	see '--color-moved' in linkgit:git-diff[1]. If simply set to
	true the default color mode will be used. When set to false,
	moved lines are not colored.

color.diff.<slot>::
	Use customized color for diff colorization.  `<slot>` specifies
	which part of the patch to use the specified color, and is one
	of `context` (context text - `plain` is a historical synonym),
	`meta` (metainformation), `frag`
	(hunk header), 'func' (function in hunk header), `old` (removed lines),
	`new` (added lines), `commit` (commit headers), `whitespace`
	(highlighting whitespace errors), `oldMoved` (deleted lines),
	`newMoved` (added lines), `oldMovedDimmed`, `oldMovedAlternative`,
	`oldMovedAlternativeDimmed`, `newMovedDimmed`, `newMovedAlternative`
	and `newMovedAlternativeDimmed` (See the '<mode>'
	setting of '--color-moved' in linkgit:git-diff[1] for details).

color.decorate.<slot>::
	Use customized color for 'git log --decorate' output.  `<slot>` is one
	of `branch`, `remoteBranch`, `tag`, `stash` or `HEAD` for local
	branches, remote-tracking branches, tags, stash and HEAD, respectively
	and `grafted` for grafted commits.

color.grep::
	When set to `always`, always highlight matches.  When `false` (or
	`never`), never.  When set to `true` or `auto`, use color only
	when the output is written to the terminal.  If unset, then the
	value of `color.ui` is used (`auto` by default).

color.grep.<slot>::
	Use customized color for grep colorization.  `<slot>` specifies which
	part of the line to use the specified color, and is one of
+
--
`context`;;
	non-matching text in context lines (when using `-A`, `-B`, or `-C`)
`filename`;;
	filename prefix (when not using `-h`)
`function`;;
	function name lines (when using `-p`)
`linenumber`;;
	line number prefix (when using `-n`)
`match`;;
	matching text (same as setting `matchContext` and `matchSelected`)
`matchContext`;;
	matching text in context lines
`matchSelected`;;
	matching text in selected lines
`selected`;;
	non-matching text in selected lines
`separator`;;
	separators between fields on a line (`:`, `-`, and `=`)
	and between hunks (`--`)
--

color.interactive::
	When set to `always`, always use colors for interactive prompts
	and displays (such as those used by "git-add --interactive" and
	"git-clean --interactive"). When false (or `never`), never.
	When set to `true` or `auto`, use colors only when the output is
	to the terminal. If unset, then the value of `color.ui` is
	used (`auto` by default).

color.interactive.<slot>::
	Use customized color for 'git add --interactive' and 'git clean
	--interactive' output. `<slot>` may be `prompt`, `header`, `help`
	or `error`, for four distinct types of normal output from
	interactive commands.

color.pager::
	A boolean to enable/disable colored output when the pager is in
	use (default is true).

color.push::
	A boolean to enable/disable color in push errors. May be set to
	`always`, `false` (or `never`) or `auto` (or `true`), in which
	case colors are used only when the error output goes to a terminal.
	If unset, then the value of `color.ui` is used (`auto` by default).

color.push.error::
	Use customized color for push errors.

color.showBranch::
	A boolean to enable/disable color in the output of
	linkgit:git-show-branch[1]. May be set to `always`,
	`false` (or `never`) or `auto` (or `true`), in which case colors are used
	only when the output is to a terminal. If unset, then the
	value of `color.ui` is used (`auto` by default).

color.status::
	A boolean to enable/disable color in the output of
	linkgit:git-status[1]. May be set to `always`,
	`false` (or `never`) or `auto` (or `true`), in which case colors are used
	only when the output is to a terminal. If unset, then the
	value of `color.ui` is used (`auto` by default).

color.status.<slot>::
	Use customized color for status colorization. `<slot>` is
	one of `header` (the header text of the status message),
	`added` or `updated` (files which are added but not committed),
	`changed` (files which are changed but not added in the index),
	`untracked` (files which are not tracked by Git),
	`branch` (the current branch),
	`nobranch` (the color the 'no branch' warning is shown in, defaulting
	to red),
	`localBranch` or `remoteBranch` (the local and remote branch names,
	respectively, when branch and tracking information is displayed in the
	status short-format), or
	`unmerged` (files which have unmerged changes).

color.blame.repeatedLines::
	Use the customized color for the part of git-blame output that
	is repeated meta information per line (such as commit id,
	author name, date and timezone). Defaults to cyan.

color.blame.highlightRecent::
	This can be used to color the metadata of a blame line depending
	on age of the line.
+
This setting should be set to a comma-separated list of color and date settings,
starting and ending with a color, the dates should be set from oldest to newest.
The metadata will be colored given the colors if the the line was introduced
before the given timestamp, overwriting older timestamped colors.
+
Instead of an absolute timestamp relative timestamps work as well, e.g.
2.weeks.ago is valid to address anything older than 2 weeks.
+
It defaults to 'blue,12 month ago,white,1 month ago,red', which colors
everything older than one year blue, recent changes between one month and
one year old are kept white, and lines introduced within the last month are
colored red.

blame.coloring::
	This determines the coloring scheme to be applied to blame
	output. It can be 'repeatedLines', 'highlightRecent',
	or 'none' which is the default.

color.transport::
	A boolean to enable/disable color when pushes are rejected. May be
	set to `always`, `false` (or `never`) or `auto` (or `true`), in which
	case colors are used only when the error output goes to a terminal.
	If unset, then the value of `color.ui` is used (`auto` by default).

color.transport.rejected::
	Use customized color when a push was rejected.

color.ui::
	This variable determines the default value for variables such
	as `color.diff` and `color.grep` that control the use of color
	per command family. Its scope will expand as more commands learn
	configuration to set a default for the `--color` option.  Set it
	to `false` or `never` if you prefer Git commands not to use
	color unless enabled explicitly with some other configuration
	or the `--color` option. Set it to `always` if you want all
	output not intended for machine consumption to use color, to
	`true` or `auto` (this is the default since Git 1.8.4) if you
	want such output to use color when written to the terminal.

column.ui::
	Specify whether supported commands should output in columns.
	This variable consists of a list of tokens separated by spaces
	or commas:
+
These options control when the feature should be enabled
(defaults to 'never'):
+
--
`always`;;
	always show in columns
`never`;;
	never show in columns
`auto`;;
	show in columns if the output is to the terminal
--
+
These options control layout (defaults to 'column').  Setting any
of these implies 'always' if none of 'always', 'never', or 'auto' are
specified.
+
--
`column`;;
	fill columns before rows
`row`;;
	fill rows before columns
`plain`;;
	show in one column
--
+
Finally, these options can be combined with a layout option (defaults
to 'nodense'):
+
--
`dense`;;
	make unequal size columns to utilize more space
`nodense`;;
	make equal size columns
--

column.branch::
	Specify whether to output branch listing in `git branch` in columns.
	See `column.ui` for details.

column.clean::
	Specify the layout when list items in `git clean -i`, which always
	shows files and directories in columns. See `column.ui` for details.

column.status::
	Specify whether to output untracked files in `git status` in columns.
	See `column.ui` for details.

column.tag::
	Specify whether to output tag listing in `git tag` in columns.
	See `column.ui` for details.

commit.cleanup::
	This setting overrides the default of the `--cleanup` option in
	`git commit`. See linkgit:git-commit[1] for details. Changing the
	default can be useful when you always want to keep lines that begin
	with comment character `#` in your log message, in which case you
	would do `git config commit.cleanup whitespace` (note that you will
	have to remove the help lines that begin with `#` in the commit log
	template yourself, if you do this).

commit.gpgSign::

	A boolean to specify whether all commits should be GPG signed.
	Use of this option when doing operations such as rebase can
	result in a large number of commits being signed. It may be
	convenient to use an agent to avoid typing your GPG passphrase
	several times.

commit.status::
	A boolean to enable/disable inclusion of status information in the
	commit message template when using an editor to prepare the commit
	message.  Defaults to true.

commit.template::
	Specify the pathname of a file to use as the template for
	new commit messages.

commit.verbose::
	A boolean or int to specify the level of verbose with `git commit`.
	See linkgit:git-commit[1].

credential.helper::
	Specify an external helper to be called when a username or
	password credential is needed; the helper may consult external
	storage to avoid prompting the user for the credentials. Note
	that multiple helpers may be defined. See linkgit:gitcredentials[7]
	for details.

credential.useHttpPath::
	When acquiring credentials, consider the "path" component of an http
	or https URL to be important. Defaults to false. See
	linkgit:gitcredentials[7] for more information.

credential.username::
	If no username is set for a network authentication, use this username
	by default. See credential.<context>.* below, and
	linkgit:gitcredentials[7].

credential.<url>.*::
	Any of the credential.* options above can be applied selectively to
	some credentials. For example "credential.https://example.com.username"
	would set the default username only for https connections to
	example.com. See linkgit:gitcredentials[7] for details on how URLs are
	matched.

credentialCache.ignoreSIGHUP::
	Tell git-credential-cache--daemon to ignore SIGHUP, instead of quitting.

completion.commands::
	This is only used by git-completion.bash to add or remove
	commands from the list of completed commands. Normally only
	porcelain commands and a few select others are completed. You
	can add more commands, separated by space, in this
	variable. Prefixing the command with '-' will remove it from
	the existing list.

include::diff-config.txt[]

difftool.<tool>.path::
	Override the path for the given tool.  This is useful in case
	your tool is not in the PATH.

difftool.<tool>.cmd::
	Specify the command to invoke the specified diff tool.
	The specified command is evaluated in shell with the following
	variables available:  'LOCAL' is set to the name of the temporary
	file containing the contents of the diff pre-image and 'REMOTE'
	is set to the name of the temporary file containing the contents
	of the diff post-image.

difftool.prompt::
	Prompt before each invocation of the diff tool.

fastimport.unpackLimit::
	If the number of objects imported by linkgit:git-fast-import[1]
	is below this limit, then the objects will be unpacked into
	loose object files.  However if the number of imported objects
	equals or exceeds this limit then the pack will be stored as a
	pack.  Storing the pack from a fast-import can make the import
	operation complete faster, especially on slow filesystems.  If
	not set, the value of `transfer.unpackLimit` is used instead.

fetch.recurseSubmodules::
	This option can be either set to a boolean value or to 'on-demand'.
	Setting it to a boolean changes the behavior of fetch and pull to
	unconditionally recurse into submodules when set to true or to not
	recurse at all when set to false. When set to 'on-demand' (the default
	value), fetch and pull will only recurse into a populated submodule
	when its superproject retrieves a commit that updates the submodule's
	reference.

fetch.fsckObjects::
	If it is set to true, git-fetch-pack will check all fetched
	objects. It will abort in the case of a malformed object or a
	broken link. The result of an abort are only dangling objects.
	Defaults to false. If not set, the value of `transfer.fsckObjects`
	is used instead.

fetch.unpackLimit::
	If the number of objects fetched over the Git native
	transfer is below this
	limit, then the objects will be unpacked into loose object
	files. However if the number of received objects equals or
	exceeds this limit then the received pack will be stored as
	a pack, after adding any missing delta bases.  Storing the
	pack from a push can make the push operation complete faster,
	especially on slow filesystems.  If not set, the value of
	`transfer.unpackLimit` is used instead.

fetch.prune::
	If true, fetch will automatically behave as if the `--prune`
	option was given on the command line.  See also `remote.<name>.prune`
	and the PRUNING section of linkgit:git-fetch[1].

fetch.pruneTags::
	If true, fetch will automatically behave as if the
	`refs/tags/*:refs/tags/*` refspec was provided when pruning,
	if not set already. This allows for setting both this option
	and `fetch.prune` to maintain a 1=1 mapping to upstream
	refs. See also `remote.<name>.pruneTags` and the PRUNING
	section of linkgit:git-fetch[1].

fetch.output::
	Control how ref update status is printed. Valid values are
	`full` and `compact`. Default value is `full`. See section
	OUTPUT in linkgit:git-fetch[1] for detail.

format.attach::
	Enable multipart/mixed attachments as the default for
	'format-patch'.  The value can also be a double quoted string
	which will enable attachments as the default and set the
	value as the boundary.  See the --attach option in
	linkgit:git-format-patch[1].

format.from::
	Provides the default value for the `--from` option to format-patch.
	Accepts a boolean value, or a name and email address.  If false,
	format-patch defaults to `--no-from`, using commit authors directly in
	the "From:" field of patch mails.  If true, format-patch defaults to
	`--from`, using your committer identity in the "From:" field of patch
	mails and including a "From:" field in the body of the patch mail if
	different.  If set to a non-boolean value, format-patch uses that
	value instead of your committer identity.  Defaults to false.

format.numbered::
	A boolean which can enable or disable sequence numbers in patch
	subjects.  It defaults to "auto" which enables it only if there
	is more than one patch.  It can be enabled or disabled for all
	messages by setting it to "true" or "false".  See --numbered
	option in linkgit:git-format-patch[1].

format.headers::
	Additional email headers to include in a patch to be submitted
	by mail.  See linkgit:git-format-patch[1].

format.to::
format.cc::
	Additional recipients to include in a patch to be submitted
	by mail.  See the --to and --cc options in
	linkgit:git-format-patch[1].

format.subjectPrefix::
	The default for format-patch is to output files with the '[PATCH]'
	subject prefix. Use this variable to change that prefix.

format.signature::
	The default for format-patch is to output a signature containing
	the Git version number. Use this variable to change that default.
	Set this variable to the empty string ("") to suppress
	signature generation.

format.signatureFile::
	Works just like format.signature except the contents of the
	file specified by this variable will be used as the signature.

format.suffix::
	The default for format-patch is to output files with the suffix
	`.patch`. Use this variable to change that suffix (make sure to
	include the dot if you want it).

format.pretty::
	The default pretty format for log/show/whatchanged command,
	See linkgit:git-log[1], linkgit:git-show[1],
	linkgit:git-whatchanged[1].

format.thread::
	The default threading style for 'git format-patch'.  Can be
	a boolean value, or `shallow` or `deep`.  `shallow` threading
	makes every mail a reply to the head of the series,
	where the head is chosen from the cover letter, the
	`--in-reply-to`, and the first patch mail, in this order.
	`deep` threading makes every mail a reply to the previous one.
	A true boolean value is the same as `shallow`, and a false
	value disables threading.

format.signOff::
	A boolean value which lets you enable the `-s/--signoff` option of
	format-patch by default. *Note:* Adding the Signed-off-by: line to a
	patch should be a conscious act and means that you certify you have
	the rights to submit this work under the same open source license.
	Please see the 'SubmittingPatches' document for further discussion.

format.coverLetter::
	A boolean that controls whether to generate a cover-letter when
	format-patch is invoked, but in addition can be set to "auto", to
	generate a cover-letter only when there's more than one patch.

format.outputDirectory::
	Set a custom directory to store the resulting files instead of the
	current working directory.

format.useAutoBase::
	A boolean value which lets you enable the `--base=auto` option of
	format-patch by default.

filter.<driver>.clean::
	The command which is used to convert the content of a worktree
	file to a blob upon checkin.  See linkgit:gitattributes[5] for
	details.

filter.<driver>.smudge::
	The command which is used to convert the content of a blob
	object to a worktree file upon checkout.  See
	linkgit:gitattributes[5] for details.

fsck.<msg-id>::
	Allows overriding the message type (error, warn or ignore) of a
	specific message ID such as `missingEmail`.
+
For convenience, fsck prefixes the error/warning with the message ID,
e.g.  "missingEmail: invalid author/committer line - missing email" means
that setting `fsck.missingEmail = ignore` will hide that issue.
+
This feature is intended to support working with legacy repositories
which cannot be repaired without disruptive changes.

fsck.skipList::
	The path to a sorted list of object names (i.e. one SHA-1 per
	line) that are known to be broken in a non-fatal way and should
	be ignored. This feature is useful when an established project
	should be accepted despite early commits containing errors that
	can be safely ignored such as invalid committer email addresses.
	Note: corrupt objects cannot be skipped with this setting.

gc.aggressiveDepth::
	The depth parameter used in the delta compression
	algorithm used by 'git gc --aggressive'.  This defaults
	to 50.

gc.aggressiveWindow::
	The window size parameter used in the delta compression
	algorithm used by 'git gc --aggressive'.  This defaults
	to 250.

gc.auto::
	When there are approximately more than this many loose
	objects in the repository, `git gc --auto` will pack them.
	Some Porcelain commands use this command to perform a
	light-weight garbage collection from time to time.  The
	default value is 6700.  Setting this to 0 disables it.

gc.autoPackLimit::
	When there are more than this many packs that are not
	marked with `*.keep` file in the repository, `git gc
	--auto` consolidates them into one larger pack.  The
	default	value is 50.  Setting this to 0 disables it.

gc.autoDetach::
	Make `git gc --auto` return immediately and run in background
	if the system supports it. Default is true.

<<<<<<< HEAD
gc.bigPackThreshold::
	If non-zero, all packs larger than this limit are kept when
	`git gc` is run. This is very similar to `--keep-base-pack`
	except that all packs that meet the threshold are kept, not
	just the base pack. Defaults to zero. Common unit suffixes of
	'k', 'm', or 'g' are supported.
+
Note that if the number of kept packs is more than gc.autoPackLimit,
this configuration variable is ignored, all packs except the base pack
will be repacked. After this the number of packs should go below
gc.autoPackLimit and gc.bigPackThreshold should be respected again.
=======
gc.commitGraph::
	If true, then gc will rewrite the commit-graph file after any
	change to the object database. If '--auto' is used, then the
	commit-graph will not be updated unless the threshold is met.
	See linkgit:git-commit-graph[1] for details.
>>>>>>> 53dd1e66

gc.logExpiry::
	If the file gc.log exists, then `git gc --auto` won't run
	unless that file is more than 'gc.logExpiry' old.  Default is
	"1.day".  See `gc.pruneExpire` for more ways to specify its
	value.

gc.packRefs::
	Running `git pack-refs` in a repository renders it
	unclonable by Git versions prior to 1.5.1.2 over dumb
	transports such as HTTP.  This variable determines whether
	'git gc' runs `git pack-refs`. This can be set to `notbare`
	to enable it within all non-bare repos or it can be set to a
	boolean value.  The default is `true`.

gc.pruneExpire::
	When 'git gc' is run, it will call 'prune --expire 2.weeks.ago'.
	Override the grace period with this config variable.  The value
	"now" may be used to disable this grace period and always prune
	unreachable objects immediately, or "never" may be used to
	suppress pruning.  This feature helps prevent corruption when
	'git gc' runs concurrently with another process writing to the
	repository; see the "NOTES" section of linkgit:git-gc[1].

gc.worktreePruneExpire::
	When 'git gc' is run, it calls
	'git worktree prune --expire 3.months.ago'.
	This config variable can be used to set a different grace
	period. The value "now" may be used to disable the grace
	period and prune `$GIT_DIR/worktrees` immediately, or "never"
	may be used to suppress pruning.

gc.reflogExpire::
gc.<pattern>.reflogExpire::
	'git reflog expire' removes reflog entries older than
	this time; defaults to 90 days. The value "now" expires all
	entries immediately, and "never" suppresses expiration
	altogether. With "<pattern>" (e.g.
	"refs/stash") in the middle the setting applies only to
	the refs that match the <pattern>.

gc.reflogExpireUnreachable::
gc.<pattern>.reflogExpireUnreachable::
	'git reflog expire' removes reflog entries older than
	this time and are not reachable from the current tip;
	defaults to 30 days. The value "now" expires all entries
	immediately, and "never" suppresses expiration altogether.
	With "<pattern>" (e.g. "refs/stash")
	in the middle, the setting applies only to the refs that
	match the <pattern>.

gc.rerereResolved::
	Records of conflicted merge you resolved earlier are
	kept for this many days when 'git rerere gc' is run.
	You can also use more human-readable "1.month.ago", etc.
	The default is 60 days.  See linkgit:git-rerere[1].

gc.rerereUnresolved::
	Records of conflicted merge you have not resolved are
	kept for this many days when 'git rerere gc' is run.
	You can also use more human-readable "1.month.ago", etc.
	The default is 15 days.  See linkgit:git-rerere[1].

gitcvs.commitMsgAnnotation::
	Append this string to each commit message. Set to empty string
	to disable this feature. Defaults to "via git-CVS emulator".

gitcvs.enabled::
	Whether the CVS server interface is enabled for this repository.
	See linkgit:git-cvsserver[1].

gitcvs.logFile::
	Path to a log file where the CVS server interface well... logs
	various stuff. See linkgit:git-cvsserver[1].

gitcvs.usecrlfattr::
	If true, the server will look up the end-of-line conversion
	attributes for files to determine the `-k` modes to use. If
	the attributes force Git to treat a file as text,
	the `-k` mode will be left blank so CVS clients will
	treat it as text. If they suppress text conversion, the file
	will be set with '-kb' mode, which suppresses any newline munging
	the client might otherwise do. If the attributes do not allow
	the file type to be determined, then `gitcvs.allBinary` is
	used. See linkgit:gitattributes[5].

gitcvs.allBinary::
	This is used if `gitcvs.usecrlfattr` does not resolve
	the correct '-kb' mode to use. If true, all
	unresolved files are sent to the client in
	mode '-kb'. This causes the client to treat them
	as binary files, which suppresses any newline munging it
	otherwise might do. Alternatively, if it is set to "guess",
	then the contents of the file are examined to decide if
	it is binary, similar to `core.autocrlf`.

gitcvs.dbName::
	Database used by git-cvsserver to cache revision information
	derived from the Git repository. The exact meaning depends on the
	used database driver, for SQLite (which is the default driver) this
	is a filename. Supports variable substitution (see
	linkgit:git-cvsserver[1] for details). May not contain semicolons (`;`).
	Default: '%Ggitcvs.%m.sqlite'

gitcvs.dbDriver::
	Used Perl DBI driver. You can specify any available driver
	for this here, but it might not work. git-cvsserver is tested
	with 'DBD::SQLite', reported to work with 'DBD::Pg', and
	reported *not* to work with 'DBD::mysql'. Experimental feature.
	May not contain double colons (`:`). Default: 'SQLite'.
	See linkgit:git-cvsserver[1].

gitcvs.dbUser, gitcvs.dbPass::
	Database user and password. Only useful if setting `gitcvs.dbDriver`,
	since SQLite has no concept of database users and/or passwords.
	'gitcvs.dbUser' supports variable substitution (see
	linkgit:git-cvsserver[1] for details).

gitcvs.dbTableNamePrefix::
	Database table name prefix.  Prepended to the names of any
	database tables used, allowing a single database to be used
	for several repositories.  Supports variable substitution (see
	linkgit:git-cvsserver[1] for details).  Any non-alphabetic
	characters will be replaced with underscores.

All gitcvs variables except for `gitcvs.usecrlfattr` and
`gitcvs.allBinary` can also be specified as
'gitcvs.<access_method>.<varname>' (where 'access_method'
is one of "ext" and "pserver") to make them apply only for the given
access method.

gitweb.category::
gitweb.description::
gitweb.owner::
gitweb.url::
	See linkgit:gitweb[1] for description.

gitweb.avatar::
gitweb.blame::
gitweb.grep::
gitweb.highlight::
gitweb.patches::
gitweb.pickaxe::
gitweb.remote_heads::
gitweb.showSizes::
gitweb.snapshot::
	See linkgit:gitweb.conf[5] for description.

grep.lineNumber::
	If set to true, enable `-n` option by default.

grep.patternType::
	Set the default matching behavior. Using a value of 'basic', 'extended',
	'fixed', or 'perl' will enable the `--basic-regexp`, `--extended-regexp`,
	`--fixed-strings`, or `--perl-regexp` option accordingly, while the
	value 'default' will return to the default matching behavior.

grep.extendedRegexp::
	If set to true, enable `--extended-regexp` option by default. This
	option is ignored when the `grep.patternType` option is set to a value
	other than 'default'.

grep.threads::
	Number of grep worker threads to use.
	See `grep.threads` in linkgit:git-grep[1] for more information.

grep.fallbackToNoIndex::
	If set to true, fall back to git grep --no-index if git grep
	is executed outside of a git repository.  Defaults to false.

gpg.program::
	Use this custom program instead of "`gpg`" found on `$PATH` when
	making or verifying a PGP signature. The program must support the
	same command-line interface as GPG, namely, to verify a detached
	signature, "`gpg --verify $file - <$signature`" is run, and the
	program is expected to signal a good signature by exiting with
	code 0, and to generate an ASCII-armored detached signature, the
	standard input of "`gpg -bsau $key`" is fed with the contents to be
	signed, and the program is expected to send the result to its
	standard output.

gui.commitMsgWidth::
	Defines how wide the commit message window is in the
	linkgit:git-gui[1]. "75" is the default.

gui.diffContext::
	Specifies how many context lines should be used in calls to diff
	made by the linkgit:git-gui[1]. The default is "5".

gui.displayUntracked::
	Determines if linkgit:git-gui[1] shows untracked files
	in the file list. The default is "true".

gui.encoding::
	Specifies the default encoding to use for displaying of
	file contents in linkgit:git-gui[1] and linkgit:gitk[1].
	It can be overridden by setting the 'encoding' attribute
	for relevant files (see linkgit:gitattributes[5]).
	If this option is not set, the tools default to the
	locale encoding.

gui.matchTrackingBranch::
	Determines if new branches created with linkgit:git-gui[1] should
	default to tracking remote branches with matching names or
	not. Default: "false".

gui.newBranchTemplate::
	Is used as suggested name when creating new branches using the
	linkgit:git-gui[1].

gui.pruneDuringFetch::
	"true" if linkgit:git-gui[1] should prune remote-tracking branches when
	performing a fetch. The default value is "false".

gui.trustmtime::
	Determines if linkgit:git-gui[1] should trust the file modification
	timestamp or not. By default the timestamps are not trusted.

gui.spellingDictionary::
	Specifies the dictionary used for spell checking commit messages in
	the linkgit:git-gui[1]. When set to "none" spell checking is turned
	off.

gui.fastCopyBlame::
	If true, 'git gui blame' uses `-C` instead of `-C -C` for original
	location detection. It makes blame significantly faster on huge
	repositories at the expense of less thorough copy detection.

gui.copyBlameThreshold::
	Specifies the threshold to use in 'git gui blame' original location
	detection, measured in alphanumeric characters. See the
	linkgit:git-blame[1] manual for more information on copy detection.

gui.blamehistoryctx::
	Specifies the radius of history context in days to show in
	linkgit:gitk[1] for the selected commit, when the `Show History
	Context` menu item is invoked from 'git gui blame'. If this
	variable is set to zero, the whole history is shown.

guitool.<name>.cmd::
	Specifies the shell command line to execute when the corresponding item
	of the linkgit:git-gui[1] `Tools` menu is invoked. This option is
	mandatory for every tool. The command is executed from the root of
	the working directory, and in the environment it receives the name of
	the tool as `GIT_GUITOOL`, the name of the currently selected file as
	'FILENAME', and the name of the current branch as 'CUR_BRANCH' (if
	the head is detached, 'CUR_BRANCH' is empty).

guitool.<name>.needsFile::
	Run the tool only if a diff is selected in the GUI. It guarantees
	that 'FILENAME' is not empty.

guitool.<name>.noConsole::
	Run the command silently, without creating a window to display its
	output.

guitool.<name>.noRescan::
	Don't rescan the working directory for changes after the tool
	finishes execution.

guitool.<name>.confirm::
	Show a confirmation dialog before actually running the tool.

guitool.<name>.argPrompt::
	Request a string argument from the user, and pass it to the tool
	through the `ARGS` environment variable. Since requesting an
	argument implies confirmation, the 'confirm' option has no effect
	if this is enabled. If the option is set to 'true', 'yes', or '1',
	the dialog uses a built-in generic prompt; otherwise the exact
	value of the variable is used.

guitool.<name>.revPrompt::
	Request a single valid revision from the user, and set the
	`REVISION` environment variable. In other aspects this option
	is similar to 'argPrompt', and can be used together with it.

guitool.<name>.revUnmerged::
	Show only unmerged branches in the 'revPrompt' subdialog.
	This is useful for tools similar to merge or rebase, but not
	for things like checkout or reset.

guitool.<name>.title::
	Specifies the title to use for the prompt dialog. The default
	is the tool name.

guitool.<name>.prompt::
	Specifies the general prompt string to display at the top of
	the dialog, before subsections for 'argPrompt' and 'revPrompt'.
	The default value includes the actual command.

help.browser::
	Specify the browser that will be used to display help in the
	'web' format. See linkgit:git-help[1].

help.format::
	Override the default help format used by linkgit:git-help[1].
	Values 'man', 'info', 'web' and 'html' are supported. 'man' is
	the default. 'web' and 'html' are the same.

help.autoCorrect::
	Automatically correct and execute mistyped commands after
	waiting for the given number of deciseconds (0.1 sec). If more
	than one command can be deduced from the entered text, nothing
	will be executed.  If the value of this option is negative,
	the corrected command will be executed immediately. If the
	value is 0 - the command will be just shown but not executed.
	This is the default.

help.htmlPath::
	Specify the path where the HTML documentation resides. File system paths
	and URLs are supported. HTML pages will be prefixed with this path when
	help is displayed in the 'web' format. This defaults to the documentation
	path of your Git installation.

http.proxy::
	Override the HTTP proxy, normally configured using the 'http_proxy',
	'https_proxy', and 'all_proxy' environment variables (see `curl(1)`). In
	addition to the syntax understood by curl, it is possible to specify a
	proxy string with a user name but no password, in which case git will
	attempt to acquire one in the same way it does for other credentials. See
	linkgit:gitcredentials[7] for more information. The syntax thus is
	'[protocol://][user[:password]@]proxyhost[:port]'. This can be overridden
	on a per-remote basis; see remote.<name>.proxy

http.proxyAuthMethod::
	Set the method with which to authenticate against the HTTP proxy. This
	only takes effect if the configured proxy string contains a user name part
	(i.e. is of the form 'user@host' or 'user@host:port'). This can be
	overridden on a per-remote basis; see `remote.<name>.proxyAuthMethod`.
	Both can be overridden by the `GIT_HTTP_PROXY_AUTHMETHOD` environment
	variable.  Possible values are:
+
--
* `anyauth` - Automatically pick a suitable authentication method. It is
  assumed that the proxy answers an unauthenticated request with a 407
  status code and one or more Proxy-authenticate headers with supported
  authentication methods. This is the default.
* `basic` - HTTP Basic authentication
* `digest` - HTTP Digest authentication; this prevents the password from being
  transmitted to the proxy in clear text
* `negotiate` - GSS-Negotiate authentication (compare the --negotiate option
  of `curl(1)`)
* `ntlm` - NTLM authentication (compare the --ntlm option of `curl(1)`)
--

http.emptyAuth::
	Attempt authentication without seeking a username or password.  This
	can be used to attempt GSS-Negotiate authentication without specifying
	a username in the URL, as libcurl normally requires a username for
	authentication.

http.delegation::
	Control GSSAPI credential delegation. The delegation is disabled
	by default in libcurl since version 7.21.7. Set parameter to tell
	the server what it is allowed to delegate when it comes to user
	credentials. Used with GSS/kerberos. Possible values are:
+
--
* `none` - Don't allow any delegation.
* `policy` - Delegates if and only if the OK-AS-DELEGATE flag is set in the
  Kerberos service ticket, which is a matter of realm policy.
* `always` - Unconditionally allow the server to delegate.
--


http.extraHeader::
	Pass an additional HTTP header when communicating with a server.  If
	more than one such entry exists, all of them are added as extra
	headers.  To allow overriding the settings inherited from the system
	config, an empty value will reset the extra headers to the empty list.

http.cookieFile::
	The pathname of a file containing previously stored cookie lines,
	which should be used
	in the Git http session, if they match the server. The file format
	of the file to read cookies from should be plain HTTP headers or
	the Netscape/Mozilla cookie file format (see `curl(1)`).
	NOTE that the file specified with http.cookieFile is used only as
	input unless http.saveCookies is set.

http.saveCookies::
	If set, store cookies received during requests to the file specified by
	http.cookieFile. Has no effect if http.cookieFile is unset.

http.sslVersion::
	The SSL version to use when negotiating an SSL connection, if you
	want to force the default.  The available and default version
	depend on whether libcurl was built against NSS or OpenSSL and the
	particular configuration of the crypto library in use. Internally
	this sets the 'CURLOPT_SSL_VERSION' option; see the libcurl
	documentation for more details on the format of this option and
	for the ssl version supported. Actually the possible values of
	this option are:

	- sslv2
	- sslv3
	- tlsv1
	- tlsv1.0
	- tlsv1.1
	- tlsv1.2
	- tlsv1.3

+
Can be overridden by the `GIT_SSL_VERSION` environment variable.
To force git to use libcurl's default ssl version and ignore any
explicit http.sslversion option, set `GIT_SSL_VERSION` to the
empty string.

http.sslCipherList::
  A list of SSL ciphers to use when negotiating an SSL connection.
  The available ciphers depend on whether libcurl was built against
  NSS or OpenSSL and the particular configuration of the crypto
  library in use.  Internally this sets the 'CURLOPT_SSL_CIPHER_LIST'
  option; see the libcurl documentation for more details on the format
  of this list.
+
Can be overridden by the `GIT_SSL_CIPHER_LIST` environment variable.
To force git to use libcurl's default cipher list and ignore any
explicit http.sslCipherList option, set `GIT_SSL_CIPHER_LIST` to the
empty string.

http.sslVerify::
	Whether to verify the SSL certificate when fetching or pushing
	over HTTPS. Defaults to true. Can be overridden by the
	`GIT_SSL_NO_VERIFY` environment variable.

http.sslCert::
	File containing the SSL certificate when fetching or pushing
	over HTTPS. Can be overridden by the `GIT_SSL_CERT` environment
	variable.

http.sslKey::
	File containing the SSL private key when fetching or pushing
	over HTTPS. Can be overridden by the `GIT_SSL_KEY` environment
	variable.

http.sslCertPasswordProtected::
	Enable Git's password prompt for the SSL certificate.  Otherwise
	OpenSSL will prompt the user, possibly many times, if the
	certificate or private key is encrypted.  Can be overridden by the
	`GIT_SSL_CERT_PASSWORD_PROTECTED` environment variable.

http.sslCAInfo::
	File containing the certificates to verify the peer with when
	fetching or pushing over HTTPS. Can be overridden by the
	`GIT_SSL_CAINFO` environment variable.

http.sslCAPath::
	Path containing files with the CA certificates to verify the peer
	with when fetching or pushing over HTTPS. Can be overridden
	by the `GIT_SSL_CAPATH` environment variable.

http.pinnedpubkey::
	Public key of the https service. It may either be the filename of
	a PEM or DER encoded public key file or a string starting with
	'sha256//' followed by the base64 encoded sha256 hash of the
	public key. See also libcurl 'CURLOPT_PINNEDPUBLICKEY'. git will
	exit with an error if this option is set but not supported by
	cURL.

http.sslTry::
	Attempt to use AUTH SSL/TLS and encrypted data transfers
	when connecting via regular FTP protocol. This might be needed
	if the FTP server requires it for security reasons or you wish
	to connect securely whenever remote FTP server supports it.
	Default is false since it might trigger certificate verification
	errors on misconfigured servers.

http.maxRequests::
	How many HTTP requests to launch in parallel. Can be overridden
	by the `GIT_HTTP_MAX_REQUESTS` environment variable. Default is 5.

http.minSessions::
	The number of curl sessions (counted across slots) to be kept across
	requests. They will not be ended with curl_easy_cleanup() until
	http_cleanup() is invoked. Defaults to 1.

http.postBuffer::
	Maximum size in bytes of the buffer used by smart HTTP
	transports when POSTing data to the remote system.
	For requests larger than this buffer size, HTTP/1.1 and
	Transfer-Encoding: chunked is used to avoid creating a
	massive pack file locally.  Default is 1 MiB, which is
	sufficient for most requests.

http.lowSpeedLimit, http.lowSpeedTime::
	If the HTTP transfer speed is less than 'http.lowSpeedLimit'
	for longer than 'http.lowSpeedTime' seconds, the transfer is aborted.
	Can be overridden by the `GIT_HTTP_LOW_SPEED_LIMIT` and
	`GIT_HTTP_LOW_SPEED_TIME` environment variables.

http.noEPSV::
	A boolean which disables using of EPSV ftp command by curl.
	This can helpful with some "poor" ftp servers which don't
	support EPSV mode. Can be overridden by the `GIT_CURL_FTP_NO_EPSV`
	environment variable. Default is false (curl will use EPSV).

http.userAgent::
	The HTTP USER_AGENT string presented to an HTTP server.  The default
	value represents the version of the client Git such as git/1.7.1.
	This option allows you to override this value to a more common value
	such as Mozilla/4.0.  This may be necessary, for instance, if
	connecting through a firewall that restricts HTTP connections to a set
	of common USER_AGENT strings (but not including those like git/1.7.1).
	Can be overridden by the `GIT_HTTP_USER_AGENT` environment variable.

http.followRedirects::
	Whether git should follow HTTP redirects. If set to `true`, git
	will transparently follow any redirect issued by a server it
	encounters. If set to `false`, git will treat all redirects as
	errors. If set to `initial`, git will follow redirects only for
	the initial request to a remote, but not for subsequent
	follow-up HTTP requests. Since git uses the redirected URL as
	the base for the follow-up requests, this is generally
	sufficient. The default is `initial`.

http.<url>.*::
	Any of the http.* options above can be applied selectively to some URLs.
	For a config key to match a URL, each element of the config key is
	compared to that of the URL, in the following order:
+
--
. Scheme (e.g., `https` in `https://example.com/`). This field
  must match exactly between the config key and the URL.

. Host/domain name (e.g., `example.com` in `https://example.com/`).
  This field must match between the config key and the URL. It is
  possible to specify a `*` as part of the host name to match all subdomains
  at this level. `https://*.example.com/` for example would match
  `https://foo.example.com/`, but not `https://foo.bar.example.com/`.

. Port number (e.g., `8080` in `http://example.com:8080/`).
  This field must match exactly between the config key and the URL.
  Omitted port numbers are automatically converted to the correct
  default for the scheme before matching.

. Path (e.g., `repo.git` in `https://example.com/repo.git`). The
  path field of the config key must match the path field of the URL
  either exactly or as a prefix of slash-delimited path elements.  This means
  a config key with path `foo/` matches URL path `foo/bar`.  A prefix can only
  match on a slash (`/`) boundary.  Longer matches take precedence (so a config
  key with path `foo/bar` is a better match to URL path `foo/bar` than a config
  key with just path `foo/`).

. User name (e.g., `user` in `https://user@example.com/repo.git`). If
  the config key has a user name it must match the user name in the
  URL exactly. If the config key does not have a user name, that
  config key will match a URL with any user name (including none),
  but at a lower precedence than a config key with a user name.
--
+
The list above is ordered by decreasing precedence; a URL that matches
a config key's path is preferred to one that matches its user name. For example,
if the URL is `https://user@example.com/foo/bar` a config key match of
`https://example.com/foo` will be preferred over a config key match of
`https://user@example.com`.
+
All URLs are normalized before attempting any matching (the password part,
if embedded in the URL, is always ignored for matching purposes) so that
equivalent URLs that are simply spelled differently will match properly.
Environment variable settings always override any matches.  The URLs that are
matched against are those given directly to Git commands.  This means any URLs
visited as a result of a redirection do not participate in matching.

ssh.variant::
	By default, Git determines the command line arguments to use
	based on the basename of the configured SSH command (configured
	using the environment variable `GIT_SSH` or `GIT_SSH_COMMAND` or
	the config setting `core.sshCommand`). If the basename is
	unrecognized, Git will attempt to detect support of OpenSSH
	options by first invoking the configured SSH command with the
	`-G` (print configuration) option and will subsequently use
	OpenSSH options (if that is successful) or no options besides
	the host and remote command (if it fails).
+
The config variable `ssh.variant` can be set to override this detection.
Valid values are `ssh` (to use OpenSSH options), `plink`, `putty`,
`tortoiseplink`, `simple` (no options except the host and remote command).
The default auto-detection can be explicitly requested using the value
`auto`.  Any other value is treated as `ssh`.  This setting can also be
overridden via the environment variable `GIT_SSH_VARIANT`.
+
The current command-line parameters used for each variant are as
follows:
+
--

* `ssh` - [-p port] [-4] [-6] [-o option] [username@]host command

* `simple` - [username@]host command

* `plink` or `putty` - [-P port] [-4] [-6] [username@]host command

* `tortoiseplink` - [-P port] [-4] [-6] -batch [username@]host command

--
+
Except for the `simple` variant, command-line parameters are likely to
change as git gains new features.

i18n.commitEncoding::
	Character encoding the commit messages are stored in; Git itself
	does not care per se, but this information is necessary e.g. when
	importing commits from emails or in the gitk graphical history
	browser (and possibly at other places in the future or in other
	porcelains). See e.g. linkgit:git-mailinfo[1]. Defaults to 'utf-8'.

i18n.logOutputEncoding::
	Character encoding the commit messages are converted to when
	running 'git log' and friends.

imap::
	The configuration variables in the 'imap' section are described
	in linkgit:git-imap-send[1].

index.version::
	Specify the version with which new index files should be
	initialized.  This does not affect existing repositories.

init.templateDir::
	Specify the directory from which templates will be copied.
	(See the "TEMPLATE DIRECTORY" section of linkgit:git-init[1].)

instaweb.browser::
	Specify the program that will be used to browse your working
	repository in gitweb. See linkgit:git-instaweb[1].

instaweb.httpd::
	The HTTP daemon command-line to start gitweb on your working
	repository. See linkgit:git-instaweb[1].

instaweb.local::
	If true the web server started by linkgit:git-instaweb[1] will
	be bound to the local IP (127.0.0.1).

instaweb.modulePath::
	The default module path for linkgit:git-instaweb[1] to use
	instead of /usr/lib/apache2/modules.  Only used if httpd
	is Apache.

instaweb.port::
	The port number to bind the gitweb httpd to. See
	linkgit:git-instaweb[1].

interactive.singleKey::
	In interactive commands, allow the user to provide one-letter
	input with a single key (i.e., without hitting enter).
	Currently this is used by the `--patch` mode of
	linkgit:git-add[1], linkgit:git-checkout[1], linkgit:git-commit[1],
	linkgit:git-reset[1], and linkgit:git-stash[1]. Note that this
	setting is silently ignored if portable keystroke input
	is not available; requires the Perl module Term::ReadKey.

interactive.diffFilter::
	When an interactive command (such as `git add --patch`) shows
	a colorized diff, git will pipe the diff through the shell
	command defined by this configuration variable. The command may
	mark up the diff further for human consumption, provided that it
	retains a one-to-one correspondence with the lines in the
	original diff. Defaults to disabled (no filtering).

log.abbrevCommit::
	If true, makes linkgit:git-log[1], linkgit:git-show[1], and
	linkgit:git-whatchanged[1] assume `--abbrev-commit`. You may
	override this option with `--no-abbrev-commit`.

log.date::
	Set the default date-time mode for the 'log' command.
	Setting a value for log.date is similar to using 'git log''s
	`--date` option.  See linkgit:git-log[1] for details.

log.decorate::
	Print out the ref names of any commits that are shown by the log
	command. If 'short' is specified, the ref name prefixes 'refs/heads/',
	'refs/tags/' and 'refs/remotes/' will not be printed. If 'full' is
	specified, the full ref name (including prefix) will be printed.
	If 'auto' is specified, then if the output is going to a terminal,
	the ref names are shown as if 'short' were given, otherwise no ref
	names are shown. This is the same as the `--decorate` option
	of the `git log`.

log.follow::
	If `true`, `git log` will act as if the `--follow` option was used when
	a single <path> is given.  This has the same limitations as `--follow`,
	i.e. it cannot be used to follow multiple files and does not work well
	on non-linear history.

log.graphColors::
	A list of colors, separated by commas, that can be used to draw
	history lines in `git log --graph`.

log.showRoot::
	If true, the initial commit will be shown as a big creation event.
	This is equivalent to a diff against an empty tree.
	Tools like linkgit:git-log[1] or linkgit:git-whatchanged[1], which
	normally hide the root commit will now show it. True by default.

log.showSignature::
	If true, makes linkgit:git-log[1], linkgit:git-show[1], and
	linkgit:git-whatchanged[1] assume `--show-signature`.

log.mailmap::
	If true, makes linkgit:git-log[1], linkgit:git-show[1], and
	linkgit:git-whatchanged[1] assume `--use-mailmap`.

mailinfo.scissors::
	If true, makes linkgit:git-mailinfo[1] (and therefore
	linkgit:git-am[1]) act by default as if the --scissors option
	was provided on the command-line. When active, this features
	removes everything from the message body before a scissors
	line (i.e. consisting mainly of ">8", "8<" and "-").

mailmap.file::
	The location of an augmenting mailmap file. The default
	mailmap, located in the root of the repository, is loaded
	first, then the mailmap file pointed to by this variable.
	The location of the mailmap file may be in a repository
	subdirectory, or somewhere outside of the repository itself.
	See linkgit:git-shortlog[1] and linkgit:git-blame[1].

mailmap.blob::
	Like `mailmap.file`, but consider the value as a reference to a
	blob in the repository. If both `mailmap.file` and
	`mailmap.blob` are given, both are parsed, with entries from
	`mailmap.file` taking precedence. In a bare repository, this
	defaults to `HEAD:.mailmap`. In a non-bare repository, it
	defaults to empty.

man.viewer::
	Specify the programs that may be used to display help in the
	'man' format. See linkgit:git-help[1].

man.<tool>.cmd::
	Specify the command to invoke the specified man viewer. The
	specified command is evaluated in shell with the man page
	passed as argument. (See linkgit:git-help[1].)

man.<tool>.path::
	Override the path for the given tool that may be used to
	display help in the 'man' format. See linkgit:git-help[1].

include::merge-config.txt[]

mergetool.<tool>.path::
	Override the path for the given tool.  This is useful in case
	your tool is not in the PATH.

mergetool.<tool>.cmd::
	Specify the command to invoke the specified merge tool.  The
	specified command is evaluated in shell with the following
	variables available: 'BASE' is the name of a temporary file
	containing the common base of the files to be merged, if available;
	'LOCAL' is the name of a temporary file containing the contents of
	the file on the current branch; 'REMOTE' is the name of a temporary
	file containing the contents of the file from the branch being
	merged; 'MERGED' contains the name of the file to which the merge
	tool should write the results of a successful merge.

mergetool.<tool>.trustExitCode::
	For a custom merge command, specify whether the exit code of
	the merge command can be used to determine whether the merge was
	successful.  If this is not set to true then the merge target file
	timestamp is checked and the merge assumed to have been successful
	if the file has been updated, otherwise the user is prompted to
	indicate the success of the merge.

mergetool.meld.hasOutput::
	Older versions of `meld` do not support the `--output` option.
	Git will attempt to detect whether `meld` supports `--output`
	by inspecting the output of `meld --help`.  Configuring
	`mergetool.meld.hasOutput` will make Git skip these checks and
	use the configured value instead.  Setting `mergetool.meld.hasOutput`
	to `true` tells Git to unconditionally use the `--output` option,
	and `false` avoids using `--output`.

mergetool.keepBackup::
	After performing a merge, the original file with conflict markers
	can be saved as a file with a `.orig` extension.  If this variable
	is set to `false` then this file is not preserved.  Defaults to
	`true` (i.e. keep the backup files).

mergetool.keepTemporaries::
	When invoking a custom merge tool, Git uses a set of temporary
	files to pass to the tool. If the tool returns an error and this
	variable is set to `true`, then these temporary files will be
	preserved, otherwise they will be removed after the tool has
	exited. Defaults to `false`.

mergetool.writeToTemp::
	Git writes temporary 'BASE', 'LOCAL', and 'REMOTE' versions of
	conflicting files in the worktree by default.  Git will attempt
	to use a temporary directory for these files when set `true`.
	Defaults to `false`.

mergetool.prompt::
	Prompt before each invocation of the merge resolution program.

notes.mergeStrategy::
	Which merge strategy to choose by default when resolving notes
	conflicts.  Must be one of `manual`, `ours`, `theirs`, `union`, or
	`cat_sort_uniq`.  Defaults to `manual`.  See "NOTES MERGE STRATEGIES"
	section of linkgit:git-notes[1] for more information on each strategy.

notes.<name>.mergeStrategy::
	Which merge strategy to choose when doing a notes merge into
	refs/notes/<name>.  This overrides the more general
	"notes.mergeStrategy".  See the "NOTES MERGE STRATEGIES" section in
	linkgit:git-notes[1] for more information on the available strategies.

notes.displayRef::
	The (fully qualified) refname from which to show notes when
	showing commit messages.  The value of this variable can be set
	to a glob, in which case notes from all matching refs will be
	shown.  You may also specify this configuration variable
	several times.  A warning will be issued for refs that do not
	exist, but a glob that does not match any refs is silently
	ignored.
+
This setting can be overridden with the `GIT_NOTES_DISPLAY_REF`
environment variable, which must be a colon separated list of refs or
globs.
+
The effective value of "core.notesRef" (possibly overridden by
GIT_NOTES_REF) is also implicitly added to the list of refs to be
displayed.

notes.rewrite.<command>::
	When rewriting commits with <command> (currently `amend` or
	`rebase`) and this variable is set to `true`, Git
	automatically copies your notes from the original to the
	rewritten commit.  Defaults to `true`, but see
	"notes.rewriteRef" below.

notes.rewriteMode::
	When copying notes during a rewrite (see the
	"notes.rewrite.<command>" option), determines what to do if
	the target commit already has a note.  Must be one of
	`overwrite`, `concatenate`, `cat_sort_uniq`, or `ignore`.
	Defaults to `concatenate`.
+
This setting can be overridden with the `GIT_NOTES_REWRITE_MODE`
environment variable.

notes.rewriteRef::
	When copying notes during a rewrite, specifies the (fully
	qualified) ref whose notes should be copied.  The ref may be a
	glob, in which case notes in all matching refs will be copied.
	You may also specify this configuration several times.
+
Does not have a default value; you must configure this variable to
enable note rewriting.  Set it to `refs/notes/commits` to enable
rewriting for the default commit notes.
+
This setting can be overridden with the `GIT_NOTES_REWRITE_REF`
environment variable, which must be a colon separated list of refs or
globs.

pack.window::
	The size of the window used by linkgit:git-pack-objects[1] when no
	window size is given on the command line. Defaults to 10.

pack.depth::
	The maximum delta depth used by linkgit:git-pack-objects[1] when no
	maximum depth is given on the command line. Defaults to 50.
	Maximum value is 4095.

pack.windowMemory::
	The maximum size of memory that is consumed by each thread
	in linkgit:git-pack-objects[1] for pack window memory when
	no limit is given on the command line.  The value can be
	suffixed with "k", "m", or "g".  When left unconfigured (or
	set explicitly to 0), there will be no limit.

pack.compression::
	An integer -1..9, indicating the compression level for objects
	in a pack file. -1 is the zlib default. 0 means no
	compression, and 1..9 are various speed/size tradeoffs, 9 being
	slowest.  If not set,  defaults to core.compression.  If that is
	not set,  defaults to -1, the zlib default, which is "a default
	compromise between speed and compression (currently equivalent
	to level 6)."
+
Note that changing the compression level will not automatically recompress
all existing objects. You can force recompression by passing the -F option
to linkgit:git-repack[1].

pack.deltaCacheSize::
	The maximum memory in bytes used for caching deltas in
	linkgit:git-pack-objects[1] before writing them out to a pack.
	This cache is used to speed up the writing object phase by not
	having to recompute the final delta result once the best match
	for all objects is found.  Repacking large repositories on machines
	which are tight with memory might be badly impacted by this though,
	especially if this cache pushes the system into swapping.
	A value of 0 means no limit. The smallest size of 1 byte may be
	used to virtually disable this cache. Defaults to 256 MiB.

pack.deltaCacheLimit::
	The maximum size of a delta, that is cached in
	linkgit:git-pack-objects[1]. This cache is used to speed up the
	writing object phase by not having to recompute the final delta
	result once the best match for all objects is found.
	Defaults to 1000. Maximum value is 65535.

pack.threads::
	Specifies the number of threads to spawn when searching for best
	delta matches.  This requires that linkgit:git-pack-objects[1]
	be compiled with pthreads otherwise this option is ignored with a
	warning. This is meant to reduce packing time on multiprocessor
	machines. The required amount of memory for the delta search window
	is however multiplied by the number of threads.
	Specifying 0 will cause Git to auto-detect the number of CPU's
	and set the number of threads accordingly.

pack.indexVersion::
	Specify the default pack index version.  Valid values are 1 for
	legacy pack index used by Git versions prior to 1.5.2, and 2 for
	the new pack index with capabilities for packs larger than 4 GB
	as well as proper protection against the repacking of corrupted
	packs.  Version 2 is the default.  Note that version 2 is enforced
	and this config option ignored whenever the corresponding pack is
	larger than 2 GB.
+
If you have an old Git that does not understand the version 2 `*.idx` file,
cloning or fetching over a non native protocol (e.g. "http")
that will copy both `*.pack` file and corresponding `*.idx` file from the
other side may give you a repository that cannot be accessed with your
older version of Git. If the `*.pack` file is smaller than 2 GB, however,
you can use linkgit:git-index-pack[1] on the *.pack file to regenerate
the `*.idx` file.

pack.packSizeLimit::
	The maximum size of a pack.  This setting only affects
	packing to a file when repacking, i.e. the git:// protocol
	is unaffected.  It can be overridden by the `--max-pack-size`
	option of linkgit:git-repack[1].  Reaching this limit results
	in the creation of multiple packfiles; which in turn prevents
	bitmaps from being created.
	The minimum size allowed is limited to 1 MiB.
	The default is unlimited.
	Common unit suffixes of 'k', 'm', or 'g' are
	supported.

pack.useBitmaps::
	When true, git will use pack bitmaps (if available) when packing
	to stdout (e.g., during the server side of a fetch). Defaults to
	true. You should not generally need to turn this off unless
	you are debugging pack bitmaps.

pack.writeBitmaps (deprecated)::
	This is a deprecated synonym for `repack.writeBitmaps`.

pack.writeBitmapHashCache::
	When true, git will include a "hash cache" section in the bitmap
	index (if one is written). This cache can be used to feed git's
	delta heuristics, potentially leading to better deltas between
	bitmapped and non-bitmapped objects (e.g., when serving a fetch
	between an older, bitmapped pack and objects that have been
	pushed since the last gc). The downside is that it consumes 4
	bytes per object of disk space, and that JGit's bitmap
	implementation does not understand it, causing it to complain if
	Git and JGit are used on the same repository. Defaults to false.

pager.<cmd>::
	If the value is boolean, turns on or off pagination of the
	output of a particular Git subcommand when writing to a tty.
	Otherwise, turns on pagination for the subcommand using the
	pager specified by the value of `pager.<cmd>`.  If `--paginate`
	or `--no-pager` is specified on the command line, it takes
	precedence over this option.  To disable pagination for all
	commands, set `core.pager` or `GIT_PAGER` to `cat`.

pretty.<name>::
	Alias for a --pretty= format string, as specified in
	linkgit:git-log[1]. Any aliases defined here can be used just
	as the built-in pretty formats could. For example,
	running `git config pretty.changelog "format:* %H %s"`
	would cause the invocation `git log --pretty=changelog`
	to be equivalent to running `git log "--pretty=format:* %H %s"`.
	Note that an alias with the same name as a built-in format
	will be silently ignored.

protocol.allow::
	If set, provide a user defined default policy for all protocols which
	don't explicitly have a policy (`protocol.<name>.allow`).  By default,
	if unset, known-safe protocols (http, https, git, ssh, file) have a
	default policy of `always`, known-dangerous protocols (ext) have a
	default policy of `never`, and all other protocols have a default
	policy of `user`.  Supported policies:
+
--

* `always` - protocol is always able to be used.

* `never` - protocol is never able to be used.

* `user` - protocol is only able to be used when `GIT_PROTOCOL_FROM_USER` is
  either unset or has a value of 1.  This policy should be used when you want a
  protocol to be directly usable by the user but don't want it used by commands which
  execute clone/fetch/push commands without user input, e.g. recursive
  submodule initialization.

--

protocol.<name>.allow::
	Set a policy to be used by protocol `<name>` with clone/fetch/push
	commands. See `protocol.allow` above for the available policies.
+
The protocol names currently used by git are:
+
--
  - `file`: any local file-based path (including `file://` URLs,
    or local paths)

  - `git`: the anonymous git protocol over a direct TCP
    connection (or proxy, if configured)

  - `ssh`: git over ssh (including `host:path` syntax,
    `ssh://`, etc).

  - `http`: git over http, both "smart http" and "dumb http".
    Note that this does _not_ include `https`; if you want to configure
    both, you must do so individually.

  - any external helpers are named by their protocol (e.g., use
    `hg` to allow the `git-remote-hg` helper)
--

protocol.version::
	Experimental. If set, clients will attempt to communicate with a
	server using the specified protocol version.  If unset, no
	attempt will be made by the client to communicate using a
	particular protocol version, this results in protocol version 0
	being used.
	Supported versions:
+
--

* `0` - the original wire protocol.

* `1` - the original wire protocol with the addition of a version string
  in the initial response from the server.

--

pull.ff::
	By default, Git does not create an extra merge commit when merging
	a commit that is a descendant of the current commit. Instead, the
	tip of the current branch is fast-forwarded. When set to `false`,
	this variable tells Git to create an extra merge commit in such
	a case (equivalent to giving the `--no-ff` option from the command
	line). When set to `only`, only such fast-forward merges are
	allowed (equivalent to giving the `--ff-only` option from the
	command line). This setting overrides `merge.ff` when pulling.

pull.rebase::
	When true, rebase branches on top of the fetched branch, instead
	of merging the default branch from the default remote when "git
	pull" is run. See "branch.<name>.rebase" for setting this on a
	per-branch basis.
+
When `merges`, pass the `--rebase-merges` option to 'git rebase'
so that the local merge commits are included in the rebase (see
linkgit:git-rebase[1] for details).
+
When preserve, also pass `--preserve-merges` along to 'git rebase'
so that locally committed merge commits will not be flattened
by running 'git pull'.
+
When the value is `interactive`, the rebase is run in interactive mode.
+
*NOTE*: this is a possibly dangerous operation; do *not* use
it unless you understand the implications (see linkgit:git-rebase[1]
for details).

pull.octopus::
	The default merge strategy to use when pulling multiple branches
	at once.

pull.twohead::
	The default merge strategy to use when pulling a single branch.

push.default::
	Defines the action `git push` should take if no refspec is
	explicitly given.  Different values are well-suited for
	specific workflows; for instance, in a purely central workflow
	(i.e. the fetch source is equal to the push destination),
	`upstream` is probably what you want.  Possible values are:
+
--

* `nothing` - do not push anything (error out) unless a refspec is
  explicitly given. This is primarily meant for people who want to
  avoid mistakes by always being explicit.

* `current` - push the current branch to update a branch with the same
  name on the receiving end.  Works in both central and non-central
  workflows.

* `upstream` - push the current branch back to the branch whose
  changes are usually integrated into the current branch (which is
  called `@{upstream}`).  This mode only makes sense if you are
  pushing to the same repository you would normally pull from
  (i.e. central workflow).

* `tracking` - This is a deprecated synonym for `upstream`.

* `simple` - in centralized workflow, work like `upstream` with an
  added safety to refuse to push if the upstream branch's name is
  different from the local one.
+
When pushing to a remote that is different from the remote you normally
pull from, work as `current`.  This is the safest option and is suited
for beginners.
+
This mode has become the default in Git 2.0.

* `matching` - push all branches having the same name on both ends.
  This makes the repository you are pushing to remember the set of
  branches that will be pushed out (e.g. if you always push 'maint'
  and 'master' there and no other branches, the repository you push
  to will have these two branches, and your local 'maint' and
  'master' will be pushed there).
+
To use this mode effectively, you have to make sure _all_ the
branches you would push out are ready to be pushed out before
running 'git push', as the whole point of this mode is to allow you
to push all of the branches in one go.  If you usually finish work
on only one branch and push out the result, while other branches are
unfinished, this mode is not for you.  Also this mode is not
suitable for pushing into a shared central repository, as other
people may add new branches there, or update the tip of existing
branches outside your control.
+
This used to be the default, but not since Git 2.0 (`simple` is the
new default).

--

push.followTags::
	If set to true enable `--follow-tags` option by default.  You
	may override this configuration at time of push by specifying
	`--no-follow-tags`.

push.gpgSign::
	May be set to a boolean value, or the string 'if-asked'. A true
	value causes all pushes to be GPG signed, as if `--signed` is
	passed to linkgit:git-push[1]. The string 'if-asked' causes
	pushes to be signed if the server supports it, as if
	`--signed=if-asked` is passed to 'git push'. A false value may
	override a value from a lower-priority config file. An explicit
	command-line flag always overrides this config option.

push.pushOption::
	When no `--push-option=<option>` argument is given from the
	command line, `git push` behaves as if each <value> of
	this variable is given as `--push-option=<value>`.
+
This is a multi-valued variable, and an empty value can be used in a
higher priority configuration file (e.g. `.git/config` in a
repository) to clear the values inherited from a lower priority
configuration files (e.g. `$HOME/.gitconfig`).
+
--

Example:

/etc/gitconfig
  push.pushoption = a
  push.pushoption = b

~/.gitconfig
  push.pushoption = c

repo/.git/config
  push.pushoption =
  push.pushoption = b

This will result in only b (a and c are cleared).

--

push.recurseSubmodules::
	Make sure all submodule commits used by the revisions to be pushed
	are available on a remote-tracking branch. If the value is 'check'
	then Git will verify that all submodule commits that changed in the
	revisions to be pushed are available on at least one remote of the
	submodule. If any commits are missing, the push will be aborted and
	exit with non-zero status. If the value is 'on-demand' then all
	submodules that changed in the revisions to be pushed will be
	pushed. If on-demand was not able to push all necessary revisions
	it will also be aborted and exit with non-zero status. If the value
	is 'no' then default behavior of ignoring submodules when pushing
	is retained. You may override this configuration at time of push by
	specifying '--recurse-submodules=check|on-demand|no'.

include::rebase-config.txt[]

receive.advertiseAtomic::
	By default, git-receive-pack will advertise the atomic push
	capability to its clients. If you don't want to advertise this
	capability, set this variable to false.

receive.advertisePushOptions::
	When set to true, git-receive-pack will advertise the push options
	capability to its clients. False by default.

receive.autogc::
	By default, git-receive-pack will run "git-gc --auto" after
	receiving data from git-push and updating refs.  You can stop
	it by setting this variable to false.

receive.certNonceSeed::
	By setting this variable to a string, `git receive-pack`
	will accept a `git push --signed` and verifies it by using
	a "nonce" protected by HMAC using this string as a secret
	key.

receive.certNonceSlop::
	When a `git push --signed` sent a push certificate with a
	"nonce" that was issued by a receive-pack serving the same
	repository within this many seconds, export the "nonce"
	found in the certificate to `GIT_PUSH_CERT_NONCE` to the
	hooks (instead of what the receive-pack asked the sending
	side to include).  This may allow writing checks in
	`pre-receive` and `post-receive` a bit easier.  Instead of
	checking `GIT_PUSH_CERT_NONCE_SLOP` environment variable
	that records by how many seconds the nonce is stale to
	decide if they want to accept the certificate, they only
	can check `GIT_PUSH_CERT_NONCE_STATUS` is `OK`.

receive.fsckObjects::
	If it is set to true, git-receive-pack will check all received
	objects. It will abort in the case of a malformed object or a
	broken link. The result of an abort are only dangling objects.
	Defaults to false. If not set, the value of `transfer.fsckObjects`
	is used instead.

receive.fsck.<msg-id>::
	When `receive.fsckObjects` is set to true, errors can be switched
	to warnings and vice versa by configuring the `receive.fsck.<msg-id>`
	setting where the `<msg-id>` is the fsck message ID and the value
	is one of `error`, `warn` or `ignore`. For convenience, fsck prefixes
	the error/warning with the message ID, e.g. "missingEmail: invalid
	author/committer line - missing email" means that setting
	`receive.fsck.missingEmail = ignore` will hide that issue.
+
This feature is intended to support working with legacy repositories
which would not pass pushing when `receive.fsckObjects = true`, allowing
the host to accept repositories with certain known issues but still catch
other issues.

receive.fsck.skipList::
	The path to a sorted list of object names (i.e. one SHA-1 per
	line) that are known to be broken in a non-fatal way and should
	be ignored. This feature is useful when an established project
	should be accepted despite early commits containing errors that
	can be safely ignored such as invalid committer email addresses.
	Note: corrupt objects cannot be skipped with this setting.

receive.keepAlive::
	After receiving the pack from the client, `receive-pack` may
	produce no output (if `--quiet` was specified) while processing
	the pack, causing some networks to drop the TCP connection.
	With this option set, if `receive-pack` does not transmit
	any data in this phase for `receive.keepAlive` seconds, it will
	send a short keepalive packet.  The default is 5 seconds; set
	to 0 to disable keepalives entirely.

receive.unpackLimit::
	If the number of objects received in a push is below this
	limit then the objects will be unpacked into loose object
	files. However if the number of received objects equals or
	exceeds this limit then the received pack will be stored as
	a pack, after adding any missing delta bases.  Storing the
	pack from a push can make the push operation complete faster,
	especially on slow filesystems.  If not set, the value of
	`transfer.unpackLimit` is used instead.

receive.maxInputSize::
	If the size of the incoming pack stream is larger than this
	limit, then git-receive-pack will error out, instead of
	accepting the pack file. If not set or set to 0, then the size
	is unlimited.

receive.denyDeletes::
	If set to true, git-receive-pack will deny a ref update that deletes
	the ref. Use this to prevent such a ref deletion via a push.

receive.denyDeleteCurrent::
	If set to true, git-receive-pack will deny a ref update that
	deletes the currently checked out branch of a non-bare repository.

receive.denyCurrentBranch::
	If set to true or "refuse", git-receive-pack will deny a ref update
	to the currently checked out branch of a non-bare repository.
	Such a push is potentially dangerous because it brings the HEAD
	out of sync with the index and working tree. If set to "warn",
	print a warning of such a push to stderr, but allow the push to
	proceed. If set to false or "ignore", allow such pushes with no
	message. Defaults to "refuse".
+
Another option is "updateInstead" which will update the working
tree if pushing into the current branch.  This option is
intended for synchronizing working directories when one side is not easily
accessible via interactive ssh (e.g. a live web site, hence the requirement
that the working directory be clean). This mode also comes in handy when
developing inside a VM to test and fix code on different Operating Systems.
+
By default, "updateInstead" will refuse the push if the working tree or
the index have any difference from the HEAD, but the `push-to-checkout`
hook can be used to customize this.  See linkgit:githooks[5].

receive.denyNonFastForwards::
	If set to true, git-receive-pack will deny a ref update which is
	not a fast-forward. Use this to prevent such an update via a push,
	even if that push is forced. This configuration variable is
	set when initializing a shared repository.

receive.hideRefs::
	This variable is the same as `transfer.hideRefs`, but applies
	only to `receive-pack` (and so affects pushes, but not fetches).
	An attempt to update or delete a hidden ref by `git push` is
	rejected.

receive.updateServerInfo::
	If set to true, git-receive-pack will run git-update-server-info
	after receiving data from git-push and updating refs.

receive.shallowUpdate::
	If set to true, .git/shallow can be updated when new refs
	require new shallow roots. Otherwise those refs are rejected.

remote.pushDefault::
	The remote to push to by default.  Overrides
	`branch.<name>.remote` for all branches, and is overridden by
	`branch.<name>.pushRemote` for specific branches.

remote.<name>.url::
	The URL of a remote repository.  See linkgit:git-fetch[1] or
	linkgit:git-push[1].

remote.<name>.pushurl::
	The push URL of a remote repository.  See linkgit:git-push[1].

remote.<name>.proxy::
	For remotes that require curl (http, https and ftp), the URL to
	the proxy to use for that remote.  Set to the empty string to
	disable proxying for that remote.

remote.<name>.proxyAuthMethod::
	For remotes that require curl (http, https and ftp), the method to use for
	authenticating against the proxy in use (probably set in
	`remote.<name>.proxy`). See `http.proxyAuthMethod`.

remote.<name>.fetch::
	The default set of "refspec" for linkgit:git-fetch[1]. See
	linkgit:git-fetch[1].

remote.<name>.push::
	The default set of "refspec" for linkgit:git-push[1]. See
	linkgit:git-push[1].

remote.<name>.mirror::
	If true, pushing to this remote will automatically behave
	as if the `--mirror` option was given on the command line.

remote.<name>.skipDefaultUpdate::
	If true, this remote will be skipped by default when updating
	using linkgit:git-fetch[1] or the `update` subcommand of
	linkgit:git-remote[1].

remote.<name>.skipFetchAll::
	If true, this remote will be skipped by default when updating
	using linkgit:git-fetch[1] or the `update` subcommand of
	linkgit:git-remote[1].

remote.<name>.receivepack::
	The default program to execute on the remote side when pushing.  See
	option --receive-pack of linkgit:git-push[1].

remote.<name>.uploadpack::
	The default program to execute on the remote side when fetching.  See
	option --upload-pack of linkgit:git-fetch-pack[1].

remote.<name>.tagOpt::
	Setting this value to --no-tags disables automatic tag following when
	fetching from remote <name>. Setting it to --tags will fetch every
	tag from remote <name>, even if they are not reachable from remote
	branch heads. Passing these flags directly to linkgit:git-fetch[1] can
	override this setting. See options --tags and --no-tags of
	linkgit:git-fetch[1].

remote.<name>.vcs::
	Setting this to a value <vcs> will cause Git to interact with
	the remote with the git-remote-<vcs> helper.

remote.<name>.prune::
	When set to true, fetching from this remote by default will also
	remove any remote-tracking references that no longer exist on the
	remote (as if the `--prune` option was given on the command line).
	Overrides `fetch.prune` settings, if any.

remote.<name>.pruneTags::
	When set to true, fetching from this remote by default will also
	remove any local tags that no longer exist on the remote if pruning
	is activated in general via `remote.<name>.prune`, `fetch.prune` or
	`--prune`. Overrides `fetch.pruneTags` settings, if any.
+
See also `remote.<name>.prune` and the PRUNING section of
linkgit:git-fetch[1].

remotes.<group>::
	The list of remotes which are fetched by "git remote update
	<group>".  See linkgit:git-remote[1].

repack.useDeltaBaseOffset::
	By default, linkgit:git-repack[1] creates packs that use
	delta-base offset. If you need to share your repository with
	Git older than version 1.4.4, either directly or via a dumb
	protocol such as http, then you need to set this option to
	"false" and repack. Access from old Git versions over the
	native protocol are unaffected by this option.

repack.packKeptObjects::
	If set to true, makes `git repack` act as if
	`--pack-kept-objects` was passed. See linkgit:git-repack[1] for
	details. Defaults to `false` normally, but `true` if a bitmap
	index is being written (either via `--write-bitmap-index` or
	`repack.writeBitmaps`).

repack.writeBitmaps::
	When true, git will write a bitmap index when packing all
	objects to disk (e.g., when `git repack -a` is run).  This
	index can speed up the "counting objects" phase of subsequent
	packs created for clones and fetches, at the cost of some disk
	space and extra time spent on the initial repack.  This has
	no effect if multiple packfiles are created.
	Defaults to false.

rerere.autoUpdate::
	When set to true, `git-rerere` updates the index with the
	resulting contents after it cleanly resolves conflicts using
	previously recorded resolution.  Defaults to false.

rerere.enabled::
	Activate recording of resolved conflicts, so that identical
	conflict hunks can be resolved automatically, should they be
	encountered again.  By default, linkgit:git-rerere[1] is
	enabled if there is an `rr-cache` directory under the
	`$GIT_DIR`, e.g. if "rerere" was previously used in the
	repository.

sendemail.identity::
	A configuration identity. When given, causes values in the
	'sendemail.<identity>' subsection to take precedence over
	values in the 'sendemail' section. The default identity is
	the value of `sendemail.identity`.

sendemail.smtpEncryption::
	See linkgit:git-send-email[1] for description.  Note that this
	setting is not subject to the 'identity' mechanism.

sendemail.smtpssl (deprecated)::
	Deprecated alias for 'sendemail.smtpEncryption = ssl'.

sendemail.smtpsslcertpath::
	Path to ca-certificates (either a directory or a single file).
	Set it to an empty string to disable certificate verification.

sendemail.<identity>.*::
	Identity-specific versions of the 'sendemail.*' parameters
	found below, taking precedence over those when this
	identity is selected, through either the command-line or
	`sendemail.identity`.

sendemail.aliasesFile::
sendemail.aliasFileType::
sendemail.annotate::
sendemail.bcc::
sendemail.cc::
sendemail.ccCmd::
sendemail.chainReplyTo::
sendemail.confirm::
sendemail.envelopeSender::
sendemail.from::
sendemail.multiEdit::
sendemail.signedoffbycc::
sendemail.smtpPass::
sendemail.suppresscc::
sendemail.suppressFrom::
sendemail.to::
sendemail.tocmd::
sendemail.smtpDomain::
sendemail.smtpServer::
sendemail.smtpServerPort::
sendemail.smtpServerOption::
sendemail.smtpUser::
sendemail.thread::
sendemail.transferEncoding::
sendemail.validate::
sendemail.xmailer::
	See linkgit:git-send-email[1] for description.

sendemail.signedoffcc (deprecated)::
	Deprecated alias for `sendemail.signedoffbycc`.

sendemail.smtpBatchSize::
	Number of messages to be sent per connection, after that a relogin
	will happen.  If the value is 0 or undefined, send all messages in
	one connection.
	See also the `--batch-size` option of linkgit:git-send-email[1].

sendemail.smtpReloginDelay::
	Seconds wait before reconnecting to smtp server.
	See also the `--relogin-delay` option of linkgit:git-send-email[1].

showbranch.default::
	The default set of branches for linkgit:git-show-branch[1].
	See linkgit:git-show-branch[1].

splitIndex.maxPercentChange::
	When the split index feature is used, this specifies the
	percent of entries the split index can contain compared to the
	total number of entries in both the split index and the shared
	index before a new shared index is written.
	The value should be between 0 and 100. If the value is 0 then
	a new shared index is always written, if it is 100 a new
	shared index is never written.
	By default the value is 20, so a new shared index is written
	if the number of entries in the split index would be greater
	than 20 percent of the total number of entries.
	See linkgit:git-update-index[1].

splitIndex.sharedIndexExpire::
	When the split index feature is used, shared index files that
	were not modified since the time this variable specifies will
	be removed when a new shared index file is created. The value
	"now" expires all entries immediately, and "never" suppresses
	expiration altogether.
	The default value is "2.weeks.ago".
	Note that a shared index file is considered modified (for the
	purpose of expiration) each time a new split-index file is
	either created based on it or read from it.
	See linkgit:git-update-index[1].

status.relativePaths::
	By default, linkgit:git-status[1] shows paths relative to the
	current directory. Setting this variable to `false` shows paths
	relative to the repository root (this was the default for Git
	prior to v1.5.4).

status.short::
	Set to true to enable --short by default in linkgit:git-status[1].
	The option --no-short takes precedence over this variable.

status.branch::
	Set to true to enable --branch by default in linkgit:git-status[1].
	The option --no-branch takes precedence over this variable.

status.displayCommentPrefix::
	If set to true, linkgit:git-status[1] will insert a comment
	prefix before each output line (starting with
	`core.commentChar`, i.e. `#` by default). This was the
	behavior of linkgit:git-status[1] in Git 1.8.4 and previous.
	Defaults to false.

status.renameLimit::
	The number of files to consider when performing rename detection
	in linkgit:git-status[1] and linkgit:git-commit[1]. Defaults to
	the value of diff.renameLimit.

status.renames::
	Whether and how Git detects renames in linkgit:git-status[1] and
	linkgit:git-commit[1] .  If set to "false", rename detection is
	disabled. If set to "true", basic rename detection is enabled.
	If set to "copies" or "copy", Git will detect copies, as well.
	Defaults to the value of diff.renames.

status.showStash::
	If set to true, linkgit:git-status[1] will display the number of
	entries currently stashed away.
	Defaults to false.

status.showUntrackedFiles::
	By default, linkgit:git-status[1] and linkgit:git-commit[1] show
	files which are not currently tracked by Git. Directories which
	contain only untracked files, are shown with the directory name
	only. Showing untracked files means that Git needs to lstat() all
	the files in the whole repository, which might be slow on some
	systems. So, this variable controls how the commands displays
	the untracked files. Possible values are:
+
--
* `no` - Show no untracked files.
* `normal` - Show untracked files and directories.
* `all` - Show also individual files in untracked directories.
--
+
If this variable is not specified, it defaults to 'normal'.
This variable can be overridden with the -u|--untracked-files option
of linkgit:git-status[1] and linkgit:git-commit[1].

status.submoduleSummary::
	Defaults to false.
	If this is set to a non zero number or true (identical to -1 or an
	unlimited number), the submodule summary will be enabled and a
	summary of commits for modified submodules will be shown (see
	--summary-limit option of linkgit:git-submodule[1]). Please note
	that the summary output command will be suppressed for all
	submodules when `diff.ignoreSubmodules` is set to 'all' or only
	for those submodules where `submodule.<name>.ignore=all`. The only
	exception to that rule is that status and commit will show staged
	submodule changes. To
	also view the summary for ignored submodules you can either use
	the --ignore-submodules=dirty command-line option or the 'git
	submodule summary' command, which shows a similar output but does
	not honor these settings.

stash.showPatch::
	If this is set to true, the `git stash show` command without an
	option will show the stash entry in patch form.  Defaults to false.
	See description of 'show' command in linkgit:git-stash[1].

stash.showStat::
	If this is set to true, the `git stash show` command without an
	option will show diffstat of the stash entry.  Defaults to true.
	See description of 'show' command in linkgit:git-stash[1].

submodule.<name>.url::
	The URL for a submodule. This variable is copied from the .gitmodules
	file to the git config via 'git submodule init'. The user can change
	the configured URL before obtaining the submodule via 'git submodule
	update'. If neither submodule.<name>.active or submodule.active are
	set, the presence of this variable is used as a fallback to indicate
	whether the submodule is of interest to git commands.
	See linkgit:git-submodule[1] and linkgit:gitmodules[5] for details.

submodule.<name>.update::
	The method by which a submodule is updated by 'git submodule update',
	which is the only affected command, others such as
	'git checkout --recurse-submodules' are unaffected. It exists for
	historical reasons, when 'git submodule' was the only command to
	interact with submodules; settings like `submodule.active`
	and `pull.rebase` are more specific. It is populated by
	`git submodule init` from the linkgit:gitmodules[5] file.
	See description of 'update' command in linkgit:git-submodule[1].

submodule.<name>.branch::
	The remote branch name for a submodule, used by `git submodule
	update --remote`.  Set this option to override the value found in
	the `.gitmodules` file.  See linkgit:git-submodule[1] and
	linkgit:gitmodules[5] for details.

submodule.<name>.fetchRecurseSubmodules::
	This option can be used to control recursive fetching of this
	submodule. It can be overridden by using the --[no-]recurse-submodules
	command-line option to "git fetch" and "git pull".
	This setting will override that from in the linkgit:gitmodules[5]
	file.

submodule.<name>.ignore::
	Defines under what circumstances "git status" and the diff family show
	a submodule as modified. When set to "all", it will never be considered
	modified (but it will nonetheless show up in the output of status and
	commit when it has been staged), "dirty" will ignore all changes
	to the submodules work tree and
	takes only differences between the HEAD of the submodule and the commit
	recorded in the superproject into account. "untracked" will additionally
	let submodules with modified tracked files in their work tree show up.
	Using "none" (the default when this option is not set) also shows
	submodules that have untracked files in their work tree as changed.
	This setting overrides any setting made in .gitmodules for this submodule,
	both settings can be overridden on the command line by using the
	"--ignore-submodules" option. The 'git submodule' commands are not
	affected by this setting.

submodule.<name>.active::
	Boolean value indicating if the submodule is of interest to git
	commands.  This config option takes precedence over the
	submodule.active config option.

submodule.active::
	A repeated field which contains a pathspec used to match against a
	submodule's path to determine if the submodule is of interest to git
	commands.

submodule.recurse::
	Specifies if commands recurse into submodules by default. This
	applies to all commands that have a `--recurse-submodules` option,
	except `clone`.
	Defaults to false.

submodule.fetchJobs::
	Specifies how many submodules are fetched/cloned at the same time.
	A positive integer allows up to that number of submodules fetched
	in parallel. A value of 0 will give some reasonable default.
	If unset, it defaults to 1.

submodule.alternateLocation::
	Specifies how the submodules obtain alternates when submodules are
	cloned. Possible values are `no`, `superproject`.
	By default `no` is assumed, which doesn't add references. When the
	value is set to `superproject` the submodule to be cloned computes
	its alternates location relative to the superprojects alternate.

submodule.alternateErrorStrategy::
	Specifies how to treat errors with the alternates for a submodule
	as computed via `submodule.alternateLocation`. Possible values are
	`ignore`, `info`, `die`. Default is `die`.

tag.forceSignAnnotated::
	A boolean to specify whether annotated tags created should be GPG signed.
	If `--annotate` is specified on the command line, it takes
	precedence over this option.

tag.sort::
	This variable controls the sort ordering of tags when displayed by
	linkgit:git-tag[1]. Without the "--sort=<value>" option provided, the
	value of this variable will be used as the default.

tar.umask::
	This variable can be used to restrict the permission bits of
	tar archive entries.  The default is 0002, which turns off the
	world write bit.  The special value "user" indicates that the
	archiving user's umask will be used instead.  See umask(2) and
	linkgit:git-archive[1].

transfer.fsckObjects::
	When `fetch.fsckObjects` or `receive.fsckObjects` are
	not set, the value of this variable is used instead.
	Defaults to false.

transfer.hideRefs::
	String(s) `receive-pack` and `upload-pack` use to decide which
	refs to omit from their initial advertisements.  Use more than
	one definition to specify multiple prefix strings. A ref that is
	under the hierarchies listed in the value of this variable is
	excluded, and is hidden when responding to `git push` or `git
	fetch`.  See `receive.hideRefs` and `uploadpack.hideRefs` for
	program-specific versions of this config.
+
You may also include a `!` in front of the ref name to negate the entry,
explicitly exposing it, even if an earlier entry marked it as hidden.
If you have multiple hideRefs values, later entries override earlier ones
(and entries in more-specific config files override less-specific ones).
+
If a namespace is in use, the namespace prefix is stripped from each
reference before it is matched against `transfer.hiderefs` patterns.
For example, if `refs/heads/master` is specified in `transfer.hideRefs` and
the current namespace is `foo`, then `refs/namespaces/foo/refs/heads/master`
is omitted from the advertisements but `refs/heads/master` and
`refs/namespaces/bar/refs/heads/master` are still advertised as so-called
"have" lines. In order to match refs before stripping, add a `^` in front of
the ref name. If you combine `!` and `^`, `!` must be specified first.
+
Even if you hide refs, a client may still be able to steal the target
objects via the techniques described in the "SECURITY" section of the
linkgit:gitnamespaces[7] man page; it's best to keep private data in a
separate repository.

transfer.unpackLimit::
	When `fetch.unpackLimit` or `receive.unpackLimit` are
	not set, the value of this variable is used instead.
	The default value is 100.

uploadarchive.allowUnreachable::
	If true, allow clients to use `git archive --remote` to request
	any tree, whether reachable from the ref tips or not. See the
	discussion in the "SECURITY" section of
	linkgit:git-upload-archive[1] for more details. Defaults to
	`false`.

uploadpack.hideRefs::
	This variable is the same as `transfer.hideRefs`, but applies
	only to `upload-pack` (and so affects only fetches, not pushes).
	An attempt to fetch a hidden ref by `git fetch` will fail.  See
	also `uploadpack.allowTipSHA1InWant`.

uploadpack.allowTipSHA1InWant::
	When `uploadpack.hideRefs` is in effect, allow `upload-pack`
	to accept a fetch request that asks for an object at the tip
	of a hidden ref (by default, such a request is rejected).
	See also `uploadpack.hideRefs`.  Even if this is false, a client
	may be able to steal objects via the techniques described in the
	"SECURITY" section of the linkgit:gitnamespaces[7] man page; it's
	best to keep private data in a separate repository.

uploadpack.allowReachableSHA1InWant::
	Allow `upload-pack` to accept a fetch request that asks for an
	object that is reachable from any ref tip. However, note that
	calculating object reachability is computationally expensive.
	Defaults to `false`.  Even if this is false, a client may be able
	to steal objects via the techniques described in the "SECURITY"
	section of the linkgit:gitnamespaces[7] man page; it's best to
	keep private data in a separate repository.

uploadpack.allowAnySHA1InWant::
	Allow `upload-pack` to accept a fetch request that asks for any
	object at all.
	Defaults to `false`.

uploadpack.keepAlive::
	When `upload-pack` has started `pack-objects`, there may be a
	quiet period while `pack-objects` prepares the pack. Normally
	it would output progress information, but if `--quiet` was used
	for the fetch, `pack-objects` will output nothing at all until
	the pack data begins. Some clients and networks may consider
	the server to be hung and give up. Setting this option instructs
	`upload-pack` to send an empty keepalive packet every
	`uploadpack.keepAlive` seconds. Setting this option to 0
	disables keepalive packets entirely. The default is 5 seconds.

uploadpack.packObjectsHook::
	If this option is set, when `upload-pack` would run
	`git pack-objects` to create a packfile for a client, it will
	run this shell command instead.  The `pack-objects` command and
	arguments it _would_ have run (including the `git pack-objects`
	at the beginning) are appended to the shell command. The stdin
	and stdout of the hook are treated as if `pack-objects` itself
	was run. I.e., `upload-pack` will feed input intended for
	`pack-objects` to the hook, and expects a completed packfile on
	stdout.

uploadpack.allowFilter::
	If this option is set, `upload-pack` will support partial
	clone and partial fetch object filtering.
+
Note that this configuration variable is ignored if it is seen in the
repository-level config (this is a safety measure against fetching from
untrusted repositories).

url.<base>.insteadOf::
	Any URL that starts with this value will be rewritten to
	start, instead, with <base>. In cases where some site serves a
	large number of repositories, and serves them with multiple
	access methods, and some users need to use different access
	methods, this feature allows people to specify any of the
	equivalent URLs and have Git automatically rewrite the URL to
	the best alternative for the particular user, even for a
	never-before-seen repository on the site.  When more than one
	insteadOf strings match a given URL, the longest match is used.
+
Note that any protocol restrictions will be applied to the rewritten
URL. If the rewrite changes the URL to use a custom protocol or remote
helper, you may need to adjust the `protocol.*.allow` config to permit
the request.  In particular, protocols you expect to use for submodules
must be set to `always` rather than the default of `user`. See the
description of `protocol.allow` above.

url.<base>.pushInsteadOf::
	Any URL that starts with this value will not be pushed to;
	instead, it will be rewritten to start with <base>, and the
	resulting URL will be pushed to. In cases where some site serves
	a large number of repositories, and serves them with multiple
	access methods, some of which do not allow push, this feature
	allows people to specify a pull-only URL and have Git
	automatically use an appropriate URL to push, even for a
	never-before-seen repository on the site.  When more than one
	pushInsteadOf strings match a given URL, the longest match is
	used.  If a remote has an explicit pushurl, Git will ignore this
	setting for that remote.

user.email::
	Your email address to be recorded in any newly created commits.
	Can be overridden by the `GIT_AUTHOR_EMAIL`, `GIT_COMMITTER_EMAIL`, and
	`EMAIL` environment variables.  See linkgit:git-commit-tree[1].

user.name::
	Your full name to be recorded in any newly created commits.
	Can be overridden by the `GIT_AUTHOR_NAME` and `GIT_COMMITTER_NAME`
	environment variables.  See linkgit:git-commit-tree[1].

user.useConfigOnly::
	Instruct Git to avoid trying to guess defaults for `user.email`
	and `user.name`, and instead retrieve the values only from the
	configuration. For example, if you have multiple email addresses
	and would like to use a different one for each repository, then
	with this configuration option set to `true` in the global config
	along with a name, Git will prompt you to set up an email before
	making new commits in a newly cloned repository.
	Defaults to `false`.

user.signingKey::
	If linkgit:git-tag[1] or linkgit:git-commit[1] is not selecting the
	key you want it to automatically when creating a signed tag or
	commit, you can override the default selection with this variable.
	This option is passed unchanged to gpg's --local-user parameter,
	so you may specify a key using any method that gpg supports.

versionsort.prereleaseSuffix (deprecated)::
	Deprecated alias for `versionsort.suffix`.  Ignored if
	`versionsort.suffix` is set.

versionsort.suffix::
	Even when version sort is used in linkgit:git-tag[1], tagnames
	with the same base version but different suffixes are still sorted
	lexicographically, resulting e.g. in prerelease tags appearing
	after the main release (e.g. "1.0-rc1" after "1.0").  This
	variable can be specified to determine the sorting order of tags
	with different suffixes.
+
By specifying a single suffix in this variable, any tagname containing
that suffix will appear before the corresponding main release.  E.g. if
the variable is set to "-rc", then all "1.0-rcX" tags will appear before
"1.0".  If specified multiple times, once per suffix, then the order of
suffixes in the configuration will determine the sorting order of tagnames
with those suffixes.  E.g. if "-pre" appears before "-rc" in the
configuration, then all "1.0-preX" tags will be listed before any
"1.0-rcX" tags.  The placement of the main release tag relative to tags
with various suffixes can be determined by specifying the empty suffix
among those other suffixes.  E.g. if the suffixes "-rc", "", "-ck" and
"-bfs" appear in the configuration in this order, then all "v4.8-rcX" tags
are listed first, followed by "v4.8", then "v4.8-ckX" and finally
"v4.8-bfsX".
+
If more than one suffixes match the same tagname, then that tagname will
be sorted according to the suffix which starts at the earliest position in
the tagname.  If more than one different matching suffixes start at
that earliest position, then that tagname will be sorted according to the
longest of those suffixes.
The sorting order between different suffixes is undefined if they are
in multiple config files.

web.browser::
	Specify a web browser that may be used by some commands.
	Currently only linkgit:git-instaweb[1] and linkgit:git-help[1]
	may use it.

worktree.guessRemote::
	With `add`, if no branch argument, and neither of `-b` nor
	`-B` nor `--detach` are given, the command defaults to
	creating a new branch from HEAD.  If `worktree.guessRemote` is
	set to true, `worktree add` tries to find a remote-tracking
	branch whose name uniquely matches the new branch name.  If
	such a branch exists, it is checked out and set as "upstream"
	for the new branch.  If no such match can be found, it falls
	back to creating a new branch from the current HEAD.<|MERGE_RESOLUTION|>--- conflicted
+++ resolved
@@ -1662,7 +1662,6 @@
 	Make `git gc --auto` return immediately and run in background
 	if the system supports it. Default is true.
 
-<<<<<<< HEAD
 gc.bigPackThreshold::
 	If non-zero, all packs larger than this limit are kept when
 	`git gc` is run. This is very similar to `--keep-base-pack`
@@ -1674,13 +1673,12 @@
 this configuration variable is ignored, all packs except the base pack
 will be repacked. After this the number of packs should go below
 gc.autoPackLimit and gc.bigPackThreshold should be respected again.
-=======
+
 gc.commitGraph::
 	If true, then gc will rewrite the commit-graph file after any
 	change to the object database. If '--auto' is used, then the
 	commit-graph will not be updated unless the threshold is met.
 	See linkgit:git-commit-graph[1] for details.
->>>>>>> 53dd1e66
 
 gc.logExpiry::
 	If the file gc.log exists, then `git gc --auto` won't run
