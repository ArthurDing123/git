--- conflicted
+++ resolved
@@ -66,13 +66,9 @@
 #define DIFF_OPT_DIRSTAT_CUMULATIVE  (1 << 19)
 #define DIFF_OPT_DIRSTAT_BY_FILE     (1 << 20)
 #define DIFF_OPT_ALLOW_TEXTCONV      (1 << 21)
-<<<<<<< HEAD
-
+#define DIFF_OPT_DIFF_FROM_CONTENTS  (1 << 22)
 #define DIFF_OPT_SUBMODULE_LOG       (1 << 23)
 
-=======
-#define DIFF_OPT_DIFF_FROM_CONTENTS  (1 << 22)
->>>>>>> 97bf2a08
 #define DIFF_OPT_TST(opts, flag)    ((opts)->flags & DIFF_OPT_##flag)
 #define DIFF_OPT_SET(opts, flag)    ((opts)->flags |= DIFF_OPT_##flag)
 #define DIFF_OPT_CLR(opts, flag)    ((opts)->flags &= ~DIFF_OPT_##flag)
