#ifndef CACHE_H
#define CACHE_H

#include "git-compat-util.h"
#include "strbuf.h"
#include "hashmap.h"
#include "advice.h"
#include "gettext.h"
#include "convert.h"
#include "trace.h"
#include "string-list.h"
#include "pack-revindex.h"

#include SHA1_HEADER
#ifndef platform_SHA_CTX
/*
 * platform's underlying implementation of SHA-1; could be OpenSSL,
 * blk_SHA, Apple CommonCrypto, etc...  Note that including
 * SHA1_HEADER may have already defined platform_SHA_CTX for our
 * own implementations like block-sha1 and ppc-sha1, so we list
 * the default for OpenSSL compatible SHA-1 implementations here.
 */
#define platform_SHA_CTX	SHA_CTX
#define platform_SHA1_Init	SHA1_Init
#define platform_SHA1_Update	SHA1_Update
#define platform_SHA1_Final    	SHA1_Final
#endif

#define git_SHA_CTX		platform_SHA_CTX
#define git_SHA1_Init		platform_SHA1_Init
#define git_SHA1_Update		platform_SHA1_Update
#define git_SHA1_Final		platform_SHA1_Final

#ifdef SHA1_MAX_BLOCK_SIZE
#include "compat/sha1-chunked.h"
#undef git_SHA1_Update
#define git_SHA1_Update		git_SHA1_Update_Chunked
#endif

#include <zlib.h>
typedef struct git_zstream {
	z_stream z;
	unsigned long avail_in;
	unsigned long avail_out;
	unsigned long total_in;
	unsigned long total_out;
	unsigned char *next_in;
	unsigned char *next_out;
} git_zstream;

void git_inflate_init(git_zstream *);
void git_inflate_init_gzip_only(git_zstream *);
void git_inflate_end(git_zstream *);
int git_inflate(git_zstream *, int flush);

void git_deflate_init(git_zstream *, int level);
void git_deflate_init_gzip(git_zstream *, int level);
void git_deflate_init_raw(git_zstream *, int level);
void git_deflate_end(git_zstream *);
int git_deflate_abort(git_zstream *);
int git_deflate_end_gently(git_zstream *);
int git_deflate(git_zstream *, int flush);
unsigned long git_deflate_bound(git_zstream *, unsigned long);

/* The length in bytes and in hex digits of an object name (SHA-1 value). */
#define GIT_SHA1_RAWSZ 20
#define GIT_SHA1_HEXSZ (2 * GIT_SHA1_RAWSZ)

struct object_id {
	unsigned char hash[GIT_SHA1_RAWSZ];
};

#if defined(DT_UNKNOWN) && !defined(NO_D_TYPE_IN_DIRENT)
#define DTYPE(de)	((de)->d_type)
#else
#undef DT_UNKNOWN
#undef DT_DIR
#undef DT_REG
#undef DT_LNK
#define DT_UNKNOWN	0
#define DT_DIR		1
#define DT_REG		2
#define DT_LNK		3
#define DTYPE(de)	DT_UNKNOWN
#endif

/* unknown mode (impossible combination S_IFIFO|S_IFCHR) */
#define S_IFINVALID     0030000

/*
 * A "directory link" is a link to another git directory.
 *
 * The value 0160000 is not normally a valid mode, and
 * also just happens to be S_IFDIR + S_IFLNK
 */
#define S_IFGITLINK	0160000
#define S_ISGITLINK(m)	(((m) & S_IFMT) == S_IFGITLINK)

/*
 * Some mode bits are also used internally for computations.
 *
 * They *must* not overlap with any valid modes, and they *must* not be emitted
 * to outside world - i.e. appear on disk or network. In other words, it's just
 * temporary fields, which we internally use, but they have to stay in-house.
 *
 * ( such approach is valid, as standard S_IF* fits into 16 bits, and in Git
 *   codebase mode is `unsigned int` which is assumed to be at least 32 bits )
 */

/* used internally in tree-diff */
#define S_DIFFTREE_IFXMIN_NEQ	0x80000000


/*
 * Intensive research over the course of many years has shown that
 * port 9418 is totally unused by anything else. Or
 *
 *	Your search - "port 9418" - did not match any documents.
 *
 * as www.google.com puts it.
 *
 * This port has been properly assigned for git use by IANA:
 * git (Assigned-9418) [I06-050728-0001].
 *
 *	git  9418/tcp   git pack transfer service
 *	git  9418/udp   git pack transfer service
 *
 * with Linus Torvalds <torvalds@osdl.org> as the point of
 * contact. September 2005.
 *
 * See http://www.iana.org/assignments/port-numbers
 */
#define DEFAULT_GIT_PORT 9418

/*
 * Basic data structures for the directory cache
 */

#define CACHE_SIGNATURE 0x44495243	/* "DIRC" */
struct cache_header {
	uint32_t hdr_signature;
	uint32_t hdr_version;
	uint32_t hdr_entries;
};

#define INDEX_FORMAT_LB 2
#define INDEX_FORMAT_UB 4

/*
 * The "cache_time" is just the low 32 bits of the
 * time. It doesn't matter if it overflows - we only
 * check it for equality in the 32 bits we save.
 */
struct cache_time {
	uint32_t sec;
	uint32_t nsec;
};

struct stat_data {
	struct cache_time sd_ctime;
	struct cache_time sd_mtime;
	unsigned int sd_dev;
	unsigned int sd_ino;
	unsigned int sd_uid;
	unsigned int sd_gid;
	unsigned int sd_size;
};

struct cache_entry {
	struct hashmap_entry ent;
	struct stat_data ce_stat_data;
	unsigned int ce_mode;
	unsigned int ce_flags;
	unsigned int ce_namelen;
	unsigned int index;	/* for link extension */
	unsigned char sha1[20];
	char name[FLEX_ARRAY]; /* more */
};

#define CE_STAGEMASK (0x3000)
#define CE_EXTENDED  (0x4000)
#define CE_VALID     (0x8000)
#define CE_STAGESHIFT 12

/*
 * Range 0xFFFF0FFF in ce_flags is divided into
 * two parts: in-memory flags and on-disk ones.
 * Flags in CE_EXTENDED_FLAGS will get saved on-disk
 * if you want to save a new flag, add it in
 * CE_EXTENDED_FLAGS
 *
 * In-memory only flags
 */
#define CE_UPDATE            (1 << 16)
#define CE_REMOVE            (1 << 17)
#define CE_UPTODATE          (1 << 18)
#define CE_ADDED             (1 << 19)

#define CE_HASHED            (1 << 20)
#define CE_WT_REMOVE         (1 << 22) /* remove in work directory */
#define CE_CONFLICTED        (1 << 23)

#define CE_UNPACKED          (1 << 24)
#define CE_NEW_SKIP_WORKTREE (1 << 25)

/* used to temporarily mark paths matched by pathspecs */
#define CE_MATCHED           (1 << 26)

#define CE_UPDATE_IN_BASE    (1 << 27)
#define CE_STRIP_NAME        (1 << 28)

/*
 * Extended on-disk flags
 */
#define CE_INTENT_TO_ADD     (1 << 29)
#define CE_SKIP_WORKTREE     (1 << 30)
/* CE_EXTENDED2 is for future extension */
#define CE_EXTENDED2         (1U << 31)

#define CE_EXTENDED_FLAGS (CE_INTENT_TO_ADD | CE_SKIP_WORKTREE)

/*
 * Safeguard to avoid saving wrong flags:
 *  - CE_EXTENDED2 won't get saved until its semantic is known
 *  - Bits in 0x0000FFFF have been saved in ce_flags already
 *  - Bits in 0x003F0000 are currently in-memory flags
 */
#if CE_EXTENDED_FLAGS & 0x803FFFFF
#error "CE_EXTENDED_FLAGS out of range"
#endif

/* Forward structure decls */
struct pathspec;
struct child_process;

/*
 * Copy the sha1 and stat state of a cache entry from one to
 * another. But we never change the name, or the hash state!
 */
static inline void copy_cache_entry(struct cache_entry *dst,
				    const struct cache_entry *src)
{
	unsigned int state = dst->ce_flags & CE_HASHED;

	/* Don't copy hash chain and name */
	memcpy(&dst->ce_stat_data, &src->ce_stat_data,
			offsetof(struct cache_entry, name) -
			offsetof(struct cache_entry, ce_stat_data));

	/* Restore the hash state */
	dst->ce_flags = (dst->ce_flags & ~CE_HASHED) | state;
}

static inline unsigned create_ce_flags(unsigned stage)
{
	return (stage << CE_STAGESHIFT);
}

#define ce_namelen(ce) ((ce)->ce_namelen)
#define ce_size(ce) cache_entry_size(ce_namelen(ce))
#define ce_stage(ce) ((CE_STAGEMASK & (ce)->ce_flags) >> CE_STAGESHIFT)
#define ce_uptodate(ce) ((ce)->ce_flags & CE_UPTODATE)
#define ce_skip_worktree(ce) ((ce)->ce_flags & CE_SKIP_WORKTREE)
#define ce_mark_uptodate(ce) ((ce)->ce_flags |= CE_UPTODATE)
#define ce_intent_to_add(ce) ((ce)->ce_flags & CE_INTENT_TO_ADD)

#define ce_permissions(mode) (((mode) & 0100) ? 0755 : 0644)
static inline unsigned int create_ce_mode(unsigned int mode)
{
	if (S_ISLNK(mode))
		return S_IFLNK;
	if (S_ISDIR(mode) || S_ISGITLINK(mode))
		return S_IFGITLINK;
	return S_IFREG | ce_permissions(mode);
}
static inline unsigned int ce_mode_from_stat(const struct cache_entry *ce,
					     unsigned int mode)
{
	extern int trust_executable_bit, has_symlinks;
	if (!has_symlinks && S_ISREG(mode) &&
	    ce && S_ISLNK(ce->ce_mode))
		return ce->ce_mode;
	if (!trust_executable_bit && S_ISREG(mode)) {
		if (ce && S_ISREG(ce->ce_mode))
			return ce->ce_mode;
		return create_ce_mode(0666);
	}
	return create_ce_mode(mode);
}
static inline int ce_to_dtype(const struct cache_entry *ce)
{
	unsigned ce_mode = ntohl(ce->ce_mode);
	if (S_ISREG(ce_mode))
		return DT_REG;
	else if (S_ISDIR(ce_mode) || S_ISGITLINK(ce_mode))
		return DT_DIR;
	else if (S_ISLNK(ce_mode))
		return DT_LNK;
	else
		return DT_UNKNOWN;
}
static inline unsigned int canon_mode(unsigned int mode)
{
	if (S_ISREG(mode))
		return S_IFREG | ce_permissions(mode);
	if (S_ISLNK(mode))
		return S_IFLNK;
	if (S_ISDIR(mode))
		return S_IFDIR;
	return S_IFGITLINK;
}

#define cache_entry_size(len) (offsetof(struct cache_entry,name) + (len) + 1)
<<<<<<< HEAD

#define SOMETHING_CHANGED	(1 << 0) /* unclassified changes go here */
#define CE_ENTRY_CHANGED	(1 << 1)
#define CE_ENTRY_REMOVED	(1 << 2)
#define CE_ENTRY_ADDED		(1 << 3)
#define RESOLVE_UNDO_CHANGED	(1 << 4)
#define CACHE_TREE_CHANGED	(1 << 5)
#define SPLIT_INDEX_ORDERED	(1 << 6)
#define UNTRACKED_CHANGED	(1 << 7)

=======

#define SOMETHING_CHANGED	(1 << 0) /* unclassified changes go here */
#define CE_ENTRY_CHANGED	(1 << 1)
#define CE_ENTRY_REMOVED	(1 << 2)
#define CE_ENTRY_ADDED		(1 << 3)
#define RESOLVE_UNDO_CHANGED	(1 << 4)
#define CACHE_TREE_CHANGED	(1 << 5)
#define SPLIT_INDEX_ORDERED	(1 << 6)
#define UNTRACKED_CHANGED	(1 << 7)

>>>>>>> 6ebdac1b
struct split_index;
struct untracked_cache;

struct index_state {
	struct cache_entry **cache;
	unsigned int version;
	unsigned int cache_nr, cache_alloc, cache_changed;
	struct string_list *resolve_undo;
	struct cache_tree *cache_tree;
	struct split_index *split_index;
	struct cache_time timestamp;
	unsigned name_hash_initialized : 1,
		 initialized : 1;
	struct hashmap name_hash;
	struct hashmap dir_hash;
	unsigned char sha1[20];
	struct untracked_cache *untracked;
};

extern struct index_state the_index;

/* Name hashing */
extern void add_name_hash(struct index_state *istate, struct cache_entry *ce);
extern void remove_name_hash(struct index_state *istate, struct cache_entry *ce);
extern void free_name_hash(struct index_state *istate);


#ifndef NO_THE_INDEX_COMPATIBILITY_MACROS
#define active_cache (the_index.cache)
#define active_nr (the_index.cache_nr)
#define active_alloc (the_index.cache_alloc)
#define active_cache_changed (the_index.cache_changed)
#define active_cache_tree (the_index.cache_tree)

#define read_cache() read_index(&the_index)
#define read_cache_from(path) read_index_from(&the_index, (path))
#define read_cache_preload(pathspec) read_index_preload(&the_index, (pathspec))
#define is_cache_unborn() is_index_unborn(&the_index)
#define read_cache_unmerged() read_index_unmerged(&the_index)
#define discard_cache() discard_index(&the_index)
#define unmerged_cache() unmerged_index(&the_index)
#define cache_name_pos(name, namelen) index_name_pos(&the_index,(name),(namelen))
#define add_cache_entry(ce, option) add_index_entry(&the_index, (ce), (option))
#define rename_cache_entry_at(pos, new_name) rename_index_entry_at(&the_index, (pos), (new_name))
#define remove_cache_entry_at(pos) remove_index_entry_at(&the_index, (pos))
#define remove_file_from_cache(path) remove_file_from_index(&the_index, (path))
#define add_to_cache(path, st, flags) add_to_index(&the_index, (path), (st), (flags), 0)
#define add_file_to_cache(path, flags) add_file_to_index(&the_index, (path), (flags), 0)
#define refresh_cache(flags) refresh_index(&the_index, (flags), NULL, NULL, NULL)
#define ce_match_stat(ce, st, options) ie_match_stat(&the_index, (ce), (st), (options))
#define ce_modified(ce, st, options) ie_modified(&the_index, (ce), (st), (options))
#define cache_dir_exists(name, namelen) index_dir_exists(&the_index, (name), (namelen))
#define cache_file_exists(name, namelen, igncase) index_file_exists(&the_index, (name), (namelen), (igncase))
#define cache_name_is_other(name, namelen) index_name_is_other(&the_index, (name), (namelen))
#define resolve_undo_clear() resolve_undo_clear_index(&the_index)
#define unmerge_cache_entry_at(at) unmerge_index_entry_at(&the_index, at)
#define unmerge_cache(pathspec) unmerge_index(&the_index, pathspec)
#define read_blob_data_from_cache(path, sz) read_blob_data_from_index(&the_index, (path), (sz))
#endif

enum object_type {
	OBJ_BAD = -1,
	OBJ_NONE = 0,
	OBJ_COMMIT = 1,
	OBJ_TREE = 2,
	OBJ_BLOB = 3,
	OBJ_TAG = 4,
	/* 5 for future expansion */
	OBJ_OFS_DELTA = 6,
	OBJ_REF_DELTA = 7,
	OBJ_ANY,
	OBJ_MAX
};

static inline enum object_type object_type(unsigned int mode)
{
	return S_ISDIR(mode) ? OBJ_TREE :
		S_ISGITLINK(mode) ? OBJ_COMMIT :
		OBJ_BLOB;
}

/* Double-check local_repo_env below if you add to this list. */
#define GIT_DIR_ENVIRONMENT "GIT_DIR"
#define GIT_COMMON_DIR_ENVIRONMENT "GIT_COMMON_DIR"
#define GIT_NAMESPACE_ENVIRONMENT "GIT_NAMESPACE"
#define GIT_WORK_TREE_ENVIRONMENT "GIT_WORK_TREE"
#define GIT_PREFIX_ENVIRONMENT "GIT_PREFIX"
#define DEFAULT_GIT_DIR_ENVIRONMENT ".git"
#define DB_ENVIRONMENT "GIT_OBJECT_DIRECTORY"
#define INDEX_ENVIRONMENT "GIT_INDEX_FILE"
#define GRAFT_ENVIRONMENT "GIT_GRAFT_FILE"
#define GIT_SHALLOW_FILE_ENVIRONMENT "GIT_SHALLOW_FILE"
#define TEMPLATE_DIR_ENVIRONMENT "GIT_TEMPLATE_DIR"
#define CONFIG_ENVIRONMENT "GIT_CONFIG"
#define CONFIG_DATA_ENVIRONMENT "GIT_CONFIG_PARAMETERS"
#define EXEC_PATH_ENVIRONMENT "GIT_EXEC_PATH"
#define CEILING_DIRECTORIES_ENVIRONMENT "GIT_CEILING_DIRECTORIES"
#define NO_REPLACE_OBJECTS_ENVIRONMENT "GIT_NO_REPLACE_OBJECTS"
#define GIT_REPLACE_REF_BASE_ENVIRONMENT "GIT_REPLACE_REF_BASE"
#define GITATTRIBUTES_FILE ".gitattributes"
#define INFOATTRIBUTES_FILE "info/attributes"
#define ATTRIBUTE_MACRO_PREFIX "[attr]"
#define GIT_NOTES_REF_ENVIRONMENT "GIT_NOTES_REF"
#define GIT_NOTES_DEFAULT_REF "refs/notes/commits"
#define GIT_NOTES_DISPLAY_REF_ENVIRONMENT "GIT_NOTES_DISPLAY_REF"
#define GIT_NOTES_REWRITE_REF_ENVIRONMENT "GIT_NOTES_REWRITE_REF"
#define GIT_NOTES_REWRITE_MODE_ENVIRONMENT "GIT_NOTES_REWRITE_MODE"
#define GIT_LITERAL_PATHSPECS_ENVIRONMENT "GIT_LITERAL_PATHSPECS"
#define GIT_GLOB_PATHSPECS_ENVIRONMENT "GIT_GLOB_PATHSPECS"
#define GIT_NOGLOB_PATHSPECS_ENVIRONMENT "GIT_NOGLOB_PATHSPECS"
#define GIT_ICASE_PATHSPECS_ENVIRONMENT "GIT_ICASE_PATHSPECS"

/*
 * This environment variable is expected to contain a boolean indicating
 * whether we should or should not treat:
 *
 *   GIT_DIR=foo.git git ...
 *
 * as if GIT_WORK_TREE=. was given. It's not expected that users will make use
 * of this, but we use it internally to communicate to sub-processes that we
 * are in a bare repo. If not set, defaults to true.
 */
#define GIT_IMPLICIT_WORK_TREE_ENVIRONMENT "GIT_IMPLICIT_WORK_TREE"

/*
 * Repository-local GIT_* environment variables; these will be cleared
 * when git spawns a sub-process that runs inside another repository.
 * The array is NULL-terminated, which makes it easy to pass in the "env"
 * parameter of a run-command invocation, or to do a simple walk.
 */
extern const char * const local_repo_env[];

extern int is_bare_repository_cfg;
extern int is_bare_repository(void);
extern int is_inside_git_dir(void);
extern char *git_work_tree_cfg;
extern int is_inside_work_tree(void);
extern const char *get_git_dir(void);
extern const char *get_git_common_dir(void);
extern char *get_object_directory(void);
extern char *get_index_file(void);
extern char *get_graft_file(void);
extern int set_git_dir(const char *path);
extern int get_common_dir_noenv(struct strbuf *sb, const char *gitdir);
extern int get_common_dir(struct strbuf *sb, const char *gitdir);
extern const char *get_git_namespace(void);
extern const char *strip_namespace(const char *namespaced_ref);
extern const char *get_git_work_tree(void);

/*
 * Return true if the given path is a git directory; note that this _just_
 * looks at the directory itself. If you want to know whether "foo/.git"
 * is a repository, you must feed that path, not just "foo".
 */
extern int is_git_directory(const char *path);

/*
 * Return 1 if the given path is the root of a git repository or
 * submodule, else 0. Will not return 1 for bare repositories with the
 * exception of creating a bare repository in "foo/.git" and calling
 * is_git_repository("foo").
 *
 * If we run into read errors, we err on the side of saying "yes, it is",
 * as we usually consider sub-repos precious, and would prefer to err on the
 * side of not disrupting or deleting them.
 */
extern int is_nonbare_repository_dir(struct strbuf *path);

#define READ_GITFILE_ERR_STAT_FAILED 1
#define READ_GITFILE_ERR_NOT_A_FILE 2
#define READ_GITFILE_ERR_OPEN_FAILED 3
#define READ_GITFILE_ERR_READ_FAILED 4
#define READ_GITFILE_ERR_INVALID_FORMAT 5
#define READ_GITFILE_ERR_NO_PATH 6
#define READ_GITFILE_ERR_NOT_A_REPO 7
#define READ_GITFILE_ERR_TOO_LARGE 8
extern const char *read_gitfile_gently(const char *path, int *return_error_code);
#define read_gitfile(path) read_gitfile_gently((path), NULL)
extern const char *resolve_gitdir(const char *suspect);
extern void set_git_work_tree(const char *tree);

#define ALTERNATE_DB_ENVIRONMENT "GIT_ALTERNATE_OBJECT_DIRECTORIES"

extern const char **get_pathspec(const char *prefix, const char **pathspec);
extern void setup_work_tree(void);
extern const char *setup_git_directory_gently(int *);
extern const char *setup_git_directory(void);
extern char *prefix_path(const char *prefix, int len, const char *path);
extern char *prefix_path_gently(const char *prefix, int len, int *remaining, const char *path);
extern const char *prefix_filename(const char *prefix, int len, const char *path);
extern int check_filename(const char *prefix, const char *name);
extern void verify_filename(const char *prefix,
			    const char *name,
			    int diagnose_misspelt_rev);
extern void verify_non_filename(const char *prefix, const char *name);
extern int path_inside_repo(const char *prefix, const char *path);

#define INIT_DB_QUIET 0x0001

extern int set_git_dir_init(const char *git_dir, const char *real_git_dir, int);
extern int init_db(const char *template_dir, unsigned int flags);

extern void sanitize_stdfds(void);
extern int daemonize(void);

#define alloc_nr(x) (((x)+16)*3/2)

/*
 * Realloc the buffer pointed at by variable 'x' so that it can hold
 * at least 'nr' entries; the number of entries currently allocated
 * is 'alloc', using the standard growing factor alloc_nr() macro.
 *
 * DO NOT USE any expression with side-effect for 'x', 'nr', or 'alloc'.
 */
#define ALLOC_GROW(x, nr, alloc) \
	do { \
		if ((nr) > alloc) { \
			if (alloc_nr(alloc) < (nr)) \
				alloc = (nr); \
			else \
				alloc = alloc_nr(alloc); \
			REALLOC_ARRAY(x, alloc); \
		} \
	} while (0)

/* Initialize and use the cache information */
struct lock_file;
extern int read_index(struct index_state *);
extern int read_index_preload(struct index_state *, const struct pathspec *pathspec);
extern int do_read_index(struct index_state *istate, const char *path,
			 int must_exist); /* for testting only! */
extern int read_index_from(struct index_state *, const char *path);
extern int is_index_unborn(struct index_state *);
extern int read_index_unmerged(struct index_state *);
#define COMMIT_LOCK		(1 << 0)
#define CLOSE_LOCK		(1 << 1)
extern int write_locked_index(struct index_state *, struct lock_file *lock, unsigned flags);
extern int discard_index(struct index_state *);
extern int unmerged_index(const struct index_state *);
extern int verify_path(const char *path);
extern int index_dir_exists(struct index_state *istate, const char *name, int namelen);
extern void adjust_dirname_case(struct index_state *istate, char *name);
extern struct cache_entry *index_file_exists(struct index_state *istate, const char *name, int namelen, int igncase);
extern int index_name_pos(const struct index_state *, const char *name, int namelen);
#define ADD_CACHE_OK_TO_ADD 1		/* Ok to add */
#define ADD_CACHE_OK_TO_REPLACE 2	/* Ok to replace file/directory */
#define ADD_CACHE_SKIP_DFCHECK 4	/* Ok to skip DF conflict checks */
#define ADD_CACHE_JUST_APPEND 8		/* Append only; tree.c::read_tree() */
#define ADD_CACHE_NEW_ONLY 16		/* Do not replace existing ones */
#define ADD_CACHE_KEEP_CACHE_TREE 32	/* Do not invalidate cache-tree */
extern int add_index_entry(struct index_state *, struct cache_entry *ce, int option);
extern void rename_index_entry_at(struct index_state *, int pos, const char *new_name);
extern int remove_index_entry_at(struct index_state *, int pos);
extern void remove_marked_cache_entries(struct index_state *istate);
extern int remove_file_from_index(struct index_state *, const char *path);
#define ADD_CACHE_VERBOSE 1
#define ADD_CACHE_PRETEND 2
#define ADD_CACHE_IGNORE_ERRORS	4
#define ADD_CACHE_IGNORE_REMOVAL 8
#define ADD_CACHE_INTENT 16
extern int add_to_index(struct index_state *, const char *path, struct stat *, int flags, int force_mode);
extern int add_file_to_index(struct index_state *, const char *path, int flags, int force_mode);
extern struct cache_entry *make_cache_entry(unsigned int mode, const unsigned char *sha1, const char *path, int stage, unsigned int refresh_options);
extern int ce_same_name(const struct cache_entry *a, const struct cache_entry *b);
extern void set_object_name_for_intent_to_add_entry(struct cache_entry *ce);
extern int index_name_is_other(const struct index_state *, const char *, int);
extern void *read_blob_data_from_index(struct index_state *, const char *, unsigned long *);

/* do stat comparison even if CE_VALID is true */
#define CE_MATCH_IGNORE_VALID		01
/* do not check the contents but report dirty on racily-clean entries */
#define CE_MATCH_RACY_IS_DIRTY		02
/* do stat comparison even if CE_SKIP_WORKTREE is true */
#define CE_MATCH_IGNORE_SKIP_WORKTREE	04
/* ignore non-existent files during stat update  */
#define CE_MATCH_IGNORE_MISSING		0x08
/* enable stat refresh */
#define CE_MATCH_REFRESH		0x10
extern int ie_match_stat(const struct index_state *, const struct cache_entry *, struct stat *, unsigned int);
extern int ie_modified(const struct index_state *, const struct cache_entry *, struct stat *, unsigned int);

#define HASH_WRITE_OBJECT 1
#define HASH_FORMAT_CHECK 2
extern int index_fd(unsigned char *sha1, int fd, struct stat *st, enum object_type type, const char *path, unsigned flags);
extern int index_path(unsigned char *sha1, const char *path, struct stat *st, unsigned flags);

/*
 * Record to sd the data from st that we use to check whether a file
 * might have changed.
 */
extern void fill_stat_data(struct stat_data *sd, struct stat *st);
<<<<<<< HEAD

/*
 * Return 0 if st is consistent with a file not having been changed
 * since sd was filled.  If there are differences, return a
 * combination of MTIME_CHANGED, CTIME_CHANGED, OWNER_CHANGED,
 * INODE_CHANGED, and DATA_CHANGED.
 */
extern int match_stat_data(const struct stat_data *sd, struct stat *st);
extern int match_stat_data_racy(const struct index_state *istate,
				const struct stat_data *sd, struct stat *st);

=======

/*
 * Return 0 if st is consistent with a file not having been changed
 * since sd was filled.  If there are differences, return a
 * combination of MTIME_CHANGED, CTIME_CHANGED, OWNER_CHANGED,
 * INODE_CHANGED, and DATA_CHANGED.
 */
extern int match_stat_data(const struct stat_data *sd, struct stat *st);
extern int match_stat_data_racy(const struct index_state *istate,
				const struct stat_data *sd, struct stat *st);

>>>>>>> 6ebdac1b
extern void fill_stat_cache_info(struct cache_entry *ce, struct stat *st);

#define REFRESH_REALLY		0x0001	/* ignore_valid */
#define REFRESH_UNMERGED	0x0002	/* allow unmerged */
#define REFRESH_QUIET		0x0004	/* be quiet about it */
#define REFRESH_IGNORE_MISSING	0x0008	/* ignore non-existent */
#define REFRESH_IGNORE_SUBMODULES	0x0010	/* ignore submodules */
#define REFRESH_IN_PORCELAIN	0x0020	/* user friendly output, not "needs update" */
extern int refresh_index(struct index_state *, unsigned int flags, const struct pathspec *pathspec, char *seen, const char *header_msg);
extern struct cache_entry *refresh_cache_entry(struct cache_entry *, unsigned int);

extern void update_index_if_able(struct index_state *, struct lock_file *);

extern int hold_locked_index(struct lock_file *, int);
extern void set_alternate_index_output(const char *);

/* Environment bits from configuration mechanism */
extern int trust_executable_bit;
extern int trust_ctime;
extern int check_stat;
extern int quote_path_fully;
extern int has_symlinks;
extern int minimum_abbrev, default_abbrev;
extern int ignore_case;
extern int assume_unchanged;
extern int prefer_symlink_refs;
extern int log_all_ref_updates;
extern int warn_ambiguous_refs;
extern int warn_on_object_refname_ambiguity;
extern const char *apply_default_whitespace;
extern const char *apply_default_ignorewhitespace;
extern const char *git_attributes_file;
extern const char *git_hooks_path;
extern int zlib_compression_level;
extern int core_compression_level;
extern int core_compression_seen;
extern size_t packed_git_window_size;
extern size_t packed_git_limit;
extern size_t delta_base_cache_limit;
extern unsigned long big_file_threshold;
extern unsigned long pack_size_limit_cfg;

void set_shared_repository(int value);
int get_shared_repository(void);

/*
 * Do replace refs need to be checked this run?  This variable is
 * initialized to true unless --no-replace-object is used or
 * $GIT_NO_REPLACE_OBJECTS is set, but is set to false by some
 * commands that do not want replace references to be active.  As an
 * optimization it is also set to false if replace references have
 * been sought but there were none.
 */
extern int check_replace_refs;
extern char *git_replace_ref_base;

extern int fsync_object_files;
extern int core_preload_index;
extern int core_apply_sparse_checkout;
extern int precomposed_unicode;
extern int protect_hfs;
extern int protect_ntfs;
extern int git_db_env, git_index_env, git_graft_env, git_common_dir_env;

/*
 * Include broken refs in all ref iterations, which will
 * generally choke dangerous operations rather than letting
 * them silently proceed without taking the broken ref into
 * account.
 */
extern int ref_paranoia;

/*
 * The character that begins a commented line in user-editable file
 * that is subject to stripspace.
 */
extern char comment_line_char;
extern int auto_comment_line_char;

/* Windows only */
enum hide_dotfiles_type {
	HIDE_DOTFILES_FALSE = 0,
	HIDE_DOTFILES_TRUE,
	HIDE_DOTFILES_DOTGITONLY
};
extern enum hide_dotfiles_type hide_dotfiles;

enum branch_track {
	BRANCH_TRACK_UNSPECIFIED = -1,
	BRANCH_TRACK_NEVER = 0,
	BRANCH_TRACK_REMOTE,
	BRANCH_TRACK_ALWAYS,
	BRANCH_TRACK_EXPLICIT,
	BRANCH_TRACK_OVERRIDE
};

enum rebase_setup_type {
	AUTOREBASE_NEVER = 0,
	AUTOREBASE_LOCAL,
	AUTOREBASE_REMOTE,
	AUTOREBASE_ALWAYS
};

enum push_default_type {
	PUSH_DEFAULT_NOTHING = 0,
	PUSH_DEFAULT_MATCHING,
	PUSH_DEFAULT_SIMPLE,
	PUSH_DEFAULT_UPSTREAM,
	PUSH_DEFAULT_CURRENT,
	PUSH_DEFAULT_UNSPECIFIED
};

extern enum branch_track git_branch_track;
extern enum rebase_setup_type autorebase;
extern enum push_default_type push_default;

enum object_creation_mode {
	OBJECT_CREATION_USES_HARDLINKS = 0,
	OBJECT_CREATION_USES_RENAMES = 1
};

extern enum object_creation_mode object_creation_mode;

extern char *notes_ref_name;

extern int grafts_replace_parents;

/*
 * GIT_REPO_VERSION is the version we write by default. The
 * _READ variant is the highest number we know how to
 * handle.
 */
#define GIT_REPO_VERSION 0
#define GIT_REPO_VERSION_READ 1
extern int repository_format_precious_objects;

struct repository_format {
	int version;
	int precious_objects;
	int is_bare;
	char *work_tree;
	struct string_list unknown_extensions;
};

/*
 * Read the repository format characteristics from the config file "path" into
 * "format" struct. Returns the numeric version. On error, -1 is returned,
 * format->version is set to -1, and all other fields in the struct are
 * undefined.
 */
int read_repository_format(struct repository_format *format, const char *path);

/*
 * Verify that the repository described by repository_format is something we
 * can read. If it is, return 0. Otherwise, return -1, and "err" will describe
 * any errors encountered.
 */
int verify_repository_format(const struct repository_format *format,
			     struct strbuf *err);

/*
 * Check the repository format version in the path found in get_git_dir(),
 * and die if it is a version we don't understand. Generally one would
 * set_git_dir() before calling this, and use it only for "are we in a valid
 * repo?".
 */
extern void check_repository_format(void);

#define MTIME_CHANGED	0x0001
#define CTIME_CHANGED	0x0002
#define OWNER_CHANGED	0x0004
#define MODE_CHANGED    0x0008
#define INODE_CHANGED   0x0010
#define DATA_CHANGED    0x0020
#define TYPE_CHANGED    0x0040

/*
 * Return a statically allocated filename, either generically (mkpath), in
 * the repository directory (git_path), or in a submodule's repository
 * directory (git_path_submodule). In all cases, note that the result
 * may be overwritten by another call to _any_ of the functions. Consider
 * using the safer "dup" or "strbuf" formats below (in some cases, the
 * unsafe versions have already been removed).
 */
extern const char *mkpath(const char *fmt, ...) __attribute__((format (printf, 1, 2)));
extern const char *git_path(const char *fmt, ...) __attribute__((format (printf, 1, 2)));
extern const char *git_common_path(const char *fmt, ...) __attribute__((format (printf, 1, 2)));

extern char *mksnpath(char *buf, size_t n, const char *fmt, ...)
	__attribute__((format (printf, 3, 4)));
extern void strbuf_git_path(struct strbuf *sb, const char *fmt, ...)
	__attribute__((format (printf, 2, 3)));
extern void strbuf_git_common_path(struct strbuf *sb, const char *fmt, ...)
	__attribute__((format (printf, 2, 3)));
extern char *git_path_buf(struct strbuf *buf, const char *fmt, ...)
	__attribute__((format (printf, 2, 3)));
extern void strbuf_git_path_submodule(struct strbuf *sb, const char *path,
				      const char *fmt, ...)
	__attribute__((format (printf, 3, 4)));
extern char *git_pathdup(const char *fmt, ...)
	__attribute__((format (printf, 1, 2)));
extern char *mkpathdup(const char *fmt, ...)
	__attribute__((format (printf, 1, 2)));
extern char *git_pathdup_submodule(const char *path, const char *fmt, ...)
	__attribute__((format (printf, 2, 3)));

extern void report_linked_checkout_garbage(void);

/*
 * You can define a static memoized git path like:
 *
 *    static GIT_PATH_FUNC(git_path_foo, "FOO");
 *
 * or use one of the global ones below.
 */
#define GIT_PATH_FUNC(func, filename) \
	const char *func(void) \
	{ \
		static char *ret; \
		if (!ret) \
			ret = git_pathdup(filename); \
		return ret; \
	}
<<<<<<< HEAD

const char *git_path_cherry_pick_head(void);
const char *git_path_revert_head(void);
const char *git_path_squash_msg(void);
const char *git_path_merge_msg(void);
const char *git_path_merge_rr(void);
const char *git_path_merge_mode(void);
const char *git_path_merge_head(void);
const char *git_path_fetch_head(void);
const char *git_path_shallow(void);

=======

const char *git_path_cherry_pick_head(void);
const char *git_path_revert_head(void);
const char *git_path_squash_msg(void);
const char *git_path_merge_msg(void);
const char *git_path_merge_rr(void);
const char *git_path_merge_mode(void);
const char *git_path_merge_head(void);
const char *git_path_fetch_head(void);
const char *git_path_shallow(void);

>>>>>>> 6ebdac1b
/*
 * Return the name of the file in the local object database that would
 * be used to store a loose object with the specified sha1.  The
 * return value is a pointer to a statically allocated buffer that is
 * overwritten each time the function is called.
 */
extern const char *sha1_file_name(const unsigned char *sha1);

/*
 * Return the name of the (local) packfile with the specified sha1 in
 * its name.  The return value is a pointer to memory that is
 * overwritten each time this function is called.
 */
extern char *sha1_pack_name(const unsigned char *sha1);

/*
 * Return the name of the (local) pack index file with the specified
 * sha1 in its name.  The return value is a pointer to memory that is
 * overwritten each time this function is called.
 */
extern char *sha1_pack_index_name(const unsigned char *sha1);

/*
 * Return an abbreviated sha1 unique within this repository's object database.
 * The result will be at least `len` characters long, and will be NUL
 * terminated.
 *
 * The non-`_r` version returns a static buffer which will be overwritten by
 * subsequent calls.
 *
 * The `_r` variant writes to a buffer supplied by the caller, which must be at
 * least `GIT_SHA1_HEXSZ + 1` bytes. The return value is the number of bytes
 * written (excluding the NUL terminator).
 *
 * Note that while this version avoids the static buffer, it is not fully
 * reentrant, as it calls into other non-reentrant git code.
 */
extern const char *find_unique_abbrev(const unsigned char *sha1, int len);
extern int find_unique_abbrev_r(char *hex, const unsigned char *sha1, int len);

extern const unsigned char null_sha1[GIT_SHA1_RAWSZ];
extern const struct object_id null_oid;

static inline int hashcmp(const unsigned char *sha1, const unsigned char *sha2)
{
	int i;

	for (i = 0; i < GIT_SHA1_RAWSZ; i++, sha1++, sha2++) {
		if (*sha1 != *sha2)
			return *sha1 - *sha2;
	}

	return 0;
}

static inline int oidcmp(const struct object_id *oid1, const struct object_id *oid2)
{
	return hashcmp(oid1->hash, oid2->hash);
}

static inline int is_null_sha1(const unsigned char *sha1)
{
	return !hashcmp(sha1, null_sha1);
}

static inline int is_null_oid(const struct object_id *oid)
{
	return !hashcmp(oid->hash, null_sha1);
}

static inline void hashcpy(unsigned char *sha_dst, const unsigned char *sha_src)
{
	memcpy(sha_dst, sha_src, GIT_SHA1_RAWSZ);
<<<<<<< HEAD
}

static inline void oidcpy(struct object_id *dst, const struct object_id *src)
{
	hashcpy(dst->hash, src->hash);
}

static inline void hashclr(unsigned char *hash)
{
	memset(hash, 0, GIT_SHA1_RAWSZ);
}

static inline void oidclr(struct object_id *oid)
{
	hashclr(oid->hash);
}

=======
}

static inline void oidcpy(struct object_id *dst, const struct object_id *src)
{
	hashcpy(dst->hash, src->hash);
}

static inline void hashclr(unsigned char *hash)
{
	memset(hash, 0, GIT_SHA1_RAWSZ);
}

static inline void oidclr(struct object_id *oid)
{
	hashclr(oid->hash);
}

>>>>>>> 6ebdac1b

#define EMPTY_TREE_SHA1_HEX \
	"4b825dc642cb6eb9a060e54bf8d69288fbee4904"
#define EMPTY_TREE_SHA1_BIN_LITERAL \
	 "\x4b\x82\x5d\xc6\x42\xcb\x6e\xb9\xa0\x60" \
	 "\xe5\x4b\xf8\xd6\x92\x88\xfb\xee\x49\x04"
#define EMPTY_TREE_SHA1_BIN \
	 ((const unsigned char *) EMPTY_TREE_SHA1_BIN_LITERAL)

#define EMPTY_BLOB_SHA1_HEX \
	"e69de29bb2d1d6434b8b29ae775ad8c2e48c5391"
#define EMPTY_BLOB_SHA1_BIN_LITERAL \
	"\xe6\x9d\xe2\x9b\xb2\xd1\xd6\x43\x4b\x8b" \
	"\x29\xae\x77\x5a\xd8\xc2\xe4\x8c\x53\x91"
#define EMPTY_BLOB_SHA1_BIN \
	((const unsigned char *) EMPTY_BLOB_SHA1_BIN_LITERAL)

static inline int is_empty_blob_sha1(const unsigned char *sha1)
{
	return !hashcmp(sha1, EMPTY_BLOB_SHA1_BIN);
}

int git_mkstemp(char *path, size_t n, const char *template);

/* set default permissions by passing mode arguments to open(2) */
int git_mkstemps_mode(char *pattern, int suffix_len, int mode);
int git_mkstemp_mode(char *pattern, int mode);

/*
 * NOTE NOTE NOTE!!
 *
 * PERM_UMASK, OLD_PERM_GROUP and OLD_PERM_EVERYBODY enumerations must
 * not be changed. Old repositories have core.sharedrepository written in
 * numeric format, and therefore these values are preserved for compatibility
 * reasons.
 */
enum sharedrepo {
	PERM_UMASK          = 0,
	OLD_PERM_GROUP      = 1,
	OLD_PERM_EVERYBODY  = 2,
	PERM_GROUP          = 0660,
	PERM_EVERYBODY      = 0664
};
int git_config_perm(const char *var, const char *value);
int adjust_shared_perm(const char *path);

/*
 * Create the directory containing the named path, using care to be
 * somewhat safe against races.  Return one of the scld_error values
 * to indicate success/failure.
 *
 * SCLD_VANISHED indicates that one of the ancestor directories of the
 * path existed at one point during the function call and then
 * suddenly vanished, probably because another process pruned the
 * directory while we were working.  To be robust against this kind of
 * race, callers might want to try invoking the function again when it
 * returns SCLD_VANISHED.
<<<<<<< HEAD
=======
 *
 * safe_create_leading_directories() temporarily changes path while it
 * is working but restores it before returning.
 * safe_create_leading_directories_const() doesn't modify path, even
 * temporarily.
>>>>>>> 6ebdac1b
 */
enum scld_error {
	SCLD_OK = 0,
	SCLD_FAILED = -1,
	SCLD_PERMS = -2,
	SCLD_EXISTS = -3,
	SCLD_VANISHED = -4
};
enum scld_error safe_create_leading_directories(char *path);
enum scld_error safe_create_leading_directories_const(const char *path);

int mkdir_in_gitdir(const char *path);
extern char *expand_user_path(const char *path);
const char *enter_repo(const char *path, int strict);
static inline int is_absolute_path(const char *path)
{
	return is_dir_sep(path[0]) || has_dos_drive_prefix(path);
}
int is_directory(const char *);
const char *real_path(const char *path);
const char *real_path_if_valid(const char *path);
const char *absolute_path(const char *path);
const char *remove_leading_path(const char *in, const char *prefix);
const char *relative_path(const char *in, const char *prefix, struct strbuf *sb);
int normalize_path_copy_len(char *dst, const char *src, int *prefix_len);
int normalize_path_copy(char *dst, const char *src);
int longest_ancestor_length(const char *path, struct string_list *prefixes);
char *strip_path_suffix(const char *path, const char *suffix);
int daemon_avoid_alias(const char *path);
extern int is_ntfs_dotgit(const char *name);

/**
 * Return a newly allocated string with the evaluation of
 * "$XDG_CONFIG_HOME/git/$filename" if $XDG_CONFIG_HOME is non-empty, otherwise
 * "$HOME/.config/git/$filename". Return NULL upon error.
 */
extern char *xdg_config_home(const char *filename);

/* object replacement */
#define LOOKUP_REPLACE_OBJECT 1
#define LOOKUP_UNKNOWN_OBJECT 2
extern void *read_sha1_file_extended(const unsigned char *sha1, enum object_type *type, unsigned long *size, unsigned flag);
static inline void *read_sha1_file(const unsigned char *sha1, enum object_type *type, unsigned long *size)
{
	return read_sha1_file_extended(sha1, type, size, LOOKUP_REPLACE_OBJECT);
}

/*
 * This internal function is only declared here for the benefit of
 * lookup_replace_object().  Please do not call it directly.
 */
extern const unsigned char *do_lookup_replace_object(const unsigned char *sha1);

/*
 * If object sha1 should be replaced, return the replacement object's
 * name (replaced recursively, if necessary).  The return value is
 * either sha1 or a pointer to a permanently-allocated value.  When
 * object replacement is suppressed, always return sha1.
 */
static inline const unsigned char *lookup_replace_object(const unsigned char *sha1)
{
	if (!check_replace_refs)
		return sha1;
	return do_lookup_replace_object(sha1);
}

static inline const unsigned char *lookup_replace_object_extended(const unsigned char *sha1, unsigned flag)
{
	if (!(flag & LOOKUP_REPLACE_OBJECT))
		return sha1;
	return lookup_replace_object(sha1);
}

/* Read and unpack a sha1 file into memory, write memory to a sha1 file */
extern int sha1_object_info(const unsigned char *, unsigned long *);
extern int hash_sha1_file(const void *buf, unsigned long len, const char *type, unsigned char *sha1);
extern int write_sha1_file(const void *buf, unsigned long len, const char *type, unsigned char *return_sha1);
extern int hash_sha1_file_literally(const void *buf, unsigned long len, const char *type, unsigned char *sha1, unsigned flags);
extern int pretend_sha1_file(void *, unsigned long, enum object_type, unsigned char *);
extern int force_object_loose(const unsigned char *sha1, time_t mtime);
extern int git_open_noatime(const char *name);
extern void *map_sha1_file(const unsigned char *sha1, unsigned long *size);
extern int unpack_sha1_header(git_zstream *stream, unsigned char *map, unsigned long mapsize, void *buffer, unsigned long bufsiz);
extern int parse_sha1_header(const char *hdr, unsigned long *sizep);

/* global flag to enable extra checks when accessing packed objects */
extern int do_check_packed_object_crc;

extern int check_sha1_signature(const unsigned char *sha1, void *buf, unsigned long size, const char *type);

extern int finalize_object_file(const char *tmpfile, const char *filename);

extern int has_sha1_pack(const unsigned char *sha1);

/*
 * Return true iff we have an object named sha1, whether local or in
 * an alternate object database, and whether packed or loose.  This
 * function does not respect replace references.
 *
 * If the QUICK flag is set, do not re-check the pack directory
 * when we cannot find the object (this means we may give a false
 * negative answer if another process is simultaneously repacking).
 */
#define HAS_SHA1_QUICK 0x1
extern int has_sha1_file_with_flags(const unsigned char *sha1, int flags);
static inline int has_sha1_file(const unsigned char *sha1)
{
	return has_sha1_file_with_flags(sha1, 0);
}

/* Same as the above, except for struct object_id. */
extern int has_object_file(const struct object_id *oid);

/*
 * Return true iff an alternate object database has a loose object
 * with the specified name.  This function does not respect replace
 * references.
 */
extern int has_loose_object_nonlocal(const unsigned char *sha1);

extern int has_pack_index(const unsigned char *sha1);

extern void assert_sha1_type(const unsigned char *sha1, enum object_type expect);

extern const signed char hexval_table[256];
static inline unsigned int hexval(unsigned char c)
{
	return hexval_table[c];
}

/* Convert to/from hex/sha1 representation */
#define MINIMUM_ABBREV minimum_abbrev
#define DEFAULT_ABBREV default_abbrev

struct object_context {
	unsigned char tree[20];
	char path[PATH_MAX];
	unsigned mode;
	/*
	 * symlink_path is only used by get_tree_entry_follow_symlinks,
	 * and only for symlinks that point outside the repository.
	 */
	struct strbuf symlink_path;
};

#define GET_SHA1_QUIETLY           01
#define GET_SHA1_COMMIT            02
#define GET_SHA1_COMMITTISH        04
#define GET_SHA1_TREE             010
#define GET_SHA1_TREEISH          020
#define GET_SHA1_BLOB             040
#define GET_SHA1_FOLLOW_SYMLINKS 0100
#define GET_SHA1_ONLY_TO_DIE    04000

extern int get_sha1(const char *str, unsigned char *sha1);
extern int get_sha1_commit(const char *str, unsigned char *sha1);
extern int get_sha1_committish(const char *str, unsigned char *sha1);
extern int get_sha1_tree(const char *str, unsigned char *sha1);
extern int get_sha1_treeish(const char *str, unsigned char *sha1);
extern int get_sha1_blob(const char *str, unsigned char *sha1);
extern void maybe_die_on_misspelt_object_name(const char *name, const char *prefix);
extern int get_sha1_with_context(const char *str, unsigned flags, unsigned char *sha1, struct object_context *orc);

extern int get_oid(const char *str, struct object_id *oid);

typedef int each_abbrev_fn(const unsigned char *sha1, void *);
extern int for_each_abbrev(const char *prefix, each_abbrev_fn, void *);

/*
 * Try to read a SHA1 in hexadecimal format from the 40 characters
 * starting at hex.  Write the 20-byte result to sha1 in binary form.
 * Return 0 on success.  Reading stops if a NUL is encountered in the
 * input, so it is safe to pass this function an arbitrary
 * null-terminated string.
 */
extern int get_sha1_hex(const char *hex, unsigned char *sha1);
extern int get_oid_hex(const char *hex, struct object_id *sha1);

/*
 * Convert a binary sha1 to its hex equivalent. The `_r` variant is reentrant,
 * and writes the NUL-terminated output to the buffer `out`, which must be at
 * least `GIT_SHA1_HEXSZ + 1` bytes, and returns a pointer to out for
 * convenience.
 *
 * The non-`_r` variant returns a static buffer, but uses a ring of 4
 * buffers, making it safe to make multiple calls for a single statement, like:
 *
 *   printf("%s -> %s", sha1_to_hex(one), sha1_to_hex(two));
 */
extern char *sha1_to_hex_r(char *out, const unsigned char *sha1);
<<<<<<< HEAD
=======
extern char *oid_to_hex_r(char *out, const struct object_id *oid);
>>>>>>> 6ebdac1b
extern char *sha1_to_hex(const unsigned char *sha1);	/* static buffer result! */
extern char *oid_to_hex(const struct object_id *oid);	/* same static buffer as sha1_to_hex */

extern int interpret_branch_name(const char *str, int len, struct strbuf *);
extern int get_sha1_mb(const char *str, unsigned char *sha1);

extern int validate_headref(const char *ref);

extern int base_name_compare(const char *name1, int len1, int mode1, const char *name2, int len2, int mode2);
extern int df_name_compare(const char *name1, int len1, int mode1, const char *name2, int len2, int mode2);
extern int name_compare(const char *name1, size_t len1, const char *name2, size_t len2);
extern int cache_name_stage_compare(const char *name1, int len1, int stage1, const char *name2, int len2, int stage2);

extern void *read_object_with_reference(const unsigned char *sha1,
					const char *required_type,
					unsigned long *size,
					unsigned char *sha1_ret);

extern struct object *peel_to_type(const char *name, int namelen,
				   struct object *o, enum object_type);

struct date_mode {
	enum date_mode_type {
		DATE_NORMAL = 0,
		DATE_RELATIVE,
		DATE_SHORT,
		DATE_ISO8601,
		DATE_ISO8601_STRICT,
		DATE_RFC2822,
		DATE_STRFTIME,
		DATE_RAW,
		DATE_UNIX
	} type;
	const char *strftime_fmt;
	int local;
};

/*
 * Convenience helper for passing a constant type, like:
 *
 *   show_date(t, tz, DATE_MODE(NORMAL));
 */
#define DATE_MODE(t) date_mode_from_type(DATE_##t)
struct date_mode *date_mode_from_type(enum date_mode_type type);

const char *show_date(unsigned long time, int timezone, const struct date_mode *mode);
void show_date_relative(unsigned long time, int tz, const struct timeval *now,
			struct strbuf *timebuf);
int parse_date(const char *date, struct strbuf *out);
int parse_date_basic(const char *date, unsigned long *timestamp, int *offset);
int parse_expiry_date(const char *date, unsigned long *timestamp);
void datestamp(struct strbuf *out);
#define approxidate(s) approxidate_careful((s), NULL)
unsigned long approxidate_careful(const char *, int *);
unsigned long approxidate_relative(const char *date, const struct timeval *now);
void parse_date_format(const char *format, struct date_mode *mode);
int date_overflows(unsigned long date);

#define IDENT_STRICT	       1
#define IDENT_NO_DATE	       2
#define IDENT_NO_NAME	       4
extern const char *git_author_info(int);
extern const char *git_committer_info(int);
extern const char *fmt_ident(const char *name, const char *email, const char *date_str, int);
extern const char *fmt_name(const char *name, const char *email);
extern const char *ident_default_name(void);
extern const char *ident_default_email(void);
extern const char *git_editor(void);
extern const char *git_pager(int stdout_is_tty);
extern int git_ident_config(const char *, const char *, void *);
extern void reset_ident_date(void);

struct ident_split {
	const char *name_begin;
	const char *name_end;
	const char *mail_begin;
	const char *mail_end;
	const char *date_begin;
	const char *date_end;
	const char *tz_begin;
	const char *tz_end;
};
/*
 * Signals an success with 0, but time part of the result may be NULL
 * if the input lacks timestamp and zone
 */
extern int split_ident_line(struct ident_split *, const char *, int);

/*
 * Like show_date, but pull the timestamp and tz parameters from
 * the ident_split. It will also sanity-check the values and produce
 * a well-known sentinel date if they appear bogus.
 */
const char *show_ident_date(const struct ident_split *id,
			    const struct date_mode *mode);

/*
 * Compare split idents for equality or strict ordering. Note that we
 * compare only the ident part of the line, ignoring any timestamp.
 *
 * Because there are two fields, we must choose one as the primary key; we
 * currently arbitrarily pick the email.
 */
extern int ident_cmp(const struct ident_split *, const struct ident_split *);

struct checkout {
	struct index_state *istate;
	const char *base_dir;
	int base_dir_len;
	unsigned force:1,
		 quiet:1,
		 not_new:1,
		 refresh_cache:1;
};

#define TEMPORARY_FILENAME_LENGTH 25
extern int checkout_entry(struct cache_entry *ce, const struct checkout *state, char *topath);

struct cache_def {
	struct strbuf path;
	int flags;
	int track_flags;
	int prefix_len_stat_func;
};
#define CACHE_DEF_INIT { STRBUF_INIT, 0, 0, 0 }
static inline void cache_def_clear(struct cache_def *cache)
{
	strbuf_release(&cache->path);
}

extern int has_symlink_leading_path(const char *name, int len);
extern int threaded_has_symlink_leading_path(struct cache_def *, const char *, int);
extern int check_leading_path(const char *name, int len);
extern int has_dirs_only_path(const char *name, int len, int prefix_len);
extern void schedule_dir_for_removal(const char *name, int len);
extern void remove_scheduled_dirs(void);

extern struct alternate_object_database {
	struct alternate_object_database *next;
	char *name;
	char base[FLEX_ARRAY]; /* more */
} *alt_odb_list;
extern void prepare_alt_odb(void);
extern void read_info_alternates(const char * relative_base, int depth);
extern void add_to_alternates_file(const char *reference);
typedef int alt_odb_fn(struct alternate_object_database *, void *);
extern int foreach_alt_odb(alt_odb_fn, void*);

struct pack_window {
	struct pack_window *next;
	unsigned char *base;
	off_t offset;
	size_t len;
	unsigned int last_used;
	unsigned int inuse_cnt;
};

extern struct packed_git {
	struct packed_git *next;
	struct pack_window *windows;
	off_t pack_size;
	const void *index_data;
	size_t index_size;
	uint32_t num_objects;
	uint32_t num_bad_objects;
	unsigned char *bad_object_sha1;
	int index_version;
	time_t mtime;
	int pack_fd;
	unsigned pack_local:1,
		 pack_keep:1,
		 freshened:1,
		 do_not_close:1;
	unsigned char sha1[20];
	struct revindex_entry *revindex;
	/* something like ".git/objects/pack/xxxxx.pack" */
	char pack_name[FLEX_ARRAY]; /* more */
} *packed_git;

/*
 * A most-recently-used ordered version of the packed_git list, which can
 * be iterated instead of packed_git (and marked via mru_mark).
 */
struct mru;
extern struct mru *packed_git_mru;

struct pack_entry {
	off_t offset;
	unsigned char sha1[20];
	struct packed_git *p;
};

extern struct packed_git *parse_pack_index(unsigned char *sha1, const char *idx_path);

/* A hook to report invalid files in pack directory */
#define PACKDIR_FILE_PACK 1
#define PACKDIR_FILE_IDX 2
#define PACKDIR_FILE_GARBAGE 4
extern void (*report_garbage)(unsigned seen_bits, const char *path);

extern void prepare_packed_git(void);
extern void reprepare_packed_git(void);
extern void install_packed_git(struct packed_git *pack);

extern struct packed_git *find_sha1_pack(const unsigned char *sha1,
					 struct packed_git *packs);

extern void pack_report(void);

/*
 * mmap the index file for the specified packfile (if it is not
 * already mmapped).  Return 0 on success.
 */
extern int open_pack_index(struct packed_git *);

/*
 * munmap the index file for the specified packfile (if it is
 * currently mmapped).
 */
extern void close_pack_index(struct packed_git *);

extern unsigned char *use_pack(struct packed_git *, struct pack_window **, off_t, unsigned long *);
extern void close_pack_windows(struct packed_git *);
extern void close_all_packs(void);
extern void unuse_pack(struct pack_window **);
extern void clear_delta_base_cache(void);
extern struct packed_git *add_packed_git(const char *path, size_t path_len, int local);

/*
 * Make sure that a pointer access into an mmap'd index file is within bounds,
 * and can provide at least 8 bytes of data.
 *
 * Note that this is only necessary for variable-length segments of the file
 * (like the 64-bit extended offset table), as we compare the size to the
 * fixed-length parts when we open the file.
 */
extern void check_pack_index_ptr(const struct packed_git *p, const void *ptr);

/*
 * Return the SHA-1 of the nth object within the specified packfile.
 * Open the index if it is not already open.  The return value points
 * at the SHA-1 within the mmapped index.  Return NULL if there is an
 * error.
 */
extern const unsigned char *nth_packed_object_sha1(struct packed_git *, uint32_t n);

/*
 * Return the offset of the nth object within the specified packfile.
 * The index must already be opened.
 */
extern off_t nth_packed_object_offset(const struct packed_git *, uint32_t n);

/*
 * If the object named sha1 is present in the specified packfile,
 * return its offset within the packfile; otherwise, return 0.
 */
extern off_t find_pack_entry_one(const unsigned char *sha1, struct packed_git *);

extern int is_pack_valid(struct packed_git *);
extern void *unpack_entry(struct packed_git *, off_t, enum object_type *, unsigned long *);
extern unsigned long unpack_object_header_buffer(const unsigned char *buf, unsigned long len, enum object_type *type, unsigned long *sizep);
extern unsigned long get_size_from_delta(struct packed_git *, struct pack_window **, off_t);
extern int unpack_object_header(struct packed_git *, struct pack_window **, off_t *, unsigned long *);

/*
 * Iterate over the files in the loose-object parts of the object
 * directory "path", triggering the following callbacks:
 *
 *  - loose_object is called for each loose object we find.
 *
 *  - loose_cruft is called for any files that do not appear to be
 *    loose objects. Note that we only look in the loose object
 *    directories "objects/[0-9a-f]{2}/", so we will not report
 *    "objects/foobar" as cruft.
 *
 *  - loose_subdir is called for each top-level hashed subdirectory
 *    of the object directory (e.g., "$OBJDIR/f0"). It is called
 *    after the objects in the directory are processed.
 *
 * Any callback that is NULL will be ignored. Callbacks returning non-zero
 * will end the iteration.
 *
 * In the "buf" variant, "path" is a strbuf which will also be used as a
 * scratch buffer, but restored to its original contents before
 * the function returns.
 */
typedef int each_loose_object_fn(const unsigned char *sha1,
				 const char *path,
				 void *data);
typedef int each_loose_cruft_fn(const char *basename,
				const char *path,
				void *data);
typedef int each_loose_subdir_fn(int nr,
				 const char *path,
				 void *data);
int for_each_loose_file_in_objdir(const char *path,
				  each_loose_object_fn obj_cb,
				  each_loose_cruft_fn cruft_cb,
				  each_loose_subdir_fn subdir_cb,
				  void *data);
int for_each_loose_file_in_objdir_buf(struct strbuf *path,
				      each_loose_object_fn obj_cb,
				      each_loose_cruft_fn cruft_cb,
				      each_loose_subdir_fn subdir_cb,
				      void *data);

/*
 * Iterate over loose and packed objects in both the local
 * repository and any alternates repositories (unless the
 * LOCAL_ONLY flag is set).
 */
#define FOR_EACH_OBJECT_LOCAL_ONLY 0x1
typedef int each_packed_object_fn(const unsigned char *sha1,
				  struct packed_git *pack,
				  uint32_t pos,
				  void *data);
extern int for_each_loose_object(each_loose_object_fn, void *, unsigned flags);
extern int for_each_packed_object(each_packed_object_fn, void *, unsigned flags);

struct object_info {
	/* Request */
	enum object_type *typep;
	unsigned long *sizep;
	off_t *disk_sizep;
	unsigned char *delta_base_sha1;
	struct strbuf *typename;

	/* Response */
	enum {
		OI_CACHED,
		OI_LOOSE,
		OI_PACKED,
		OI_DBCACHED
	} whence;
	union {
		/*
		 * struct {
		 * 	... Nothing to expose in this case
		 * } cached;
		 * struct {
		 * 	... Nothing to expose in this case
		 * } loose;
		 */
		struct {
			struct packed_git *pack;
			off_t offset;
			unsigned int is_delta;
		} packed;
	} u;
};
extern int sha1_object_info_extended(const unsigned char *, struct object_info *, unsigned flags);

/* Dumb servers support */
extern int update_server_info(int);

/* git_config_parse_key() returns these negated: */
#define CONFIG_INVALID_KEY 1
#define CONFIG_NO_SECTION_OR_NAME 2
/* git_config_set_gently(), git_config_set_multivar_gently() return the above or these: */
#define CONFIG_NO_LOCK -1
#define CONFIG_INVALID_FILE 3
#define CONFIG_NO_WRITE 4
#define CONFIG_NOTHING_SET 5
#define CONFIG_INVALID_PATTERN 6
#define CONFIG_GENERIC_ERROR 7

#define CONFIG_REGEX_NONE ((void *)1)

struct git_config_source {
	unsigned int use_stdin:1;
	const char *file;
	const char *blob;
};

<<<<<<< HEAD
typedef int (*config_fn_t)(const char *, const char *, void *);
extern int git_default_config(const char *, const char *, void *);
extern int git_config_from_file(config_fn_t fn, const char *, void *);
extern int git_config_from_mem(config_fn_t fn, const char *origin_type,
=======
enum config_origin_type {
	CONFIG_ORIGIN_BLOB,
	CONFIG_ORIGIN_FILE,
	CONFIG_ORIGIN_STDIN,
	CONFIG_ORIGIN_SUBMODULE_BLOB,
	CONFIG_ORIGIN_CMDLINE
};

typedef int (*config_fn_t)(const char *, const char *, void *);
extern int git_default_config(const char *, const char *, void *);
extern int git_config_from_file(config_fn_t fn, const char *, void *);
extern int git_config_from_mem(config_fn_t fn, const enum config_origin_type,
>>>>>>> 6ebdac1b
					const char *name, const char *buf, size_t len, void *data);
extern void git_config_push_parameter(const char *text);
extern int git_config_from_parameters(config_fn_t fn, void *data);
extern void git_config(config_fn_t fn, void *);
extern int git_config_with_options(config_fn_t fn, void *,
				   struct git_config_source *config_source,
				   int respect_includes);
extern int git_parse_ulong(const char *, unsigned long *);
extern int git_parse_maybe_bool(const char *);
extern int git_config_int(const char *, const char *);
extern int64_t git_config_int64(const char *, const char *);
extern unsigned long git_config_ulong(const char *, const char *);
extern int git_config_bool_or_int(const char *, const char *, int *);
extern int git_config_bool(const char *, const char *);
extern int git_config_maybe_bool(const char *, const char *);
extern int git_config_string(const char **, const char *, const char *);
extern int git_config_pathname(const char **, const char *, const char *);
extern int git_config_set_in_file_gently(const char *, const char *, const char *);
extern void git_config_set_in_file(const char *, const char *, const char *);
extern int git_config_set_gently(const char *, const char *);
extern void git_config_set(const char *, const char *);
extern int git_config_parse_key(const char *, char **, int *);
extern int git_config_key_is_valid(const char *key);
extern int git_config_set_multivar_gently(const char *, const char *, const char *, int);
extern void git_config_set_multivar(const char *, const char *, const char *, int);
extern int git_config_set_multivar_in_file_gently(const char *, const char *, const char *, const char *, int);
extern void git_config_set_multivar_in_file(const char *, const char *, const char *, const char *, int);
extern int git_config_rename_section(const char *, const char *);
extern int git_config_rename_section_in_file(const char *, const char *, const char *);
extern const char *git_etc_gitconfig(void);
extern int git_env_bool(const char *, int);
extern unsigned long git_env_ulong(const char *, unsigned long);
extern int git_config_system(void);
extern int config_error_nonbool(const char *);
#if defined(__GNUC__)
#define config_error_nonbool(s) (config_error_nonbool(s), const_error())
#endif
extern const char *get_log_output_encoding(void);
extern const char *get_commit_output_encoding(void);

extern int git_config_parse_parameter(const char *, config_fn_t fn, void *data);
<<<<<<< HEAD
=======

enum config_scope {
	CONFIG_SCOPE_UNKNOWN = 0,
	CONFIG_SCOPE_SYSTEM,
	CONFIG_SCOPE_GLOBAL,
	CONFIG_SCOPE_REPO,
	CONFIG_SCOPE_CMDLINE,
};

extern enum config_scope current_config_scope(void);
>>>>>>> 6ebdac1b
extern const char *current_config_origin_type(void);
extern const char *current_config_name(void);

struct config_include_data {
	int depth;
	config_fn_t fn;
	void *data;
};
#define CONFIG_INCLUDE_INIT { 0 }
extern int git_config_include(const char *name, const char *value, void *data);

/*
 * Match and parse a config key of the form:
 *
 *   section.(subsection.)?key
 *
 * (i.e., what gets handed to a config_fn_t). The caller provides the section;
 * we return -1 if it does not match, 0 otherwise. The subsection and key
 * out-parameters are filled by the function (and subsection is NULL if it is
 * missing).
 */
extern int parse_config_key(const char *var,
			    const char *section,
			    const char **subsection, int *subsection_len,
			    const char **key);

struct config_set_element {
	struct hashmap_entry ent;
	char *key;
	struct string_list value_list;
};
<<<<<<< HEAD

struct configset_list_item {
	struct config_set_element *e;
	int value_index;
};

=======

struct configset_list_item {
	struct config_set_element *e;
	int value_index;
};

>>>>>>> 6ebdac1b
/*
 * the contents of the list are ordered according to their
 * position in the config files and order of parsing the files.
 * (i.e. key-value pair at the last position of .git/config will
 * be at the last item of the list)
 */
struct configset_list {
	struct configset_list_item *items;
	unsigned int nr, alloc;
};

struct config_set {
	struct hashmap config_hash;
	int hash_initialized;
	struct configset_list list;
};

extern void git_configset_init(struct config_set *cs);
extern int git_configset_add_file(struct config_set *cs, const char *filename);
extern int git_configset_get_value(struct config_set *cs, const char *key, const char **value);
extern const struct string_list *git_configset_get_value_multi(struct config_set *cs, const char *key);
extern void git_configset_clear(struct config_set *cs);
extern int git_configset_get_string_const(struct config_set *cs, const char *key, const char **dest);
extern int git_configset_get_string(struct config_set *cs, const char *key, char **dest);
extern int git_configset_get_int(struct config_set *cs, const char *key, int *dest);
extern int git_configset_get_ulong(struct config_set *cs, const char *key, unsigned long *dest);
extern int git_configset_get_bool(struct config_set *cs, const char *key, int *dest);
extern int git_configset_get_bool_or_int(struct config_set *cs, const char *key, int *is_bool, int *dest);
extern int git_configset_get_maybe_bool(struct config_set *cs, const char *key, int *dest);
extern int git_configset_get_pathname(struct config_set *cs, const char *key, const char **dest);

extern int git_config_get_value(const char *key, const char **value);
extern const struct string_list *git_config_get_value_multi(const char *key);
extern void git_config_clear(void);
extern void git_config_iter(config_fn_t fn, void *data);
extern int git_config_get_string_const(const char *key, const char **dest);
extern int git_config_get_string(const char *key, char **dest);
extern int git_config_get_int(const char *key, int *dest);
extern int git_config_get_ulong(const char *key, unsigned long *dest);
extern int git_config_get_bool(const char *key, int *dest);
extern int git_config_get_bool_or_int(const char *key, int *is_bool, int *dest);
extern int git_config_get_maybe_bool(const char *key, int *dest);
extern int git_config_get_pathname(const char *key, const char **dest);
extern int git_config_get_untracked_cache(void);

/*
 * This is a hack for test programs like test-dump-untracked-cache to
 * ensure that they do not modify the untracked cache when reading it.
 * Do not use it otherwise!
 */
extern int ignore_untracked_cache_config;

struct key_value_info {
	const char *filename;
	int linenr;
<<<<<<< HEAD
=======
	enum config_origin_type origin_type;
	enum config_scope scope;
>>>>>>> 6ebdac1b
};

extern NORETURN void git_die_config(const char *key, const char *err, ...) __attribute__((format(printf, 2, 3)));
extern NORETURN void git_die_config_linenr(const char *key, const char *filename, int linenr);

extern int committer_ident_sufficiently_given(void);
extern int author_ident_sufficiently_given(void);

extern const char *git_commit_encoding;
extern const char *git_log_output_encoding;
extern const char *git_mailmap_file;
extern const char *git_mailmap_blob;

/* IO helper functions */
extern void maybe_flush_or_die(FILE *, const char *);
__attribute__((format (printf, 2, 3)))
extern void fprintf_or_die(FILE *, const char *fmt, ...);

#define COPY_READ_ERROR (-2)
#define COPY_WRITE_ERROR (-3)
extern int copy_fd(int ifd, int ofd);
extern int copy_file(const char *dst, const char *src, int mode);
extern int copy_file_with_time(const char *dst, const char *src, int mode);

extern void write_or_die(int fd, const void *buf, size_t count);
<<<<<<< HEAD
extern int write_or_whine_pipe(int fd, const void *buf, size_t count, const char *msg);
=======
>>>>>>> 6ebdac1b
extern void fsync_or_die(int fd, const char *);

extern ssize_t read_in_full(int fd, void *buf, size_t count);
extern ssize_t write_in_full(int fd, const void *buf, size_t count);
extern ssize_t pread_in_full(int fd, void *buf, size_t count, off_t offset);

static inline ssize_t write_str_in_full(int fd, const char *str)
{
	return write_in_full(fd, str, strlen(str));
}

<<<<<<< HEAD
extern int write_file(const char *path, const char *fmt, ...);
extern int write_file_gently(const char *path, const char *fmt, ...);
=======
/**
 * Open (and truncate) the file at path, write the contents of buf to it,
 * and close it. Dies if any errors are encountered.
 */
extern void write_file_buf(const char *path, const char *buf, size_t len);

/**
 * Like write_file_buf(), but format the contents into a buffer first.
 * Additionally, write_file() will append a newline if one is not already
 * present, making it convenient to write text files:
 *
 *   write_file(path, "counter: %d", ctr);
 */
__attribute__((format (printf, 2, 3)))
extern void write_file(const char *path, const char *fmt, ...);
>>>>>>> 6ebdac1b

/* pager.c */
extern void setup_pager(void);
extern const char *pager_program;
extern int pager_in_use(void);
extern int pager_use_color;
extern int term_columns(void);
extern int decimal_width(uintmax_t);
extern int check_pager_config(const char *cmd);
extern void prepare_pager_args(struct child_process *, const char *pager);

extern const char *editor_program;
extern const char *askpass_program;
extern const char *excludes_file;

/* base85 */
int decode_85(char *dst, const char *line, int linelen);
void encode_85(char *buf, const unsigned char *data, int bytes);

/* alloc.c */
extern void *alloc_blob_node(void);
extern void *alloc_tree_node(void);
extern void *alloc_commit_node(void);
extern void *alloc_tag_node(void);
extern void *alloc_object_node(void);
extern void alloc_report(void);
extern unsigned int alloc_commit_index(void);

/* pkt-line.c */
void packet_trace_identity(const char *prog);

/* add */
/*
 * return 0 if success, 1 - if addition of a file failed and
 * ADD_FILES_IGNORE_ERRORS was specified in flags
 */
int add_files_to_cache(const char *prefix, const struct pathspec *pathspec, int flags, int force_mode);

/* diff.c */
extern int diff_auto_refresh_index;

/* match-trees.c */
void shift_tree(const struct object_id *, const struct object_id *, struct object_id *, int);
void shift_tree_by(const struct object_id *, const struct object_id *, struct object_id *, const char *);

/*
 * whitespace rules.
 * used by both diff and apply
 * last two digits are tab width
 */
#define WS_BLANK_AT_EOL         0100
#define WS_SPACE_BEFORE_TAB     0200
#define WS_INDENT_WITH_NON_TAB  0400
#define WS_CR_AT_EOL           01000
#define WS_BLANK_AT_EOF        02000
#define WS_TAB_IN_INDENT       04000
#define WS_TRAILING_SPACE      (WS_BLANK_AT_EOL|WS_BLANK_AT_EOF)
#define WS_DEFAULT_RULE (WS_TRAILING_SPACE|WS_SPACE_BEFORE_TAB|8)
#define WS_TAB_WIDTH_MASK        077
extern unsigned whitespace_rule_cfg;
extern unsigned whitespace_rule(const char *);
extern unsigned parse_whitespace_rule(const char *);
extern unsigned ws_check(const char *line, int len, unsigned ws_rule);
extern void ws_check_emit(const char *line, int len, unsigned ws_rule, FILE *stream, const char *set, const char *reset, const char *ws);
extern char *whitespace_error_string(unsigned ws);
extern void ws_fix_copy(struct strbuf *, const char *, int, unsigned, int *);
extern int ws_blank_line(const char *line, int len, unsigned ws_rule);
#define ws_tab_width(rule)     ((rule) & WS_TAB_WIDTH_MASK)

/* ls-files */
void overlay_tree_on_cache(const char *tree_name, const char *prefix);

char *alias_lookup(const char *alias);
int split_cmdline(char *cmdline, const char ***argv);
/* Takes a negative value returned by split_cmdline */
const char *split_cmdline_strerror(int cmdline_errno);

/* setup.c */
struct startup_info {
	int have_repository;
	const char *prefix;
};
extern struct startup_info *startup_info;

/* merge.c */
struct commit_list;
int try_merge_command(const char *strategy, size_t xopts_nr,
		const char **xopts, struct commit_list *common,
		const char *head_arg, struct commit_list *remotes);
int checkout_fast_forward(const unsigned char *from,
			  const unsigned char *to,
			  int overwrite_ignore);


int sane_execvp(const char *file, char *const argv[]);

/*
 * A struct to encapsulate the concept of whether a file has changed
 * since we last checked it. This uses criteria similar to those used
 * for the index.
 */
struct stat_validity {
	struct stat_data *sd;
};

void stat_validity_clear(struct stat_validity *sv);

/*
 * Returns 1 if the path is a regular file (or a symlink to a regular
 * file) and matches the saved stat_validity, 0 otherwise.  A missing
 * or inaccessible file is considered a match if the struct was just
 * initialized, or if the previous update found an inaccessible file.
 */
int stat_validity_check(struct stat_validity *sv, const char *path);

/*
 * Update the stat_validity from a file opened at descriptor fd. If
 * the file is missing, inaccessible, or not a regular file, then
 * future calls to stat_validity_check will match iff one of those
 * conditions continues to be true.
 */
void stat_validity_update(struct stat_validity *sv, int fd);

int versioncmp(const char *s1, const char *s2);
void sleep_millisec(int millisec);

/*
 * Create a directory and (if share is nonzero) adjust its permissions
 * according to the shared_repository setting. Only use this for
 * directories under $GIT_DIR.  Don't use it for working tree
 * directories.
 */
void safe_create_dir(const char *dir, int share);

#endif /* CACHE_H */<|MERGE_RESOLUTION|>--- conflicted
+++ resolved
@@ -311,7 +311,6 @@
 }
 
 #define cache_entry_size(len) (offsetof(struct cache_entry,name) + (len) + 1)
-<<<<<<< HEAD
 
 #define SOMETHING_CHANGED	(1 << 0) /* unclassified changes go here */
 #define CE_ENTRY_CHANGED	(1 << 1)
@@ -322,18 +321,6 @@
 #define SPLIT_INDEX_ORDERED	(1 << 6)
 #define UNTRACKED_CHANGED	(1 << 7)
 
-=======
-
-#define SOMETHING_CHANGED	(1 << 0) /* unclassified changes go here */
-#define CE_ENTRY_CHANGED	(1 << 1)
-#define CE_ENTRY_REMOVED	(1 << 2)
-#define CE_ENTRY_ADDED		(1 << 3)
-#define RESOLVE_UNDO_CHANGED	(1 << 4)
-#define CACHE_TREE_CHANGED	(1 << 5)
-#define SPLIT_INDEX_ORDERED	(1 << 6)
-#define UNTRACKED_CHANGED	(1 << 7)
-
->>>>>>> 6ebdac1b
 struct split_index;
 struct untracked_cache;
 
@@ -625,7 +612,6 @@
  * might have changed.
  */
 extern void fill_stat_data(struct stat_data *sd, struct stat *st);
-<<<<<<< HEAD
 
 /*
  * Return 0 if st is consistent with a file not having been changed
@@ -637,19 +623,6 @@
 extern int match_stat_data_racy(const struct index_state *istate,
 				const struct stat_data *sd, struct stat *st);
 
-=======
-
-/*
- * Return 0 if st is consistent with a file not having been changed
- * since sd was filled.  If there are differences, return a
- * combination of MTIME_CHANGED, CTIME_CHANGED, OWNER_CHANGED,
- * INODE_CHANGED, and DATA_CHANGED.
- */
-extern int match_stat_data(const struct stat_data *sd, struct stat *st);
-extern int match_stat_data_racy(const struct index_state *istate,
-				const struct stat_data *sd, struct stat *st);
-
->>>>>>> 6ebdac1b
 extern void fill_stat_cache_info(struct cache_entry *ce, struct stat *st);
 
 #define REFRESH_REALLY		0x0001	/* ignore_valid */
@@ -873,7 +846,6 @@
 			ret = git_pathdup(filename); \
 		return ret; \
 	}
-<<<<<<< HEAD
 
 const char *git_path_cherry_pick_head(void);
 const char *git_path_revert_head(void);
@@ -885,19 +857,6 @@
 const char *git_path_fetch_head(void);
 const char *git_path_shallow(void);
 
-=======
-
-const char *git_path_cherry_pick_head(void);
-const char *git_path_revert_head(void);
-const char *git_path_squash_msg(void);
-const char *git_path_merge_msg(void);
-const char *git_path_merge_rr(void);
-const char *git_path_merge_mode(void);
-const char *git_path_merge_head(void);
-const char *git_path_fetch_head(void);
-const char *git_path_shallow(void);
-
->>>>>>> 6ebdac1b
 /*
  * Return the name of the file in the local object database that would
  * be used to store a loose object with the specified sha1.  The
@@ -971,7 +930,6 @@
 static inline void hashcpy(unsigned char *sha_dst, const unsigned char *sha_src)
 {
 	memcpy(sha_dst, sha_src, GIT_SHA1_RAWSZ);
-<<<<<<< HEAD
 }
 
 static inline void oidcpy(struct object_id *dst, const struct object_id *src)
@@ -989,25 +947,6 @@
 	hashclr(oid->hash);
 }
 
-=======
-}
-
-static inline void oidcpy(struct object_id *dst, const struct object_id *src)
-{
-	hashcpy(dst->hash, src->hash);
-}
-
-static inline void hashclr(unsigned char *hash)
-{
-	memset(hash, 0, GIT_SHA1_RAWSZ);
-}
-
-static inline void oidclr(struct object_id *oid)
-{
-	hashclr(oid->hash);
-}
-
->>>>>>> 6ebdac1b
 
 #define EMPTY_TREE_SHA1_HEX \
 	"4b825dc642cb6eb9a060e54bf8d69288fbee4904"
@@ -1065,14 +1004,11 @@
  * directory while we were working.  To be robust against this kind of
  * race, callers might want to try invoking the function again when it
  * returns SCLD_VANISHED.
-<<<<<<< HEAD
-=======
  *
  * safe_create_leading_directories() temporarily changes path while it
  * is working but restores it before returning.
  * safe_create_leading_directories_const() doesn't modify path, even
  * temporarily.
->>>>>>> 6ebdac1b
  */
 enum scld_error {
 	SCLD_OK = 0,
@@ -1263,10 +1199,7 @@
  *   printf("%s -> %s", sha1_to_hex(one), sha1_to_hex(two));
  */
 extern char *sha1_to_hex_r(char *out, const unsigned char *sha1);
-<<<<<<< HEAD
-=======
 extern char *oid_to_hex_r(char *out, const struct object_id *oid);
->>>>>>> 6ebdac1b
 extern char *sha1_to_hex(const unsigned char *sha1);	/* static buffer result! */
 extern char *oid_to_hex(const struct object_id *oid);	/* same static buffer as sha1_to_hex */
 
@@ -1641,12 +1574,6 @@
 	const char *blob;
 };
 
-<<<<<<< HEAD
-typedef int (*config_fn_t)(const char *, const char *, void *);
-extern int git_default_config(const char *, const char *, void *);
-extern int git_config_from_file(config_fn_t fn, const char *, void *);
-extern int git_config_from_mem(config_fn_t fn, const char *origin_type,
-=======
 enum config_origin_type {
 	CONFIG_ORIGIN_BLOB,
 	CONFIG_ORIGIN_FILE,
@@ -1659,7 +1586,6 @@
 extern int git_default_config(const char *, const char *, void *);
 extern int git_config_from_file(config_fn_t fn, const char *, void *);
 extern int git_config_from_mem(config_fn_t fn, const enum config_origin_type,
->>>>>>> 6ebdac1b
 					const char *name, const char *buf, size_t len, void *data);
 extern void git_config_push_parameter(const char *text);
 extern int git_config_from_parameters(config_fn_t fn, void *data);
@@ -1701,8 +1627,6 @@
 extern const char *get_commit_output_encoding(void);
 
 extern int git_config_parse_parameter(const char *, config_fn_t fn, void *data);
-<<<<<<< HEAD
-=======
 
 enum config_scope {
 	CONFIG_SCOPE_UNKNOWN = 0,
@@ -1713,7 +1637,6 @@
 };
 
 extern enum config_scope current_config_scope(void);
->>>>>>> 6ebdac1b
 extern const char *current_config_origin_type(void);
 extern const char *current_config_name(void);
 
@@ -1745,21 +1668,12 @@
 	char *key;
 	struct string_list value_list;
 };
-<<<<<<< HEAD
 
 struct configset_list_item {
 	struct config_set_element *e;
 	int value_index;
 };
 
-=======
-
-struct configset_list_item {
-	struct config_set_element *e;
-	int value_index;
-};
-
->>>>>>> 6ebdac1b
 /*
  * the contents of the list are ordered according to their
  * position in the config files and order of parsing the files.
@@ -1815,11 +1729,8 @@
 struct key_value_info {
 	const char *filename;
 	int linenr;
-<<<<<<< HEAD
-=======
 	enum config_origin_type origin_type;
 	enum config_scope scope;
->>>>>>> 6ebdac1b
 };
 
 extern NORETURN void git_die_config(const char *key, const char *err, ...) __attribute__((format(printf, 2, 3)));
@@ -1845,10 +1756,6 @@
 extern int copy_file_with_time(const char *dst, const char *src, int mode);
 
 extern void write_or_die(int fd, const void *buf, size_t count);
-<<<<<<< HEAD
-extern int write_or_whine_pipe(int fd, const void *buf, size_t count, const char *msg);
-=======
->>>>>>> 6ebdac1b
 extern void fsync_or_die(int fd, const char *);
 
 extern ssize_t read_in_full(int fd, void *buf, size_t count);
@@ -1860,10 +1767,6 @@
 	return write_in_full(fd, str, strlen(str));
 }
 
-<<<<<<< HEAD
-extern int write_file(const char *path, const char *fmt, ...);
-extern int write_file_gently(const char *path, const char *fmt, ...);
-=======
 /**
  * Open (and truncate) the file at path, write the contents of buf to it,
  * and close it. Dies if any errors are encountered.
@@ -1879,7 +1782,6 @@
  */
 __attribute__((format (printf, 2, 3)))
 extern void write_file(const char *path, const char *fmt, ...);
->>>>>>> 6ebdac1b
 
 /* pager.c */
 extern void setup_pager(void);
