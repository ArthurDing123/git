--- conflicted
+++ resolved
@@ -74,21 +74,12 @@
 	)
 '
 
-<<<<<<< HEAD
-test_expect_success C_LOCALE_OUTPUT 'check remote tracking' '
+test_expect_success C_LOCALE_OUTPUT 'check remote-tracking' '
 	(
 		cd test &&
 		check_remote_track origin master side &&
 		check_remote_track second master side another
 	)
-=======
-test_expect_success C_LOCALE_OUTPUT 'check remote-tracking' '
-(
-	cd test &&
-	check_remote_track origin master side &&
-	check_remote_track second master side another
-)
->>>>>>> d6ac1d21
 '
 
 test_expect_success 'remote forces tracking branches' '
