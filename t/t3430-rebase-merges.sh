--- conflicted
+++ resolved
@@ -242,22 +242,6 @@
 	test_cmp_rev HEAD $before
 '
 
-<<<<<<< HEAD
-test_expect_success 'labels that are object IDs are rewritten' '
-	git checkout -b third B &&
-	test_tick &&
-	test_commit I &&
-	third=$(git rev-parse HEAD) &&
-	git checkout -b labels master &&
-	git merge --no-commit third &&
-	test_tick &&
-	git commit -m "Merge commit '\''$third'\'' into labels" &&
-	cp script-from-scratch-orig script-from-scratch &&
-	test_config sequence.editor \""$PWD"/replace-editor.sh\" &&
-	test_tick &&
-	git rebase -i -r A &&
-	! grep "^label $third$" .git/ORIGINAL-TODO
-=======
 test_expect_success 'root commits' '
 	git checkout --orphan unrelated &&
 	(GIT_AUTHOR_NAME="Parsnip" GIT_AUTHOR_EMAIL="root@example.com" \
@@ -328,7 +312,22 @@
 	|/
 	o shamkat
 	EOF
->>>>>>> 9384c0ca
+'
+
+test_expect_success 'labels that are object IDs are rewritten' '
+	git checkout -b third B &&
+	test_tick &&
+	test_commit I &&
+	third=$(git rev-parse HEAD) &&
+	git checkout -b labels master &&
+	git merge --no-commit third &&
+	test_tick &&
+	git commit -m "Merge commit '\''$third'\'' into labels" &&
+	cp script-from-scratch-orig script-from-scratch &&
+	test_config sequence.editor \""$PWD"/replace-editor.sh\" &&
+	test_tick &&
+	git rebase -i -r A &&
+	! grep "^label $third$" .git/ORIGINAL-TODO
 '
 
 test_done