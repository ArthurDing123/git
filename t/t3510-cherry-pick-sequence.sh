--- conflicted
+++ resolved
@@ -247,15 +247,9 @@
 test_expect_success 'cherry-pick does not implicitly stomp an existing operation' '
 	pristine_detach initial &&
 	test_expect_code 1 git cherry-pick base..anotherpick &&
-<<<<<<< HEAD
-	test-tool chmtime -v +0 .git/sequencer >expect &&
+	test-tool chmtime --get .git/sequencer >expect &&
 	test_expect_code 128 git cherry-pick unrelatedpick &&
-	test-tool chmtime -v +0 .git/sequencer >actual &&
-=======
-	test-chmtime --get .git/sequencer >expect &&
-	test_expect_code 128 git cherry-pick unrelatedpick &&
-	test-chmtime --get .git/sequencer >actual &&
->>>>>>> decf711f
+	test-tool chmtime --get .git/sequencer >actual &&
 	test_cmp expect actual
 '
 
