--- conflicted
+++ resolved
@@ -660,14 +660,8 @@
 	test_config mergetool.myecho.trustExitCode true &&
 	test_must_fail git merge master &&
 	git mergetool --no-prompt --tool myecho -- both >actual &&
-<<<<<<< HEAD
 	! grep ^\./both_LOCAL_ actual >/dev/null &&
-	grep /both_LOCAL_ actual >/dev/null &&
-	git reset --hard master >/dev/null 2>&1
-=======
-	test_must_fail grep ^\./both_LOCAL_ actual >/dev/null &&
 	grep /both_LOCAL_ actual >/dev/null
->>>>>>> d0e0cfe7
 '
 
 test_expect_success 'diff.orderFile configuration is honored' '
