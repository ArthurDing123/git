--- conflicted
+++ resolved
@@ -394,7 +394,6 @@
 	grep "$(printf "\\033")" output
 '
 
-<<<<<<< HEAD
 test_expect_success 'patch-mode via -i prompts for files' '
 	git reset --hard &&
 
@@ -409,7 +408,10 @@
 	EOF
 
 	echo test >expect &&
-=======
+	git diff --cached --name-only >actual &&
+	test_cmp expect actual
+'
+
 test_expect_success 'add -p handles globs' '
 	git reset --hard &&
 
@@ -430,13 +432,10 @@
 	one.c
 	subdir/two.c
 	EOF
->>>>>>> 7288e12c
 	git diff --cached --name-only >actual &&
 	test_cmp expect actual
 '
 
-<<<<<<< HEAD
-=======
 test_expect_success 'add -p does not expand argument lists' '
 	git reset --hard &&
 
@@ -456,5 +455,4 @@
 	! grep not-changed trace.out
 '
 
->>>>>>> 7288e12c
 test_done