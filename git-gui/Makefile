all::

# Define V=1 to have a more verbose compile.
#
# Define NO_MSGFMT if you do not have msgfmt from the GNU gettext
# package and want to use our rough pure Tcl po->msg translator.
# TCL_PATH must be vaild for this to work.
#

GIT-VERSION-FILE: .FORCE-GIT-VERSION-FILE
	@$(SHELL_PATH) ./GIT-VERSION-GEN
-include GIT-VERSION-FILE

uname_S := $(shell sh -c 'uname -s 2>/dev/null || echo not')
uname_O := $(shell sh -c 'uname -o 2>/dev/null || echo not')
uname_R := $(shell sh -c 'uname -r 2>/dev/null || echo not')

SCRIPT_SH = git-gui.sh
GITGUI_MAIN := git-gui
GITGUI_BUILT_INS = git-citool
ALL_LIBFILES = $(wildcard lib/*.tcl)
PRELOAD_FILES = lib/class.tcl
NONTCL_LIBFILES = \
	lib/git-gui.ico \
	$(wildcard lib/win32_*.js) \
#end NONTCL_LIBFILES

ifndef SHELL_PATH
	SHELL_PATH = /bin/sh
endif

ifndef gitexecdir
	gitexecdir := $(shell git --exec-path)
endif

ifndef sharedir
	sharedir := $(dir $(gitexecdir))share
endif

ifndef INSTALL
	INSTALL = install
endif

RM_RF     ?= rm -rf
RMDIR     ?= rmdir

INSTALL_D0 = $(INSTALL) -d -m 755 # space is required here
INSTALL_D1 =
INSTALL_R0 = $(INSTALL) -m 644 # space is required here
INSTALL_R1 =
INSTALL_X0 = $(INSTALL) -m 755 # space is required here
INSTALL_X1 =
INSTALL_A0 = find # space is required here
INSTALL_A1 = | cpio -pud
INSTALL_L0 = rm -f # space is required here
INSTALL_L1 = && ln # space is required here
INSTALL_L2 =
INSTALL_L3 =

REMOVE_D0  = $(RMDIR) # space is required here
REMOVE_D1  = || true
REMOVE_F0  = $(RM_RF) # space is required here
REMOVE_F1  =
CLEAN_DST  = true

ifndef V
	QUIET          = @
	QUIET_GEN      = $(QUIET)echo '   ' GEN '$@' &&
	QUIET_INDEX    = $(QUIET)echo '   ' INDEX $(dir $@) &&
	QUIET_MSGFMT0  = $(QUIET)printf '    MSGFMT %12s ' $@ && v=`
	QUIET_MSGFMT1  = 2>&1` && echo "$$v" | sed -e 's/fuzzy translations/fuzzy/' | sed -e 's/ messages*//g'
	QUIET_2DEVNULL = 2>/dev/null

	INSTALL_D0 = dir=
	INSTALL_D1 = && echo ' ' DEST $$dir && $(INSTALL) -d -m 755 "$$dir"
	INSTALL_R0 = src=
	INSTALL_R1 = && echo '   ' INSTALL 644 `basename $$src` && $(INSTALL) -m 644 $$src
	INSTALL_X0 = src=
	INSTALL_X1 = && echo '   ' INSTALL 755 `basename $$src` && $(INSTALL) -m 755 $$src
	INSTALL_A0 = src=
	INSTALL_A1 = && echo '   ' INSTALL '   ' `basename "$$src"` && find "$$src" | cpio -pud

	INSTALL_L0 = dst=
	INSTALL_L1 = && src=
	INSTALL_L2 = && dst=
	INSTALL_L3 = && echo '   ' 'LINK       ' `basename "$$dst"` '->' `basename "$$src"` && rm -f "$$dst" && ln "$$src" "$$dst"

	CLEAN_DST = echo ' ' UNINSTALL
	REMOVE_D0 = dir=
	REMOVE_D1 = && echo ' ' REMOVE $$dir && test -d "$$dir" && $(RMDIR) "$$dir" || true
	REMOVE_F0 = dst=
	REMOVE_F1 = && echo '   ' REMOVE `basename "$$dst"` && $(RM_RF) "$$dst"
endif

TCLTK_PATH ?= wish
<<<<<<< HEAD
=======
ifeq (./,$(dir $(TCLTK_PATH)))
	TCL_PATH ?= $(subst wish,tclsh,$(TCLTK_PATH))
else
	TCL_PATH ?= $(dir $(TCLTK_PATH))$(notdir $(subst wish,tclsh,$(TCLTK_PATH)))
endif
>>>>>>> 31e0b2ca

ifeq ($(uname_S),Darwin)
	TKFRAMEWORK = /Library/Frameworks/Tk.framework/Resources/Wish.app
	ifeq ($(shell expr "$(uname_R)" : '9\.'),2)
		TKFRAMEWORK = /System/Library/Frameworks/Tk.framework/Resources/Wish\ Shell.app
	endif
	TKEXECUTABLE = $(shell basename "$(TKFRAMEWORK)" .app)
endif

ifeq ($(findstring $(MAKEFLAGS),s),s)
QUIET_GEN =
endif

-include config.mak

DESTDIR_SQ = $(subst ','\'',$(DESTDIR))
gitexecdir_SQ = $(subst ','\'',$(gitexecdir))
SHELL_PATH_SQ = $(subst ','\'',$(SHELL_PATH))
TCL_PATH_SQ = $(subst ','\'',$(TCL_PATH))
TCLTK_PATH_SQ = $(subst ','\'',$(TCLTK_PATH))
TCLTK_PATH_SED = $(subst ','\'',$(subst \,\\,$(TCLTK_PATH)))

gg_libdir ?= $(sharedir)/git-gui/lib
libdir_SQ  = $(subst ','\'',$(gg_libdir))
libdir_SED = $(subst ','\'',$(subst \,\\,$(gg_libdir_sed_in)))
exedir     = $(dir $(gitexecdir))share/git-gui/lib

GITGUI_SCRIPT   := $$0
GITGUI_RELATIVE :=
GITGUI_MACOSXAPP :=

ifeq ($(uname_O),Cygwin)
	GITGUI_SCRIPT := `cygpath --windows --absolute "$(GITGUI_SCRIPT)"`

	# Is this a Cygwin Tcl/Tk binary?  If so it knows how to do
	# POSIX path translation just like cygpath does and we must
	# keep libdir in POSIX format so Cygwin packages of git-gui
	# work no matter where the user installs them.
	#
	ifeq ($(shell echo 'puts [file normalize /]' | '$(TCL_PATH_SQ)'),$(shell cygpath --mixed --absolute /))
		gg_libdir_sed_in := $(gg_libdir)
	else
		gg_libdir_sed_in := $(shell cygpath --windows --absolute "$(gg_libdir)")
	endif
else
	ifeq ($(exedir),$(gg_libdir))
		GITGUI_RELATIVE := 1
	endif
	gg_libdir_sed_in := $(gg_libdir)
endif
ifeq ($(uname_S),Darwin)
	ifeq ($(shell test -d $(TKFRAMEWORK) && echo y),y)
		GITGUI_MACOSXAPP := YesPlease
	endif
endif
ifneq (,$(findstring MINGW,$(uname_S)))
	NO_MSGFMT=1
	GITGUI_WINDOWS_WRAPPER := YesPlease
endif

ifdef GITGUI_MACOSXAPP
GITGUI_MAIN := git-gui.tcl

git-gui: GIT-VERSION-FILE GIT-GUI-VARS
	$(QUIET_GEN)rm -f $@ $@+ && \
	echo '#!$(SHELL_PATH_SQ)' >$@+ && \
	echo 'if test "z$$*" = zversion ||' >>$@+ && \
	echo '   test "z$$*" = z--version' >>$@+ && \
	echo then >>$@+ && \
	echo '	'echo \'git-gui version '$(GITGUI_VERSION)'\' >>$@+ && \
	echo else >>$@+ && \
	echo '	'exec \''$(libdir_SQ)/Git Gui.app/Contents/MacOS/$(subst \,,$(TKEXECUTABLE))'\' \
		'"$$0" "$$@"' >>$@+ && \
	echo fi >>$@+ && \
	chmod +x $@+ && \
	mv $@+ $@

Git\ Gui.app: GIT-VERSION-FILE GIT-GUI-VARS \
		macosx/Info.plist \
		macosx/git-gui.icns \
		macosx/AppMain.tcl \
		$(TKFRAMEWORK)/Contents/MacOS/$(TKEXECUTABLE)
	$(QUIET_GEN)rm -rf '$@' '$@'+ && \
	mkdir -p '$@'+/Contents/MacOS && \
	mkdir -p '$@'+/Contents/Resources/Scripts && \
	cp '$(subst ','\'',$(subst \,,$(TKFRAMEWORK)/Contents/MacOS/$(TKEXECUTABLE)))' \
		'$@'+/Contents/MacOS && \
	cp macosx/git-gui.icns '$@'+/Contents/Resources && \
	sed -e 's/@@GITGUI_VERSION@@/$(GITGUI_VERSION)/g' \
		-e 's/@@GITGUI_TKEXECUTABLE@@/$(TKEXECUTABLE)/g' \
		macosx/Info.plist \
		>'$@'+/Contents/Info.plist && \
	sed -e 's|@@gitexecdir@@|$(gitexecdir_SQ)|' \
		-e 's|@@GITGUI_LIBDIR@@|$(libdir_SED)|' \
		macosx/AppMain.tcl \
		>'$@'+/Contents/Resources/Scripts/AppMain.tcl && \
	mv '$@'+ '$@'
endif

ifdef GITGUI_WINDOWS_WRAPPER
GITGUI_MAIN := git-gui.tcl

git-gui: windows/git-gui.sh
	cp $< $@
endif

$(GITGUI_MAIN): git-gui.sh GIT-VERSION-FILE GIT-GUI-VARS
	$(QUIET_GEN)rm -f $@ $@+ && \
	sed -e '1s|#!.*/sh|#!$(SHELL_PATH_SQ)|' \
		-e '1,30s|^ argv0=$$0| argv0=$(GITGUI_SCRIPT)|' \
		-e '1,30s|^ exec wish | exec '\''$(TCLTK_PATH_SED)'\'' |' \
		-e 's/@@GITGUI_VERSION@@/$(GITGUI_VERSION)/g' \
		-e 's|@@GITGUI_RELATIVE@@|$(GITGUI_RELATIVE)|' \
		-e '$(GITGUI_RELATIVE)s|@@GITGUI_LIBDIR@@|$(libdir_SED)|' \
		git-gui.sh >$@+ && \
	chmod +x $@+ && \
	mv $@+ $@

XGETTEXT   ?= xgettext
ifdef NO_MSGFMT
	MSGFMT ?= $(TCL_PATH) po/po2msg.sh
else
	MSGFMT ?= msgfmt
	ifeq ($(shell $(MSGFMT) >/dev/null 2>&1 || echo $$?),127)
		MSGFMT := $(TCL_PATH) po/po2msg.sh
	endif
endif

msgsdir     = $(gg_libdir)/msgs
msgsdir_SQ  = $(subst ','\'',$(msgsdir))
PO_TEMPLATE = po/git-gui.pot
ALL_POFILES = $(wildcard po/*.po)
ALL_MSGFILES = $(subst .po,.msg,$(ALL_POFILES))

$(PO_TEMPLATE): $(SCRIPT_SH) $(ALL_LIBFILES)
	$(XGETTEXT) -kmc -LTcl -o $@ $(SCRIPT_SH) $(ALL_LIBFILES)
update-po:: $(PO_TEMPLATE)
	$(foreach p, $(ALL_POFILES), echo Updating $p ; msgmerge -U $p $(PO_TEMPLATE) ; )
$(ALL_MSGFILES): %.msg : %.po
	$(QUIET_MSGFMT0)$(MSGFMT) --statistics --tcl -l $(basename $(notdir $<)) -d $(dir $@) $< $(QUIET_MSGFMT1)

lib/tclIndex: $(ALL_LIBFILES) GIT-GUI-VARS
	$(QUIET_INDEX)if echo \
	  $(foreach p,$(PRELOAD_FILES),source $p\;) \
	  auto_mkindex lib '*.tcl' \
	| $(TCL_PATH) $(QUIET_2DEVNULL); then : ok; \
	else \
	 echo 1>&2 "    * $(TCL_PATH) failed; using unoptimized loading"; \
	 rm -f $@ ; \
	 echo '# Autogenerated by git-gui Makefile' >$@ && \
	 echo >>$@ && \
	 $(foreach p,$(PRELOAD_FILES) $(ALL_LIBFILES),echo '$(subst lib/,,$p)' >>$@ &&) \
	 echo >>$@ ; \
	fi

TRACK_VARS = \
	$(subst ','\'',SHELL_PATH='$(SHELL_PATH_SQ)') \
	$(subst ','\'',TCL_PATH='$(TCL_PATH_SQ)') \
	$(subst ','\'',TCLTK_PATH='$(TCLTK_PATH_SQ)') \
	$(subst ','\'',gitexecdir='$(gitexecdir_SQ)') \
	$(subst ','\'',gg_libdir='$(libdir_SQ)') \
	GITGUI_MACOSXAPP=$(GITGUI_MACOSXAPP) \
#end TRACK_VARS

GIT-GUI-VARS: .FORCE-GIT-GUI-VARS
	@VARS='$(TRACK_VARS)'; \
	if test x"$$VARS" != x"`cat $@ 2>/dev/null`" ; then \
		echo 1>&2 "    * new locations or Tcl/Tk interpreter"; \
		echo 1>$@ "$$VARS"; \
	fi

ifdef GITGUI_MACOSXAPP
all:: git-gui Git\ Gui.app
endif
ifdef GITGUI_WINDOWS_WRAPPER
all:: git-gui
endif
all:: $(GITGUI_MAIN) lib/tclIndex $(ALL_MSGFILES)

install: all
	$(QUIET)$(INSTALL_D0)'$(DESTDIR_SQ)$(gitexecdir_SQ)' $(INSTALL_D1)
	$(QUIET)$(INSTALL_X0)git-gui $(INSTALL_X1) '$(DESTDIR_SQ)$(gitexecdir_SQ)'
	$(QUIET)$(foreach p,$(GITGUI_BUILT_INS), $(INSTALL_L0)'$(DESTDIR_SQ)$(gitexecdir_SQ)/$p' $(INSTALL_L1)'$(DESTDIR_SQ)$(gitexecdir_SQ)/git-gui' $(INSTALL_L2)'$(DESTDIR_SQ)$(gitexecdir_SQ)/$p' $(INSTALL_L3) &&) true
ifdef GITGUI_WINDOWS_WRAPPER
	$(QUIET)$(INSTALL_R0)git-gui.tcl $(INSTALL_R1) '$(DESTDIR_SQ)$(gitexecdir_SQ)'
endif
	$(QUIET)$(INSTALL_D0)'$(DESTDIR_SQ)$(libdir_SQ)' $(INSTALL_D1)
	$(QUIET)$(INSTALL_R0)lib/tclIndex $(INSTALL_R1) '$(DESTDIR_SQ)$(libdir_SQ)'
ifdef GITGUI_MACOSXAPP
	$(QUIET)$(INSTALL_A0)'Git Gui.app' $(INSTALL_A1) '$(DESTDIR_SQ)$(libdir_SQ)'
	$(QUIET)$(INSTALL_X0)git-gui.tcl $(INSTALL_X1) '$(DESTDIR_SQ)$(libdir_SQ)'
endif
	$(QUIET)$(foreach p,$(ALL_LIBFILES) $(NONTCL_LIBFILES), $(INSTALL_R0)$p $(INSTALL_R1) '$(DESTDIR_SQ)$(libdir_SQ)' &&) true
	$(QUIET)$(INSTALL_D0)'$(DESTDIR_SQ)$(msgsdir_SQ)' $(INSTALL_D1)
	$(QUIET)$(foreach p,$(ALL_MSGFILES), $(INSTALL_R0)$p $(INSTALL_R1) '$(DESTDIR_SQ)$(msgsdir_SQ)' &&) true

uninstall:
	$(QUIET)$(CLEAN_DST) '$(DESTDIR_SQ)$(gitexecdir_SQ)'
	$(QUIET)$(REMOVE_F0)'$(DESTDIR_SQ)$(gitexecdir_SQ)'/git-gui $(REMOVE_F1)
	$(QUIET)$(foreach p,$(GITGUI_BUILT_INS), $(REMOVE_F0)'$(DESTDIR_SQ)$(gitexecdir_SQ)'/$p $(REMOVE_F1) &&) true
ifdef GITGUI_WINDOWS_WRAPPER
	$(QUIET)$(REMOVE_F0)'$(DESTDIR_SQ)$(gitexecdir_SQ)'/git-gui.tcl $(REMOVE_F1)
endif
	$(QUIET)$(CLEAN_DST) '$(DESTDIR_SQ)$(libdir_SQ)'
	$(QUIET)$(REMOVE_F0)'$(DESTDIR_SQ)$(libdir_SQ)'/tclIndex $(REMOVE_F1)
ifdef GITGUI_MACOSXAPP
	$(QUIET)$(REMOVE_F0)'$(DESTDIR_SQ)$(libdir_SQ)/Git Gui.app' $(REMOVE_F1)
	$(QUIET)$(REMOVE_F0)'$(DESTDIR_SQ)$(libdir_SQ)'/git-gui.tcl $(REMOVE_F1)
endif
	$(QUIET)$(foreach p,$(ALL_LIBFILES) $(NONTCL_LIBFILES), $(REMOVE_F0)'$(DESTDIR_SQ)$(libdir_SQ)'/$(notdir $p) $(REMOVE_F1) &&) true
	$(QUIET)$(CLEAN_DST) '$(DESTDIR_SQ)$(msgsdir_SQ)'
	$(QUIET)$(foreach p,$(ALL_MSGFILES), $(REMOVE_F0)'$(DESTDIR_SQ)$(msgsdir_SQ)'/$(notdir $p) $(REMOVE_F1) &&) true
	$(QUIET)$(REMOVE_D0)'$(DESTDIR_SQ)$(gitexecdir_SQ)' $(REMOVE_D1)
	$(QUIET)$(REMOVE_D0)'$(DESTDIR_SQ)$(msgsdir_SQ)' $(REMOVE_D1)
	$(QUIET)$(REMOVE_D0)'$(DESTDIR_SQ)$(libdir_SQ)' $(REMOVE_D1)
	$(QUIET)$(REMOVE_D0)`dirname '$(DESTDIR_SQ)$(libdir_SQ)'` $(REMOVE_D1)

dist-version:
	@mkdir -p $(TARDIR)
	@echo $(GITGUI_VERSION) > $(TARDIR)/version

clean::
	$(RM_RF) $(GITGUI_MAIN) lib/tclIndex po/*.msg
	$(RM_RF) GIT-VERSION-FILE GIT-GUI-VARS
ifdef GITGUI_MACOSXAPP
	$(RM_RF) 'Git Gui.app'* git-gui
endif
ifdef GITGUI_WINDOWS_WRAPPER
	$(RM_RF) git-gui
endif

.PHONY: all install uninstall dist-version clean
.PHONY: .FORCE-GIT-VERSION-FILE
.PHONY: .FORCE-GIT-GUI-VARS<|MERGE_RESOLUTION|>--- conflicted
+++ resolved
@@ -93,14 +93,11 @@
 endif
 
 TCLTK_PATH ?= wish
-<<<<<<< HEAD
-=======
 ifeq (./,$(dir $(TCLTK_PATH)))
 	TCL_PATH ?= $(subst wish,tclsh,$(TCLTK_PATH))
 else
 	TCL_PATH ?= $(dir $(TCLTK_PATH))$(notdir $(subst wish,tclsh,$(TCLTK_PATH)))
 endif
->>>>>>> 31e0b2ca
 
 ifeq ($(uname_S),Darwin)
 	TKFRAMEWORK = /Library/Frameworks/Tk.framework/Resources/Wish.app
