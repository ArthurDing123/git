--- conflicted
+++ resolved
@@ -534,11 +534,7 @@
 	if (options & BITMAP_OPT_HASH_CACHE)
 		write_hash_cache(f, index, index_nr);
 
-<<<<<<< HEAD
-	hashclose(f, NULL, CSUM_FSYNC);
-=======
 	finalize_hashfile(f, NULL, CSUM_HASH_IN_STREAM | CSUM_FSYNC | CSUM_CLOSE);
->>>>>>> 7547b95b
 
 	if (adjust_shared_perm(tmp_file.buf))
 		die_errno("unable to make temporary bitmap file readable");
