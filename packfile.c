--- conflicted
+++ resolved
@@ -15,11 +15,8 @@
 #include "tree-walk.h"
 #include "tree.h"
 #include "object-store.h"
-<<<<<<< HEAD
 #include "midx.h"
-=======
 #include "remote-odb.h"
->>>>>>> 550be5c8
 
 char *odb_pack_name(struct strbuf *buf,
 		    const unsigned char *sha1,
