#!/bin/sh
#
# git-submodules.sh: add, init, update or list git submodules
#
# Copyright (c) 2007 Lars Hjemli

dashless=$(basename "$0" | sed -e 's/-/ /')
USAGE="[--quiet] add [-b branch] [-f|--force] [--reference <repository>] [--] <repository> [<path>]
   or: $dashless [--quiet] status [--cached] [--recursive] [--] [<path>...]
   or: $dashless [--quiet] init [--] [<path>...]
   or: $dashless [--quiet] update [--init] [-N|--no-fetch] [-f|--force] [--rebase] [--reference <repository>] [--merge] [--recursive] [--] [<path>...]
   or: $dashless [--quiet] summary [--cached|--files] [--summary-limit <n>] [commit] [--] [<path>...]
   or: $dashless [--quiet] foreach [--recursive] <command>
   or: $dashless [--quiet] sync [--] [<path>...]"
OPTIONS_SPEC=
. git-sh-setup
. git-sh-i18n
. git-parse-remote
require_work_tree

command=
branch=
force=
reference=
cached=
recursive=
init=
files=
nofetch=
update=
prefix=

# Resolve relative url by appending to parent's url
resolve_relative_url ()
{
	remote=$(get_default_remote)
	remoteurl=$(git config "remote.$remote.url") ||
<<<<<<< HEAD
		die "$(eval_gettext "remote (\$remote) does not have a url defined in .git/config")"
=======
		remoteurl=$(pwd) # the repository is its own authoritative upstream
>>>>>>> f22a17e8
	url="$1"
	remoteurl=${remoteurl%/}
	sep=/
	while test -n "$url"
	do
		case "$url" in
		../*)
			url="${url#../}"
			case "$remoteurl" in
			*/*)
				remoteurl="${remoteurl%/*}"
				;;
			*:*)
				remoteurl="${remoteurl%:*}"
				sep=:
				;;
			*)
				die "$(eval_gettext "cannot strip one component off url '\$remoteurl'")"
				;;
			esac
			;;
		./*)
			url="${url#./}"
			;;
		*)
			break;;
		esac
	done
	echo "$remoteurl$sep${url%/}"
}

#
# Get submodule info for registered submodules
# $@ = path to limit submodule list
#
module_list()
{
	git ls-files --error-unmatch --stage -- "$@" |
	perl -e '
	my %unmerged = ();
	my ($null_sha1) = ("0" x 40);
	while (<STDIN>) {
		chomp;
		my ($mode, $sha1, $stage, $path) =
			/^([0-7]+) ([0-9a-f]{40}) ([0-3])\t(.*)$/;
		next unless $mode eq "160000";
		if ($stage ne "0") {
			if (!$unmerged{$path}++) {
				print "$mode $null_sha1 U\t$path\n";
			}
			next;
		}
		print "$_\n";
	}
	'
}

#
# Map submodule path to submodule name
#
# $1 = path
#
module_name()
{
	# Do we have "submodule.<something>.path = $1" defined in .gitmodules file?
	re=$(printf '%s\n' "$1" | sed -e 's/[].[^$\\*]/\\&/g')
	name=$( git config -f .gitmodules --get-regexp '^submodule\..*\.path$' |
		sed -n -e 's|^submodule\.\(.*\)\.path '"$re"'$|\1|p' )
       test -z "$name" &&
       die "$(eval_gettext "No submodule mapping found in .gitmodules for path '\$path'")"
       echo "$name"
}

#
# Clone a submodule
#
# Prior to calling, cmd_update checks that a possibly existing
# path is not a git repository.
# Likewise, cmd_add checks that path does not exist at all,
# since it is the location of a new submodule.
#
module_clone()
{
	path=$1
	url=$2
	reference="$3"

	if test -n "$reference"
	then
		git-clone "$reference" -n "$url" "$path"
	else
		git-clone -n "$url" "$path"
	fi ||
	die "$(eval_gettext "Clone of '\$url' into submodule path '\$path' failed")"
}

#
# Add a new submodule to the working tree, .gitmodules and the index
#
# $@ = repo path
#
# optional branch is stored in global branch variable
#
cmd_add()
{
	# parse $args after "submodule ... add".
	while test $# -ne 0
	do
		case "$1" in
		-b | --branch)
			case "$2" in '') usage ;; esac
			branch=$2
			shift
			;;
		-f | --force)
			force=$1
			;;
		-q|--quiet)
			GIT_QUIET=1
			;;
		--reference)
			case "$2" in '') usage ;; esac
			reference="--reference=$2"
			shift
			;;
		--reference=*)
			reference="$1"
			shift
			;;
		--)
			shift
			break
			;;
		-*)
			usage
			;;
		*)
			break
			;;
		esac
		shift
	done

	repo=$1
	path=$2

	if test -z "$path"; then
		path=$(echo "$repo" |
			sed -e 's|/$||' -e 's|:*/*\.git$||' -e 's|.*[/:]||g')
	fi

	if test -z "$repo" -o -z "$path"; then
		usage
	fi

	# assure repo is absolute or relative to parent
	case "$repo" in
	./*|../*)
		# dereference source url relative to parent's url
		realrepo=$(resolve_relative_url "$repo") || exit
		;;
	*:*|/*)
		# absolute url
		realrepo=$repo
		;;
	*)
		die "$(eval_gettext "repo URL: '\$repo' must be absolute or begin with ./|../")"
	;;
	esac

	# normalize path:
	# multiple //; leading ./; /./; /../; trailing /
	path=$(printf '%s/\n' "$path" |
		sed -e '
			s|//*|/|g
			s|^\(\./\)*||
			s|/\./|/|g
			:start
			s|\([^/]*\)/\.\./||
			tstart
			s|/*$||
		')
	git ls-files --error-unmatch "$path" > /dev/null 2>&1 &&
	die "$(eval_gettext "'\$path' already exists in the index")"

	if test -z "$force" && ! git add --dry-run --ignore-missing "$path" > /dev/null 2>&1
	then
		(
			eval_gettext "The following path is ignored by one of your .gitignore files:
\$path
Use -f if you really want to add it." &&
			echo
		) >&2
		exit 1
	fi

	# perhaps the path exists and is already a git repo, else clone it
	if test -e "$path"
	then
		if test -d "$path"/.git -o -f "$path"/.git
		then
			eval_gettext "Adding existing repo at '\$path' to the index"; echo
		else
			die "$(eval_gettext "'\$path' already exists and is not a valid git repo")"
		fi

<<<<<<< HEAD
		case "$repo" in
		./*|../*)
			url=$(resolve_relative_url "$repo") || exit
		    ;;
		*)
			url="$repo"
			;;
		esac
=======
		git config submodule."$path".url "$realrepo"
>>>>>>> f22a17e8
	else

		module_clone "$path" "$realrepo" "$reference" || exit
		(
			clear_local_git_env
			cd "$path" &&
			# ash fails to wordsplit ${branch:+-b "$branch"...}
			case "$branch" in
			'') git checkout -f -q ;;
			?*) git checkout -f -q -B "$branch" "origin/$branch" ;;
			esac
		) || die "$(eval_gettext "Unable to checkout submodule '\$path'")"
	fi
	git config submodule."$path".url "$url"

	git add $force "$path" ||
	die "$(eval_gettext "Failed to add submodule '\$path'")"

	git config -f .gitmodules submodule."$path".path "$path" &&
	git config -f .gitmodules submodule."$path".url "$repo" &&
	git add --force .gitmodules ||
	die "$(eval_gettext "Failed to register submodule '\$path'")"
}

#
# Execute an arbitrary command sequence in each checked out
# submodule
#
# $@ = command to execute
#
cmd_foreach()
{
	# parse $args after "submodule ... foreach".
	while test $# -ne 0
	do
		case "$1" in
		-q|--quiet)
			GIT_QUIET=1
			;;
		--recursive)
			recursive=1
			;;
		-*)
			usage
			;;
		*)
			break
			;;
		esac
		shift
	done

	toplevel=$(pwd)

	# dup stdin so that it can be restored when running the external
	# command in the subshell (and a recursive call to this function)
	exec 3<&0

	module_list |
	while read mode sha1 stage path
	do
		if test -e "$path"/.git
		then
			say "$(eval_gettext "Entering '\$prefix\$path'")"
			name=$(module_name "$path")
			(
				prefix="$prefix$path/"
				clear_local_git_env
				cd "$path" &&
				eval "$@" &&
				if test -n "$recursive"
				then
					cmd_foreach "--recursive" "$@"
				fi
			) <&3 3<&- ||
			die "$(eval_gettext "Stopping at '\$path'; script returned non-zero status.")"
		fi
	done
}

#
# Register submodules in .git/config
#
# $@ = requested paths (default to all)
#
cmd_init()
{
	# parse $args after "submodule ... init".
	while test $# -ne 0
	do
		case "$1" in
		-q|--quiet)
			GIT_QUIET=1
			;;
		--)
			shift
			break
			;;
		-*)
			usage
			;;
		*)
			break
			;;
		esac
		shift
	done

	module_list "$@" |
	while read mode sha1 stage path
	do
		# Skip already registered paths
		name=$(module_name "$path") || exit
		if test -z "$(git config "submodule.$name.url")"
		then
			url=$(git config -f .gitmodules submodule."$name".url)
			test -z "$url" &&
			die "$(eval_gettext "No url found for submodule path '\$path' in .gitmodules")"

			# Possibly a url relative to parent
			case "$url" in
			./*|../*)
				url=$(resolve_relative_url "$url") || exit
				;;
			esac
			git config submodule."$name".url "$url" ||
			die "$(eval_gettext "Failed to register url for submodule path '\$path'")"
		fi

		# Copy "update" setting when it is not set yet
		upd="$(git config -f .gitmodules submodule."$name".update)"
		test -z "$upd" ||
		test -n "$(git config submodule."$name".update)" ||
		git config submodule."$name".update "$upd" ||
		die "$(eval_gettext "Failed to register update mode for submodule path '\$path'")"

		say "$(eval_gettext "Submodule '\$name' (\$url) registered for path '\$path'")"
	done
}

#
# Update each submodule path to correct revision, using clone and checkout as needed
#
# $@ = requested paths (default to all)
#
cmd_update()
{
	# parse $args after "submodule ... update".
	orig_flags=
	while test $# -ne 0
	do
		case "$1" in
		-q|--quiet)
			GIT_QUIET=1
			;;
		-i|--init)
			init=1
			;;
		-N|--no-fetch)
			nofetch=1
			;;
		-f|--force)
			force=$1
			;;
		-r|--rebase)
			update="rebase"
			;;
		--reference)
			case "$2" in '') usage ;; esac
			reference="--reference=$2"
			orig_flags="$orig_flags $(git rev-parse --sq-quote "$1")"
			shift
			;;
		--reference=*)
			reference="$1"
			;;
		-m|--merge)
			update="merge"
			;;
		--recursive)
			recursive=1
			;;
		--)
			shift
			break
			;;
		-*)
			usage
			;;
		*)
			break
			;;
		esac
		orig_flags="$orig_flags $(git rev-parse --sq-quote "$1")"
		shift
	done

	if test -n "$init"
	then
		cmd_init "--" "$@" || return
	fi

	cloned_modules=
	module_list "$@" | {
	err=
	while read mode sha1 stage path
	do
		if test "$stage" = U
		then
			echo >&2 "Skipping unmerged submodule $path"
			continue
		fi
		name=$(module_name "$path") || exit
		url=$(git config submodule."$name".url)
		update_module=$(git config submodule."$name".update)
		if test -z "$url"
		then
			# Only mention uninitialized submodules when its
			# path have been specified
			test "$#" != "0" &&
			say "$(eval_gettext "Submodule path '\$path' not initialized
Maybe you want to use 'update --init'?")"
			continue
		fi

		if ! test -d "$path"/.git -o -f "$path"/.git
		then
			module_clone "$path" "$url" "$reference"|| exit
			cloned_modules="$cloned_modules;$name"
			subsha1=
		else
			subsha1=$(clear_local_git_env; cd "$path" &&
				git rev-parse --verify HEAD) ||
			die "$(eval_gettext "Unable to find current revision in submodule path '\$path'")"
		fi

		if ! test -z "$update"
		then
			update_module=$update
		fi

		if test "$subsha1" != "$sha1"
		then
			subforce=$force
			# If we don't already have a -f flag and the submodule has never been checked out
			if test -z "$subsha1" -a -z "$force"
			then
				subforce="-f"
			fi

			if test -z "$nofetch"
			then
				# Run fetch only if $sha1 isn't present or it
				# is not reachable from a ref.
				(clear_local_git_env; cd "$path" &&
					( (rev=$(git rev-list -n 1 $sha1 --not --all 2>/dev/null) &&
					 test -z "$rev") || git-fetch)) ||
				die "$(eval_gettext "Unable to fetch in submodule path '\$path'")"
			fi

			# Is this something we just cloned?
			case ";$cloned_modules;" in
			*";$name;"*)
				# then there is no local change to integrate
				update_module= ;;
			esac

			must_die_on_failure=
			case "$update_module" in
			rebase)
				command="git rebase"
				die_msg="$(eval_gettext "Unable to rebase '\$sha1' in submodule path '\$path'")"
				say_msg="$(eval_gettext "Submodule path '\$path': rebased into '\$sha1'")"
				must_die_on_failure=yes
				;;
			merge)
				command="git merge"
				die_msg="$(eval_gettext "Unable to merge '\$sha1' in submodule path '\$path'")"
				say_msg="$(eval_gettext "Submodule path '\$path': merged in '\$sha1'")"
				must_die_on_failure=yes
				;;
			*)
				command="git checkout $subforce -q"
				die_msg="$(eval_gettext "Unable to checkout '\$sha1' in submodule path '\$path'")"
				say_msg="$(eval_gettext "Submodule path '\$path': checked out '\$sha1'")"
				;;
			esac

			if (clear_local_git_env; cd "$path" && $command "$sha1")
			then
				say "$say_msg"
			elif test -n "$must_die_on_failure"
			then
				die_with_status 2 "$die_msg"
			else
				err="${err};$die_msg"
				continue
			fi
		fi

		if test -n "$recursive"
		then
			(clear_local_git_env; cd "$path" && eval cmd_update "$orig_flags")
			res=$?
			if test $res -gt 0
			then
				die_msg="$(eval_gettext "Failed to recurse into submodule path '\$path'")"
				if test $res -eq 1
				then
					err="${err};$die_msg"
					continue
				else
					die_with_status $res "$die_msg"
				fi
			fi
		fi
	done

	if test -n "$err"
	then
		OIFS=$IFS
		IFS=';'
		for e in $err
		do
			if test -n "$e"
			then
				echo >&2 "$e"
			fi
		done
		IFS=$OIFS
		exit 1
	fi
	}
}

set_name_rev () {
	revname=$( (
		clear_local_git_env
		cd "$1" && {
			git describe "$2" 2>/dev/null ||
			git describe --tags "$2" 2>/dev/null ||
			git describe --contains "$2" 2>/dev/null ||
			git describe --all --always "$2"
		}
	) )
	test -z "$revname" || revname=" ($revname)"
}
#
# Show commit summary for submodules in index or working tree
#
# If '--cached' is given, show summary between index and given commit,
# or between working tree and given commit
#
# $@ = [commit (default 'HEAD'),] requested paths (default all)
#
cmd_summary() {
	summary_limit=-1
	for_status=
	diff_cmd=diff-index

	# parse $args after "submodule ... summary".
	while test $# -ne 0
	do
		case "$1" in
		--cached)
			cached="$1"
			;;
		--files)
			files="$1"
			;;
		--for-status)
			for_status="$1"
			;;
		-n|--summary-limit)
			if summary_limit=$(($2 + 0)) 2>/dev/null && test "$summary_limit" = "$2"
			then
				:
			else
				usage
			fi
			shift
			;;
		--)
			shift
			break
			;;
		-*)
			usage
			;;
		*)
			break
			;;
		esac
		shift
	done

	test $summary_limit = 0 && return

	if rev=$(git rev-parse -q --verify --default HEAD ${1+"$1"})
	then
		head=$rev
		test $# = 0 || shift
	elif test -z "$1" -o "$1" = "HEAD"
	then
		# before the first commit: compare with an empty tree
		head=$(git hash-object -w -t tree --stdin </dev/null)
		test -z "$1" || shift
	else
		head="HEAD"
	fi

	if [ -n "$files" ]
	then
		test -n "$cached" &&
		die "$(gettext -- "--cached cannot be used with --files")"
		diff_cmd=diff-files
		head=
	fi

	cd_to_toplevel
	# Get modified modules cared by user
	modules=$(git $diff_cmd $cached --ignore-submodules=dirty --raw $head -- "$@" |
		sane_egrep '^:([0-7]* )?160000' |
		while read mod_src mod_dst sha1_src sha1_dst status name
		do
			# Always show modules deleted or type-changed (blob<->module)
			test $status = D -o $status = T && echo "$name" && continue
			# Also show added or modified modules which are checked out
			GIT_DIR="$name/.git" git-rev-parse --git-dir >/dev/null 2>&1 &&
			echo "$name"
		done
	)

	test -z "$modules" && return

	git $diff_cmd $cached --ignore-submodules=dirty --raw $head -- $modules |
	sane_egrep '^:([0-7]* )?160000' |
	cut -c2- |
	while read mod_src mod_dst sha1_src sha1_dst status name
	do
		if test -z "$cached" &&
			test $sha1_dst = 0000000000000000000000000000000000000000
		then
			case "$mod_dst" in
			160000)
				sha1_dst=$(GIT_DIR="$name/.git" git rev-parse HEAD)
				;;
			100644 | 100755 | 120000)
				sha1_dst=$(git hash-object $name)
				;;
			000000)
				;; # removed
			*)
				# unexpected type
				(
					eval_gettext "unexpected mode \$mod_dst" &&
					echo
				) >&2
				continue ;;
			esac
		fi
		missing_src=
		missing_dst=

		test $mod_src = 160000 &&
		! GIT_DIR="$name/.git" git-rev-parse -q --verify $sha1_src^0 >/dev/null &&
		missing_src=t

		test $mod_dst = 160000 &&
		! GIT_DIR="$name/.git" git-rev-parse -q --verify $sha1_dst^0 >/dev/null &&
		missing_dst=t

		total_commits=
		case "$missing_src,$missing_dst" in
		t,)
			errmsg="$(eval_gettext "  Warn: \$name doesn't contain commit \$sha1_src")"
			;;
		,t)
			errmsg="$(eval_gettext "  Warn: \$name doesn't contain commit \$sha1_dst")"
			;;
		t,t)
			errmsg="$(eval_gettext "  Warn: \$name doesn't contain commits \$sha1_src and \$sha1_dst")"
			;;
		*)
			errmsg=
			total_commits=$(
			if test $mod_src = 160000 -a $mod_dst = 160000
			then
				range="$sha1_src...$sha1_dst"
			elif test $mod_src = 160000
			then
				range=$sha1_src
			else
				range=$sha1_dst
			fi
			GIT_DIR="$name/.git" \
			git rev-list --first-parent $range -- | wc -l
			)
			total_commits=" ($(($total_commits + 0)))"
			;;
		esac

		sha1_abbr_src=$(echo $sha1_src | cut -c1-7)
		sha1_abbr_dst=$(echo $sha1_dst | cut -c1-7)
		if test $status = T
		then
			blob="$(gettext "blob")"
			submodule="$(gettext "submodule")"
			if test $mod_dst = 160000
			then
				echo "* $name $sha1_abbr_src($blob)->$sha1_abbr_dst($submodule)$total_commits:"
			else
				echo "* $name $sha1_abbr_src($submodule)->$sha1_abbr_dst($blob)$total_commits:"
			fi
		else
			echo "* $name $sha1_abbr_src...$sha1_abbr_dst$total_commits:"
		fi
		if test -n "$errmsg"
		then
			# Don't give error msg for modification whose dst is not submodule
			# i.e. deleted or changed to blob
			test $mod_dst = 160000 && echo "$errmsg"
		else
			if test $mod_src = 160000 -a $mod_dst = 160000
			then
				limit=
				test $summary_limit -gt 0 && limit="-$summary_limit"
				GIT_DIR="$name/.git" \
				git log $limit --pretty='format:  %m %s' \
				--first-parent $sha1_src...$sha1_dst
			elif test $mod_dst = 160000
			then
				GIT_DIR="$name/.git" \
				git log --pretty='format:  > %s' -1 $sha1_dst
			else
				GIT_DIR="$name/.git" \
				git log --pretty='format:  < %s' -1 $sha1_src
			fi
			echo
		fi
		echo
	done |
	if test -n "$for_status"; then
		if [ -n "$files" ]; then
			gettext "# Submodules changed but not updated:"; echo
		else
			gettext "# Submodule changes to be committed:"; echo
		fi
		echo "#"
		sed -e 's|^|# |' -e 's|^# $|#|'
	else
		cat
	fi
}
#
# List all submodules, prefixed with:
#  - submodule not initialized
#  + different revision checked out
#
# If --cached was specified the revision in the index will be printed
# instead of the currently checked out revision.
#
# $@ = requested paths (default to all)
#
cmd_status()
{
	# parse $args after "submodule ... status".
	orig_flags=
	while test $# -ne 0
	do
		case "$1" in
		-q|--quiet)
			GIT_QUIET=1
			;;
		--cached)
			cached=1
			;;
		--recursive)
			recursive=1
			;;
		--)
			shift
			break
			;;
		-*)
			usage
			;;
		*)
			break
			;;
		esac
		orig_flags="$orig_flags $(git rev-parse --sq-quote "$1")"
		shift
	done

	module_list "$@" |
	while read mode sha1 stage path
	do
		name=$(module_name "$path") || exit
		url=$(git config submodule."$name".url)
		displaypath="$prefix$path"
		if test "$stage" = U
		then
			say "U$sha1 $displaypath"
			continue
		fi
		if test -z "$url" || ! test -d "$path"/.git -o -f "$path"/.git
		then
			say "-$sha1 $displaypath"
			continue;
		fi
		set_name_rev "$path" "$sha1"
		if git diff-files --ignore-submodules=dirty --quiet -- "$path"
		then
			say " $sha1 $displaypath$revname"
		else
			if test -z "$cached"
			then
				sha1=$(clear_local_git_env; cd "$path" && git rev-parse --verify HEAD)
				set_name_rev "$path" "$sha1"
			fi
			say "+$sha1 $displaypath$revname"
		fi

		if test -n "$recursive"
		then
			(
				prefix="$displaypath/"
				clear_local_git_env
				cd "$path" &&
				eval cmd_status "$orig_args"
			) ||
			die "$(eval_gettext "Failed to recurse into submodule path '\$path'")"
		fi
	done
}
#
# Sync remote urls for submodules
# This makes the value for remote.$remote.url match the value
# specified in .gitmodules.
#
cmd_sync()
{
	while test $# -ne 0
	do
		case "$1" in
		-q|--quiet)
			GIT_QUIET=1
			shift
			;;
		--)
			shift
			break
			;;
		-*)
			usage
			;;
		*)
			break
			;;
		esac
	done
	cd_to_toplevel
	module_list "$@" |
	while read mode sha1 stage path
	do
		name=$(module_name "$path")
		url=$(git config -f .gitmodules --get submodule."$name".url)

		# Possibly a url relative to parent
		case "$url" in
		./*|../*)
			url=$(resolve_relative_url "$url") || exit
			;;
		esac

		if git config "submodule.$name.url" >/dev/null 2>/dev/null
		then
			say "$(eval_gettext "Synchronizing submodule url for '\$name'")"
			git config submodule."$name".url "$url"

			if test -e "$path"/.git
			then
			(
				clear_local_git_env
				cd "$path"
				remote=$(get_default_remote)
				git config remote."$remote".url "$url"
			)
			fi
		fi
	done
}

# This loop parses the command line arguments to find the
# subcommand name to dispatch.  Parsing of the subcommand specific
# options are primarily done by the subcommand implementations.
# Subcommand specific options such as --branch and --cached are
# parsed here as well, for backward compatibility.

while test $# != 0 && test -z "$command"
do
	case "$1" in
	add | foreach | init | update | status | summary | sync)
		command=$1
		;;
	-q|--quiet)
		GIT_QUIET=1
		;;
	-b|--branch)
		case "$2" in
		'')
			usage
			;;
		esac
		branch="$2"; shift
		;;
	--cached)
		cached="$1"
		;;
	--)
		break
		;;
	-*)
		usage
		;;
	*)
		break
		;;
	esac
	shift
done

# No command word defaults to "status"
test -n "$command" || command=status

# "-b branch" is accepted only by "add"
if test -n "$branch" && test "$command" != add
then
	usage
fi

# "--cached" is accepted only by "status" and "summary"
if test -n "$cached" && test "$command" != status -a "$command" != summary
then
	usage
fi

"cmd_$command" "$@"<|MERGE_RESOLUTION|>--- conflicted
+++ resolved
@@ -35,11 +35,7 @@
 {
 	remote=$(get_default_remote)
 	remoteurl=$(git config "remote.$remote.url") ||
-<<<<<<< HEAD
-		die "$(eval_gettext "remote (\$remote) does not have a url defined in .git/config")"
-=======
 		remoteurl=$(pwd) # the repository is its own authoritative upstream
->>>>>>> f22a17e8
 	url="$1"
 	remoteurl=${remoteurl%/}
 	sep=/
@@ -246,18 +242,6 @@
 			die "$(eval_gettext "'\$path' already exists and is not a valid git repo")"
 		fi
 
-<<<<<<< HEAD
-		case "$repo" in
-		./*|../*)
-			url=$(resolve_relative_url "$repo") || exit
-		    ;;
-		*)
-			url="$repo"
-			;;
-		esac
-=======
-		git config submodule."$path".url "$realrepo"
->>>>>>> f22a17e8
 	else
 
 		module_clone "$path" "$realrepo" "$reference" || exit
@@ -271,7 +255,7 @@
 			esac
 		) || die "$(eval_gettext "Unable to checkout submodule '\$path'")"
 	fi
-	git config submodule."$path".url "$url"
+	git config submodule."$path".url "$realrepo"
 
 	git add $force "$path" ||
 	die "$(eval_gettext "Failed to add submodule '\$path'")"
