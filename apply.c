--- conflicted
+++ resolved
@@ -4249,13 +4249,8 @@
 
 static int remove_file(struct apply_state *state, struct patch *patch, int rmdir_empty)
 {
-<<<<<<< HEAD
 	if (state->update_index && !state->ita_only) {
-		if (remove_file_from_cache(patch->old_name) < 0)
-=======
-	if (state->update_index) {
 		if (remove_file_from_index(&the_index, patch->old_name) < 0)
->>>>>>> 106c9460
 			return error(_("unable to remove %s from index"), patch->old_name);
 	}
 	if (!state->cached) {
