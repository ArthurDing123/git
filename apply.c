--- conflicted
+++ resolved
@@ -4271,14 +4271,7 @@
 	struct cache_entry *ce;
 	int namelen = strlen(path);
 
-<<<<<<< HEAD
-	ce = xcalloc(1, ce_size);
-=======
-	if (!state->update_index)
-		return 0;
-
 	ce = make_empty_cache_entry(&the_index, namelen);
->>>>>>> 0f335881
 	memcpy(ce->name, path, namelen);
 	ce->ce_mode = create_ce_mode(mode);
 	ce->ce_flags = create_ce_flags(0);
@@ -4310,13 +4303,8 @@
 				       "for newly created file %s"), path);
 		}
 	}
-<<<<<<< HEAD
 	if (add_index_entry(&the_index, ce, ADD_CACHE_OK_TO_ADD) < 0) {
-		free(ce);
-=======
-	if (add_cache_entry(ce, ADD_CACHE_OK_TO_ADD) < 0) {
 		discard_cache_entry(ce);
->>>>>>> 0f335881
 		return error(_("unable to add cache entry for %s"), path);
 	}
 
@@ -4458,13 +4446,8 @@
 		ce->ce_flags = create_ce_flags(stage);
 		ce->ce_namelen = namelen;
 		oidcpy(&ce->oid, &patch->threeway_stage[stage - 1]);
-<<<<<<< HEAD
 		if (add_index_entry(&the_index, ce, ADD_CACHE_OK_TO_ADD) < 0) {
-			free(ce);
-=======
-		if (add_cache_entry(ce, ADD_CACHE_OK_TO_ADD) < 0) {
 			discard_cache_entry(ce);
->>>>>>> 0f335881
 			return error(_("unable to add cache entry for %s"),
 				     patch->new_name);
 		}
