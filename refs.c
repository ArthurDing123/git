--- conflicted
+++ resolved
@@ -421,18 +421,8 @@
 		if (--depth < 0)
 			return NULL;
 
-<<<<<<< HEAD
+		git_snpath(path, sizeof(path), "%s", ref);
 		/* Special case: non-existing file. */
-=======
-		git_snpath(path, sizeof(path), "%s", ref);
-		/* Special case: non-existing file.
-		 * Not having the refs/heads/new-branch is OK
-		 * if we are writing into it, so is .git/HEAD
-		 * that points at refs/heads/master still to be
-		 * born.  It is NOT OK if we are resolving for
-		 * reading.
-		 */
->>>>>>> a4f34cbb
 		if (lstat(path, &st) < 0) {
 			struct ref_list *list = get_packed_refs();
 			while (list) {
