#include "cache.h"
#include "config.h"
#include "lockfile.h"
#include "dir.h"
#include "object.h"
#include "commit.h"
#include "sequencer.h"
#include "tag.h"
#include "run-command.h"
#include "exec_cmd.h"
#include "utf8.h"
#include "cache-tree.h"
#include "diff.h"
#include "revision.h"
#include "rerere.h"
#include "merge-recursive.h"
#include "refs.h"
#include "argv-array.h"
#include "quote.h"
#include "trailer.h"
#include "log-tree.h"
#include "wt-status.h"
#include "hashmap.h"
#include "notes-utils.h"
#include "sigchain.h"

#define GIT_REFLOG_ACTION "GIT_REFLOG_ACTION"

const char sign_off_header[] = "Signed-off-by: ";
static const char cherry_picked_prefix[] = "(cherry picked from commit ";

GIT_PATH_FUNC(git_path_commit_editmsg, "COMMIT_EDITMSG")

GIT_PATH_FUNC(git_path_seq_dir, "sequencer")

static GIT_PATH_FUNC(git_path_todo_file, "sequencer/todo")
static GIT_PATH_FUNC(git_path_opts_file, "sequencer/opts")
static GIT_PATH_FUNC(git_path_head_file, "sequencer/head")
static GIT_PATH_FUNC(git_path_abort_safety_file, "sequencer/abort-safety")

static GIT_PATH_FUNC(rebase_path, "rebase-merge")
/*
 * The file containing rebase commands, comments, and empty lines.
 * This file is created by "git rebase -i" then edited by the user. As
 * the lines are processed, they are removed from the front of this
 * file and written to the tail of 'done'.
 */
static GIT_PATH_FUNC(rebase_path_todo, "rebase-merge/git-rebase-todo")
/*
 * The rebase command lines that have already been processed. A line
 * is moved here when it is first handled, before any associated user
 * actions.
 */
static GIT_PATH_FUNC(rebase_path_done, "rebase-merge/done")
/*
 * The file to keep track of how many commands were already processed (e.g.
 * for the prompt).
 */
static GIT_PATH_FUNC(rebase_path_msgnum, "rebase-merge/msgnum");
/*
 * The file to keep track of how many commands are to be processed in total
 * (e.g. for the prompt).
 */
static GIT_PATH_FUNC(rebase_path_msgtotal, "rebase-merge/end");
/*
 * The commit message that is planned to be used for any changes that
 * need to be committed following a user interaction.
 */
static GIT_PATH_FUNC(rebase_path_message, "rebase-merge/message")
/*
 * The file into which is accumulated the suggested commit message for
 * squash/fixup commands. When the first of a series of squash/fixups
 * is seen, the file is created and the commit message from the
 * previous commit and from the first squash/fixup commit are written
 * to it. The commit message for each subsequent squash/fixup commit
 * is appended to the file as it is processed.
 *
 * The first line of the file is of the form
 *     # This is a combination of $count commits.
 * where $count is the number of commits whose messages have been
 * written to the file so far (including the initial "pick" commit).
 * Each time that a commit message is processed, this line is read and
 * updated. It is deleted just before the combined commit is made.
 */
static GIT_PATH_FUNC(rebase_path_squash_msg, "rebase-merge/message-squash")
/*
 * If the current series of squash/fixups has not yet included a squash
 * command, then this file exists and holds the commit message of the
 * original "pick" commit.  (If the series ends without a "squash"
 * command, then this can be used as the commit message of the combined
 * commit without opening the editor.)
 */
static GIT_PATH_FUNC(rebase_path_fixup_msg, "rebase-merge/message-fixup")
/*
 * A script to set the GIT_AUTHOR_NAME, GIT_AUTHOR_EMAIL, and
 * GIT_AUTHOR_DATE that will be used for the commit that is currently
 * being rebased.
 */
static GIT_PATH_FUNC(rebase_path_author_script, "rebase-merge/author-script")
/*
 * When an "edit" rebase command is being processed, the SHA1 of the
 * commit to be edited is recorded in this file.  When "git rebase
 * --continue" is executed, if there are any staged changes then they
 * will be amended to the HEAD commit, but only provided the HEAD
 * commit is still the commit to be edited.  When any other rebase
 * command is processed, this file is deleted.
 */
static GIT_PATH_FUNC(rebase_path_amend, "rebase-merge/amend")
/*
 * When we stop at a given patch via the "edit" command, this file contains
 * the abbreviated commit name of the corresponding patch.
 */
static GIT_PATH_FUNC(rebase_path_stopped_sha, "rebase-merge/stopped-sha")
/*
 * For the post-rewrite hook, we make a list of rewritten commits and
 * their new sha1s.  The rewritten-pending list keeps the sha1s of
 * commits that have been processed, but not committed yet,
 * e.g. because they are waiting for a 'squash' command.
 */
static GIT_PATH_FUNC(rebase_path_rewritten_list, "rebase-merge/rewritten-list")
static GIT_PATH_FUNC(rebase_path_rewritten_pending,
	"rebase-merge/rewritten-pending")
/*
 * The following files are written by git-rebase just after parsing the
 * command-line (and are only consumed, not modified, by the sequencer).
 */
static GIT_PATH_FUNC(rebase_path_gpg_sign_opt, "rebase-merge/gpg_sign_opt")
static GIT_PATH_FUNC(rebase_path_orig_head, "rebase-merge/orig-head")
static GIT_PATH_FUNC(rebase_path_verbose, "rebase-merge/verbose")
static GIT_PATH_FUNC(rebase_path_signoff, "rebase-merge/signoff")
static GIT_PATH_FUNC(rebase_path_head_name, "rebase-merge/head-name")
static GIT_PATH_FUNC(rebase_path_onto, "rebase-merge/onto")
static GIT_PATH_FUNC(rebase_path_autostash, "rebase-merge/autostash")
static GIT_PATH_FUNC(rebase_path_strategy, "rebase-merge/strategy")
static GIT_PATH_FUNC(rebase_path_strategy_opts, "rebase-merge/strategy_opts")
static GIT_PATH_FUNC(rebase_path_allow_rerere_autoupdate, "rebase-merge/allow_rerere_autoupdate")

static int git_sequencer_config(const char *k, const char *v, void *cb)
{
	struct replay_opts *opts = cb;
	int status;

	if (!strcmp(k, "commit.cleanup")) {
		const char *s;

		status = git_config_string(&s, k, v);
		if (status)
			return status;

		if (!strcmp(s, "verbatim"))
			opts->default_msg_cleanup = COMMIT_MSG_CLEANUP_NONE;
		else if (!strcmp(s, "whitespace"))
			opts->default_msg_cleanup = COMMIT_MSG_CLEANUP_SPACE;
		else if (!strcmp(s, "strip"))
			opts->default_msg_cleanup = COMMIT_MSG_CLEANUP_ALL;
		else if (!strcmp(s, "scissors"))
			opts->default_msg_cleanup = COMMIT_MSG_CLEANUP_SPACE;
		else
			warning(_("invalid commit message cleanup mode '%s'"),
				  s);

		return status;
	}

	if (!strcmp(k, "commit.gpgsign")) {
		opts->gpg_sign = git_config_bool(k, v) ? xstrdup("") : NULL;
		return 0;
	}

	status = git_gpg_config(k, v, NULL);
	if (status)
		return status;

	return git_diff_basic_config(k, v, NULL);
}

void sequencer_init_config(struct replay_opts *opts)
{
	opts->default_msg_cleanup = COMMIT_MSG_CLEANUP_NONE;
	git_config(git_sequencer_config, opts);
}

static inline int is_rebase_i(const struct replay_opts *opts)
{
	return opts->action == REPLAY_INTERACTIVE_REBASE;
}

static const char *get_dir(const struct replay_opts *opts)
{
	if (is_rebase_i(opts))
		return rebase_path();
	return git_path_seq_dir();
}

static const char *get_todo_path(const struct replay_opts *opts)
{
	if (is_rebase_i(opts))
		return rebase_path_todo();
	return git_path_todo_file();
}

/*
 * Returns 0 for non-conforming footer
 * Returns 1 for conforming footer
 * Returns 2 when sob exists within conforming footer
 * Returns 3 when sob exists within conforming footer as last entry
 */
static int has_conforming_footer(struct strbuf *sb, struct strbuf *sob,
	int ignore_footer)
{
	struct trailer_info info;
	int i;
	int found_sob = 0, found_sob_last = 0;

	trailer_info_get(&info, sb->buf);

	if (info.trailer_start == info.trailer_end)
		return 0;

	for (i = 0; i < info.trailer_nr; i++)
		if (sob && !strncmp(info.trailers[i], sob->buf, sob->len)) {
			found_sob = 1;
			if (i == info.trailer_nr - 1)
				found_sob_last = 1;
		}

	trailer_info_release(&info);

	if (found_sob_last)
		return 3;
	if (found_sob)
		return 2;
	return 1;
}

static const char *gpg_sign_opt_quoted(struct replay_opts *opts)
{
	static struct strbuf buf = STRBUF_INIT;

	strbuf_reset(&buf);
	if (opts->gpg_sign)
		sq_quotef(&buf, "-S%s", opts->gpg_sign);
	return buf.buf;
}

int sequencer_remove_state(struct replay_opts *opts)
{
	struct strbuf dir = STRBUF_INIT;
	int i;

	free(opts->gpg_sign);
	free(opts->strategy);
	for (i = 0; i < opts->xopts_nr; i++)
		free(opts->xopts[i]);
	free(opts->xopts);

	strbuf_addstr(&dir, get_dir(opts));
	remove_dir_recursively(&dir, 0);
	strbuf_release(&dir);

	return 0;
}

static const char *action_name(const struct replay_opts *opts)
{
	switch (opts->action) {
	case REPLAY_REVERT:
		return N_("revert");
	case REPLAY_PICK:
		return N_("cherry-pick");
	case REPLAY_INTERACTIVE_REBASE:
		return N_("rebase -i");
	}
	die(_("Unknown action: %d"), opts->action);
}

struct commit_message {
	char *parent_label;
	char *label;
	char *subject;
	const char *message;
};

static const char *short_commit_name(struct commit *commit)
{
	return find_unique_abbrev(&commit->object.oid, DEFAULT_ABBREV);
}

static int get_message(struct commit *commit, struct commit_message *out)
{
	const char *abbrev, *subject;
	int subject_len;

	out->message = logmsg_reencode(commit, NULL, get_commit_output_encoding());
	abbrev = short_commit_name(commit);

	subject_len = find_commit_subject(out->message, &subject);

	out->subject = xmemdupz(subject, subject_len);
	out->label = xstrfmt("%s... %s", abbrev, out->subject);
	out->parent_label = xstrfmt("parent of %s", out->label);

	return 0;
}

static void free_message(struct commit *commit, struct commit_message *msg)
{
	free(msg->parent_label);
	free(msg->label);
	free(msg->subject);
	unuse_commit_buffer(commit, msg->message);
}

static void print_advice(int show_hint, struct replay_opts *opts)
{
	char *msg = getenv("GIT_CHERRY_PICK_HELP");

	if (msg) {
		fprintf(stderr, "%s\n", msg);
		/*
		 * A conflict has occurred but the porcelain
		 * (typically rebase --interactive) wants to take care
		 * of the commit itself so remove CHERRY_PICK_HEAD
		 */
		unlink(git_path_cherry_pick_head());
		return;
	}

	if (show_hint) {
		if (opts->no_commit)
			advise(_("after resolving the conflicts, mark the corrected paths\n"
				 "with 'git add <paths>' or 'git rm <paths>'"));
		else
			advise(_("after resolving the conflicts, mark the corrected paths\n"
				 "with 'git add <paths>' or 'git rm <paths>'\n"
				 "and commit the result with 'git commit'"));
	}
}

static int write_message(const void *buf, size_t len, const char *filename,
			 int append_eol)
{
	struct lock_file msg_file = LOCK_INIT;

	int msg_fd = hold_lock_file_for_update(&msg_file, filename, 0);
	if (msg_fd < 0)
		return error_errno(_("could not lock '%s'"), filename);
	if (write_in_full(msg_fd, buf, len) < 0) {
		rollback_lock_file(&msg_file);
		return error_errno(_("could not write to '%s'"), filename);
	}
	if (append_eol && write(msg_fd, "\n", 1) < 0) {
		rollback_lock_file(&msg_file);
		return error_errno(_("could not write eol to '%s'"), filename);
	}
	if (commit_lock_file(&msg_file) < 0)
		return error(_("failed to finalize '%s'"), filename);

	return 0;
}

/*
 * Reads a file that was presumably written by a shell script, i.e. with an
 * end-of-line marker that needs to be stripped.
 *
 * Note that only the last end-of-line marker is stripped, consistent with the
 * behavior of "$(cat path)" in a shell script.
 *
 * Returns 1 if the file was read, 0 if it could not be read or does not exist.
 */
static int read_oneliner(struct strbuf *buf,
	const char *path, int skip_if_empty)
{
	int orig_len = buf->len;

	if (!file_exists(path))
		return 0;

	if (strbuf_read_file(buf, path, 0) < 0) {
		warning_errno(_("could not read '%s'"), path);
		return 0;
	}

	if (buf->len > orig_len && buf->buf[buf->len - 1] == '\n') {
		if (--buf->len > orig_len && buf->buf[buf->len - 1] == '\r')
			--buf->len;
		buf->buf[buf->len] = '\0';
	}

	if (skip_if_empty && buf->len == orig_len)
		return 0;

	return 1;
}

static struct tree *empty_tree(void)
{
	return lookup_tree(the_hash_algo->empty_tree);
}

static int error_dirty_index(struct replay_opts *opts)
{
	if (read_cache_unmerged())
		return error_resolve_conflict(_(action_name(opts)));

	error(_("your local changes would be overwritten by %s."),
		_(action_name(opts)));

	if (advice_commit_before_merge)
		advise(_("commit your changes or stash them to proceed."));
	return -1;
}

static void update_abort_safety_file(void)
{
	struct object_id head;

	/* Do nothing on a single-pick */
	if (!file_exists(git_path_seq_dir()))
		return;

	if (!get_oid("HEAD", &head))
		write_file(git_path_abort_safety_file(), "%s", oid_to_hex(&head));
	else
		write_file(git_path_abort_safety_file(), "%s", "");
}

static int fast_forward_to(const struct object_id *to, const struct object_id *from,
			int unborn, struct replay_opts *opts)
{
	struct ref_transaction *transaction;
	struct strbuf sb = STRBUF_INIT;
	struct strbuf err = STRBUF_INIT;

	read_cache();
	if (checkout_fast_forward(from, to, 1))
		return -1; /* the callee should have complained already */

	strbuf_addf(&sb, _("%s: fast-forward"), _(action_name(opts)));

	transaction = ref_transaction_begin(&err);
	if (!transaction ||
	    ref_transaction_update(transaction, "HEAD",
				   to, unborn ? &null_oid : from,
				   0, sb.buf, &err) ||
	    ref_transaction_commit(transaction, &err)) {
		ref_transaction_free(transaction);
		error("%s", err.buf);
		strbuf_release(&sb);
		strbuf_release(&err);
		return -1;
	}

	strbuf_release(&sb);
	strbuf_release(&err);
	ref_transaction_free(transaction);
	update_abort_safety_file();
	return 0;
}

void append_conflicts_hint(struct strbuf *msgbuf)
{
	int i;

	strbuf_addch(msgbuf, '\n');
	strbuf_commented_addf(msgbuf, "Conflicts:\n");
	for (i = 0; i < active_nr;) {
		const struct cache_entry *ce = active_cache[i++];
		if (ce_stage(ce)) {
			strbuf_commented_addf(msgbuf, "\t%s\n", ce->name);
			while (i < active_nr && !strcmp(ce->name,
							active_cache[i]->name))
				i++;
		}
	}
}

static int do_recursive_merge(struct commit *base, struct commit *next,
			      const char *base_label, const char *next_label,
			      struct object_id *head, struct strbuf *msgbuf,
			      struct replay_opts *opts)
{
	struct merge_options o;
	struct tree *result, *next_tree, *base_tree, *head_tree;
	int clean;
	char **xopt;
	struct lock_file index_lock = LOCK_INIT;

	if (hold_locked_index(&index_lock, LOCK_REPORT_ON_ERROR) < 0)
		return -1;

	read_cache();

	init_merge_options(&o);
	o.ancestor = base ? base_label : "(empty tree)";
	o.branch1 = "HEAD";
	o.branch2 = next ? next_label : "(empty tree)";
	if (is_rebase_i(opts))
		o.buffer_output = 2;
	o.show_rename_progress = 1;

	head_tree = parse_tree_indirect(head);
	next_tree = next ? next->tree : empty_tree();
	base_tree = base ? base->tree : empty_tree();

	for (xopt = opts->xopts; xopt != opts->xopts + opts->xopts_nr; xopt++)
		parse_merge_opt(&o, *xopt);

	clean = merge_trees(&o,
			    head_tree,
			    next_tree, base_tree, &result);
	if (is_rebase_i(opts) && clean <= 0)
		fputs(o.obuf.buf, stdout);
	strbuf_release(&o.obuf);
	diff_warn_rename_limit("merge.renamelimit", o.needed_rename_limit, 0);
	if (clean < 0) {
		rollback_lock_file(&index_lock);
		return clean;
	}

	if (write_locked_index(&the_index, &index_lock,
			       COMMIT_LOCK | SKIP_IF_UNCHANGED))
		/*
		 * TRANSLATORS: %s will be "revert", "cherry-pick" or
		 * "rebase -i".
		 */
		return error(_("%s: Unable to write new index file"),
			_(action_name(opts)));
<<<<<<< HEAD
=======
	rollback_lock_file(&index_lock);
>>>>>>> da27a6fb

	if (!clean)
		append_conflicts_hint(msgbuf);

	return !clean;
}

static int is_index_unchanged(void)
{
	struct object_id head_oid;
	struct commit *head_commit;

	if (!resolve_ref_unsafe("HEAD", RESOLVE_REF_READING, &head_oid, NULL))
		return error(_("could not resolve HEAD commit"));

	head_commit = lookup_commit(&head_oid);

	/*
	 * If head_commit is NULL, check_commit, called from
	 * lookup_commit, would have indicated that head_commit is not
	 * a commit object already.  parse_commit() will return failure
	 * without further complaints in such a case.  Otherwise, if
	 * the commit is invalid, parse_commit() will complain.  So
	 * there is nothing for us to say here.  Just return failure.
	 */
	if (parse_commit(head_commit))
		return -1;

	if (!active_cache_tree)
		active_cache_tree = cache_tree();

	if (!cache_tree_fully_valid(active_cache_tree))
		if (cache_tree_update(&the_index, 0))
			return error(_("unable to update cache tree"));

	return !oidcmp(&active_cache_tree->oid,
		       &head_commit->tree->object.oid);
}

static int write_author_script(const char *message)
{
	struct strbuf buf = STRBUF_INIT;
	const char *eol;
	int res;

	for (;;)
		if (!*message || starts_with(message, "\n")) {
missing_author:
			/* Missing 'author' line? */
			unlink(rebase_path_author_script());
			return 0;
		} else if (skip_prefix(message, "author ", &message))
			break;
		else if ((eol = strchr(message, '\n')))
			message = eol + 1;
		else
			goto missing_author;

	strbuf_addstr(&buf, "GIT_AUTHOR_NAME='");
	while (*message && *message != '\n' && *message != '\r')
		if (skip_prefix(message, " <", &message))
			break;
		else if (*message != '\'')
			strbuf_addch(&buf, *(message++));
		else
			strbuf_addf(&buf, "'\\\\%c'", *(message++));
	strbuf_addstr(&buf, "'\nGIT_AUTHOR_EMAIL='");
	while (*message && *message != '\n' && *message != '\r')
		if (skip_prefix(message, "> ", &message))
			break;
		else if (*message != '\'')
			strbuf_addch(&buf, *(message++));
		else
			strbuf_addf(&buf, "'\\\\%c'", *(message++));
	strbuf_addstr(&buf, "'\nGIT_AUTHOR_DATE='@");
	while (*message && *message != '\n' && *message != '\r')
		if (*message != '\'')
			strbuf_addch(&buf, *(message++));
		else
			strbuf_addf(&buf, "'\\\\%c'", *(message++));
	res = write_message(buf.buf, buf.len, rebase_path_author_script(), 1);
	strbuf_release(&buf);
	return res;
}

/*
 * Read a list of environment variable assignments (such as the author-script
 * file) into an environment block. Returns -1 on error, 0 otherwise.
 */
static int read_env_script(struct argv_array *env)
{
	struct strbuf script = STRBUF_INIT;
	int i, count = 0;
	char *p, *p2;

	if (strbuf_read_file(&script, rebase_path_author_script(), 256) <= 0)
		return -1;

	for (p = script.buf; *p; p++)
		if (skip_prefix(p, "'\\\\''", (const char **)&p2))
			strbuf_splice(&script, p - script.buf, p2 - p, "'", 1);
		else if (*p == '\'')
			strbuf_splice(&script, p-- - script.buf, 1, "", 0);
		else if (*p == '\n') {
			*p = '\0';
			count++;
		}

	for (i = 0, p = script.buf; i < count; i++) {
		argv_array_push(env, p);
		p += strlen(p) + 1;
	}

	return 0;
}

static char *get_author(const char *message)
{
	size_t len;
	const char *a;

	a = find_commit_header(message, "author", &len);
	if (a)
		return xmemdupz(a, len);

	return NULL;
}

static const char staged_changes_advice[] =
N_("you have staged changes in your working tree\n"
"If these changes are meant to be squashed into the previous commit, run:\n"
"\n"
"  git commit --amend %s\n"
"\n"
"If they are meant to go into a new commit, run:\n"
"\n"
"  git commit %s\n"
"\n"
"In both cases, once you're done, continue with:\n"
"\n"
"  git rebase --continue\n");

#define ALLOW_EMPTY (1<<0)
#define EDIT_MSG    (1<<1)
#define AMEND_MSG   (1<<2)
#define CLEANUP_MSG (1<<3)
#define VERIFY_MSG  (1<<4)

/*
 * If we are cherry-pick, and if the merge did not result in
 * hand-editing, we will hit this commit and inherit the original
 * author date and name.
 *
 * If we are revert, or if our cherry-pick results in a hand merge,
 * we had better say that the current user is responsible for that.
 *
 * An exception is when run_git_commit() is called during an
 * interactive rebase: in that case, we will want to retain the
 * author metadata.
 */
static int run_git_commit(const char *defmsg, struct replay_opts *opts,
			  unsigned int flags)
{
	struct child_process cmd = CHILD_PROCESS_INIT;
	const char *value;

	cmd.git_cmd = 1;

	if (is_rebase_i(opts)) {
		if (!(flags & EDIT_MSG)) {
			cmd.stdout_to_stderr = 1;
			cmd.err = -1;
		}

		if (read_env_script(&cmd.env_array)) {
			const char *gpg_opt = gpg_sign_opt_quoted(opts);

			return error(_(staged_changes_advice),
				     gpg_opt, gpg_opt);
		}
	}

	argv_array_push(&cmd.args, "commit");

	if (!(flags & VERIFY_MSG))
		argv_array_push(&cmd.args, "-n");
	if ((flags & AMEND_MSG))
		argv_array_push(&cmd.args, "--amend");
	if (opts->gpg_sign)
		argv_array_pushf(&cmd.args, "-S%s", opts->gpg_sign);
	if (defmsg)
		argv_array_pushl(&cmd.args, "-F", defmsg, NULL);
	if ((flags & CLEANUP_MSG))
		argv_array_push(&cmd.args, "--cleanup=strip");
	if ((flags & EDIT_MSG))
		argv_array_push(&cmd.args, "-e");
	else if (!(flags & CLEANUP_MSG) &&
		 !opts->signoff && !opts->record_origin &&
		 git_config_get_value("commit.cleanup", &value))
		argv_array_push(&cmd.args, "--cleanup=verbatim");

	if ((flags & ALLOW_EMPTY))
		argv_array_push(&cmd.args, "--allow-empty");

	if (opts->allow_empty_message)
		argv_array_push(&cmd.args, "--allow-empty-message");

	if (cmd.err == -1) {
		/* hide stderr on success */
		struct strbuf buf = STRBUF_INIT;
		int rc = pipe_command(&cmd,
				      NULL, 0,
				      /* stdout is already redirected */
				      NULL, 0,
				      &buf, 0);
		if (rc)
			fputs(buf.buf, stderr);
		strbuf_release(&buf);
		return rc;
	}

	return run_command(&cmd);
}

static int rest_is_empty(const struct strbuf *sb, int start)
{
	int i, eol;
	const char *nl;

	/* Check if the rest is just whitespace and Signed-off-by's. */
	for (i = start; i < sb->len; i++) {
		nl = memchr(sb->buf + i, '\n', sb->len - i);
		if (nl)
			eol = nl - sb->buf;
		else
			eol = sb->len;

		if (strlen(sign_off_header) <= eol - i &&
		    starts_with(sb->buf + i, sign_off_header)) {
			i = eol;
			continue;
		}
		while (i < eol)
			if (!isspace(sb->buf[i++]))
				return 0;
	}

	return 1;
}

/*
 * Find out if the message in the strbuf contains only whitespace and
 * Signed-off-by lines.
 */
int message_is_empty(const struct strbuf *sb,
		     enum commit_msg_cleanup_mode cleanup_mode)
{
	if (cleanup_mode == COMMIT_MSG_CLEANUP_NONE && sb->len)
		return 0;
	return rest_is_empty(sb, 0);
}

/*
 * See if the user edited the message in the editor or left what
 * was in the template intact
 */
int template_untouched(const struct strbuf *sb, const char *template_file,
		       enum commit_msg_cleanup_mode cleanup_mode)
{
	struct strbuf tmpl = STRBUF_INIT;
	const char *start;

	if (cleanup_mode == COMMIT_MSG_CLEANUP_NONE && sb->len)
		return 0;

	if (!template_file || strbuf_read_file(&tmpl, template_file, 0) <= 0)
		return 0;

	strbuf_stripspace(&tmpl, cleanup_mode == COMMIT_MSG_CLEANUP_ALL);
	if (!skip_prefix(sb->buf, tmpl.buf, &start))
		start = sb->buf;
	strbuf_release(&tmpl);
	return rest_is_empty(sb, start - sb->buf);
}

int update_head_with_reflog(const struct commit *old_head,
			    const struct object_id *new_head,
			    const char *action, const struct strbuf *msg,
			    struct strbuf *err)
{
	struct ref_transaction *transaction;
	struct strbuf sb = STRBUF_INIT;
	const char *nl;
	int ret = 0;

	if (action) {
		strbuf_addstr(&sb, action);
		strbuf_addstr(&sb, ": ");
	}

	nl = strchr(msg->buf, '\n');
	if (nl) {
		strbuf_add(&sb, msg->buf, nl + 1 - msg->buf);
	} else {
		strbuf_addbuf(&sb, msg);
		strbuf_addch(&sb, '\n');
	}

	transaction = ref_transaction_begin(err);
	if (!transaction ||
	    ref_transaction_update(transaction, "HEAD", new_head,
				   old_head ? &old_head->object.oid : &null_oid,
				   0, sb.buf, err) ||
	    ref_transaction_commit(transaction, err)) {
		ret = -1;
	}
	ref_transaction_free(transaction);
	strbuf_release(&sb);

	return ret;
}

static int run_rewrite_hook(const struct object_id *oldoid,
			    const struct object_id *newoid)
{
	struct child_process proc = CHILD_PROCESS_INIT;
	const char *argv[3];
	int code;
	struct strbuf sb = STRBUF_INIT;

	argv[0] = find_hook("post-rewrite");
	if (!argv[0])
		return 0;

	argv[1] = "amend";
	argv[2] = NULL;

	proc.argv = argv;
	proc.in = -1;
	proc.stdout_to_stderr = 1;

	code = start_command(&proc);
	if (code)
		return code;
	strbuf_addf(&sb, "%s %s\n", oid_to_hex(oldoid), oid_to_hex(newoid));
	sigchain_push(SIGPIPE, SIG_IGN);
	write_in_full(proc.in, sb.buf, sb.len);
	close(proc.in);
	strbuf_release(&sb);
	sigchain_pop(SIGPIPE);
	return finish_command(&proc);
}

void commit_post_rewrite(const struct commit *old_head,
			 const struct object_id *new_head)
{
	struct notes_rewrite_cfg *cfg;

	cfg = init_copy_notes_for_rewrite("amend");
	if (cfg) {
		/* we are amending, so old_head is not NULL */
		copy_note_for_rewrite(cfg, &old_head->object.oid, new_head);
		finish_copy_notes_for_rewrite(cfg, "Notes added by 'git commit --amend'");
	}
	run_rewrite_hook(&old_head->object.oid, new_head);
}

static int run_prepare_commit_msg_hook(struct strbuf *msg, const char *commit)
{
	struct argv_array hook_env = ARGV_ARRAY_INIT;
	int ret;
	const char *name;

	name = git_path_commit_editmsg();
	if (write_message(msg->buf, msg->len, name, 0))
		return -1;

	argv_array_pushf(&hook_env, "GIT_INDEX_FILE=%s", get_index_file());
	argv_array_push(&hook_env, "GIT_EDITOR=:");
	if (commit)
		ret = run_hook_le(hook_env.argv, "prepare-commit-msg", name,
				  "commit", commit, NULL);
	else
		ret = run_hook_le(hook_env.argv, "prepare-commit-msg", name,
				  "message", NULL);
	if (ret)
		ret = error(_("'prepare-commit-msg' hook failed"));
	argv_array_clear(&hook_env);

	return ret;
}

static const char implicit_ident_advice_noconfig[] =
N_("Your name and email address were configured automatically based\n"
"on your username and hostname. Please check that they are accurate.\n"
"You can suppress this message by setting them explicitly. Run the\n"
"following command and follow the instructions in your editor to edit\n"
"your configuration file:\n"
"\n"
"    git config --global --edit\n"
"\n"
"After doing this, you may fix the identity used for this commit with:\n"
"\n"
"    git commit --amend --reset-author\n");

static const char implicit_ident_advice_config[] =
N_("Your name and email address were configured automatically based\n"
"on your username and hostname. Please check that they are accurate.\n"
"You can suppress this message by setting them explicitly:\n"
"\n"
"    git config --global user.name \"Your Name\"\n"
"    git config --global user.email you@example.com\n"
"\n"
"After doing this, you may fix the identity used for this commit with:\n"
"\n"
"    git commit --amend --reset-author\n");

static const char *implicit_ident_advice(void)
{
	char *user_config = expand_user_path("~/.gitconfig", 0);
	char *xdg_config = xdg_config_home("config");
	int config_exists = file_exists(user_config) || file_exists(xdg_config);

	free(user_config);
	free(xdg_config);

	if (config_exists)
		return _(implicit_ident_advice_config);
	else
		return _(implicit_ident_advice_noconfig);

}

void print_commit_summary(const char *prefix, const struct object_id *oid,
			  unsigned int flags)
{
	struct rev_info rev;
	struct commit *commit;
	struct strbuf format = STRBUF_INIT;
	const char *head;
	struct pretty_print_context pctx = {0};
	struct strbuf author_ident = STRBUF_INIT;
	struct strbuf committer_ident = STRBUF_INIT;

	commit = lookup_commit(oid);
	if (!commit)
		die(_("couldn't look up newly created commit"));
	if (parse_commit(commit))
		die(_("could not parse newly created commit"));

	strbuf_addstr(&format, "format:%h] %s");

	format_commit_message(commit, "%an <%ae>", &author_ident, &pctx);
	format_commit_message(commit, "%cn <%ce>", &committer_ident, &pctx);
	if (strbuf_cmp(&author_ident, &committer_ident)) {
		strbuf_addstr(&format, "\n Author: ");
		strbuf_addbuf_percentquote(&format, &author_ident);
	}
	if (flags & SUMMARY_SHOW_AUTHOR_DATE) {
		struct strbuf date = STRBUF_INIT;

		format_commit_message(commit, "%ad", &date, &pctx);
		strbuf_addstr(&format, "\n Date: ");
		strbuf_addbuf_percentquote(&format, &date);
		strbuf_release(&date);
	}
	if (!committer_ident_sufficiently_given()) {
		strbuf_addstr(&format, "\n Committer: ");
		strbuf_addbuf_percentquote(&format, &committer_ident);
		if (advice_implicit_identity) {
			strbuf_addch(&format, '\n');
			strbuf_addstr(&format, implicit_ident_advice());
		}
	}
	strbuf_release(&author_ident);
	strbuf_release(&committer_ident);

	init_revisions(&rev, prefix);
	setup_revisions(0, NULL, &rev, NULL);

	rev.diff = 1;
	rev.diffopt.output_format =
		DIFF_FORMAT_SHORTSTAT | DIFF_FORMAT_SUMMARY;

	rev.verbose_header = 1;
	rev.show_root_diff = 1;
	get_commit_format(format.buf, &rev);
	rev.always_show_header = 0;
	rev.diffopt.detect_rename = DIFF_DETECT_RENAME;
	rev.diffopt.break_opt = 0;
	diff_setup_done(&rev.diffopt);

	head = resolve_ref_unsafe("HEAD", 0, NULL, NULL);
	if (!head)
		die_errno(_("unable to resolve HEAD after creating commit"));
	if (!strcmp(head, "HEAD"))
		head = _("detached HEAD");
	else
		skip_prefix(head, "refs/heads/", &head);
	printf("[%s%s ", head, (flags & SUMMARY_INITIAL_COMMIT) ?
						_(" (root-commit)") : "");

	if (!log_tree_commit(&rev, commit)) {
		rev.always_show_header = 1;
		rev.use_terminator = 1;
		log_tree_commit(&rev, commit);
	}

	strbuf_release(&format);
}

static int parse_head(struct commit **head)
{
	struct commit *current_head;
	struct object_id oid;

	if (get_oid("HEAD", &oid)) {
		current_head = NULL;
	} else {
		current_head = lookup_commit_reference(&oid);
		if (!current_head)
			return error(_("could not parse HEAD"));
		if (oidcmp(&oid, &current_head->object.oid)) {
			warning(_("HEAD %s is not a commit!"),
				oid_to_hex(&oid));
		}
		if (parse_commit(current_head))
			return error(_("could not parse HEAD commit"));
	}
	*head = current_head;

	return 0;
}

/*
 * Try to commit without forking 'git commit'. In some cases we need
 * to run 'git commit' to display an error message
 *
 * Returns:
 *  -1 - error unable to commit
 *   0 - success
 *   1 - run 'git commit'
 */
static int try_to_commit(struct strbuf *msg, const char *author,
			 struct replay_opts *opts, unsigned int flags,
			 struct object_id *oid)
{
	struct object_id tree;
	struct commit *current_head;
	struct commit_list *parents = NULL;
	struct commit_extra_header *extra = NULL;
	struct strbuf err = STRBUF_INIT;
	struct strbuf commit_msg = STRBUF_INIT;
	char *amend_author = NULL;
	const char *hook_commit = NULL;
	enum commit_msg_cleanup_mode cleanup;
	int res = 0;

	if (parse_head(&current_head))
		return -1;

	if (flags & AMEND_MSG) {
		const char *exclude_gpgsig[] = { "gpgsig", NULL };
		const char *out_enc = get_commit_output_encoding();
		const char *message = logmsg_reencode(current_head, NULL,
						      out_enc);

		if (!msg) {
			const char *orig_message = NULL;

			find_commit_subject(message, &orig_message);
			msg = &commit_msg;
			strbuf_addstr(msg, orig_message);
			hook_commit = "HEAD";
		}
		author = amend_author = get_author(message);
		unuse_commit_buffer(current_head, message);
		if (!author) {
			res = error(_("unable to parse commit author"));
			goto out;
		}
		parents = copy_commit_list(current_head->parents);
		extra = read_commit_extra_headers(current_head, exclude_gpgsig);
	} else if (current_head) {
		commit_list_insert(current_head, &parents);
	}

<<<<<<< HEAD
	if (write_cache_as_tree(&tree, 0, NULL)) {
=======
	if (write_cache_as_tree(tree.hash, 0, NULL)) {
>>>>>>> da27a6fb
		res = error(_("git write-tree failed to write a tree"));
		goto out;
	}

	if (!(flags & ALLOW_EMPTY) && !oidcmp(current_head ?
					      &current_head->tree->object.oid :
					      &empty_tree_oid, &tree)) {
		res = 1; /* run 'git commit' to display error message */
		goto out;
	}

	if (find_hook("prepare-commit-msg")) {
		res = run_prepare_commit_msg_hook(msg, hook_commit);
		if (res)
			goto out;
		if (strbuf_read_file(&commit_msg, git_path_commit_editmsg(),
				     2048) < 0) {
			res = error_errno(_("unable to read commit message "
					      "from '%s'"),
					    git_path_commit_editmsg());
			goto out;
		}
		msg = &commit_msg;
	}

	cleanup = (flags & CLEANUP_MSG) ? COMMIT_MSG_CLEANUP_ALL :
					  opts->default_msg_cleanup;

	if (cleanup != COMMIT_MSG_CLEANUP_NONE)
		strbuf_stripspace(msg, cleanup == COMMIT_MSG_CLEANUP_ALL);
	if (!opts->allow_empty_message && message_is_empty(msg, cleanup)) {
		res = 1; /* run 'git commit' to display error message */
		goto out;
	}

<<<<<<< HEAD
	if (commit_tree_extended(msg->buf, msg->len, &tree, parents,
				 oid, author, opts->gpg_sign, extra)) {
=======
	if (commit_tree_extended(msg->buf, msg->len, tree.hash, parents,
				 oid->hash, author, opts->gpg_sign, extra)) {
>>>>>>> da27a6fb
		res = error(_("failed to write commit object"));
		goto out;
	}

	if (update_head_with_reflog(current_head, oid,
				    getenv("GIT_REFLOG_ACTION"), msg, &err)) {
		res = error("%s", err.buf);
		goto out;
	}

	if (flags & AMEND_MSG)
		commit_post_rewrite(current_head, oid);

out:
	free_commit_extra_headers(extra);
	strbuf_release(&err);
	strbuf_release(&commit_msg);
	free(amend_author);

	return res;
}

static int do_commit(const char *msg_file, const char *author,
		     struct replay_opts *opts, unsigned int flags)
{
	int res = 1;

	if (!(flags & EDIT_MSG) && !(flags & VERIFY_MSG)) {
		struct object_id oid;
		struct strbuf sb = STRBUF_INIT;

		if (msg_file && strbuf_read_file(&sb, msg_file, 2048) < 0)
			return error_errno(_("unable to read commit message "
					     "from '%s'"),
					   msg_file);

		res = try_to_commit(msg_file ? &sb : NULL, author, opts, flags,
				    &oid);
		strbuf_release(&sb);
		if (!res) {
			unlink(git_path_cherry_pick_head());
			unlink(git_path_merge_msg());
			if (!is_rebase_i(opts))
				print_commit_summary(NULL, &oid,
						SUMMARY_SHOW_AUTHOR_DATE);
			return res;
		}
	}
	if (res == 1)
		return run_git_commit(msg_file, opts, flags);

	return res;
}

static int is_original_commit_empty(struct commit *commit)
{
	const struct object_id *ptree_oid;

	if (parse_commit(commit))
		return error(_("could not parse commit %s"),
			     oid_to_hex(&commit->object.oid));
	if (commit->parents) {
		struct commit *parent = commit->parents->item;
		if (parse_commit(parent))
			return error(_("could not parse parent commit %s"),
				oid_to_hex(&parent->object.oid));
		ptree_oid = &parent->tree->object.oid;
	} else {
		ptree_oid = the_hash_algo->empty_tree; /* commit is root */
	}

	return !oidcmp(ptree_oid, &commit->tree->object.oid);
}

/*
 * Do we run "git commit" with "--allow-empty"?
 */
static int allow_empty(struct replay_opts *opts, struct commit *commit)
{
	int index_unchanged, empty_commit;

	/*
	 * Three cases:
	 *
	 * (1) we do not allow empty at all and error out.
	 *
	 * (2) we allow ones that were initially empty, but
	 * forbid the ones that become empty;
	 *
	 * (3) we allow both.
	 */
	if (!opts->allow_empty)
		return 0; /* let "git commit" barf as necessary */

	index_unchanged = is_index_unchanged();
	if (index_unchanged < 0)
		return index_unchanged;
	if (!index_unchanged)
		return 0; /* we do not have to say --allow-empty */

	if (opts->keep_redundant_commits)
		return 1;

	empty_commit = is_original_commit_empty(commit);
	if (empty_commit < 0)
		return empty_commit;
	if (!empty_commit)
		return 0;
	else
		return 1;
}

/*
 * Note that ordering matters in this enum. Not only must it match the mapping
 * below, it is also divided into several sections that matter.  When adding
 * new commands, make sure you add it in the right section.
 */
enum todo_command {
	/* commands that handle commits */
	TODO_PICK = 0,
	TODO_REVERT,
	TODO_EDIT,
	TODO_REWORD,
	TODO_FIXUP,
	TODO_SQUASH,
	/* commands that do something else than handling a single commit */
	TODO_EXEC,
	/* commands that do nothing but are counted for reporting progress */
	TODO_NOOP,
	TODO_DROP,
	/* comments (not counted for reporting progress) */
	TODO_COMMENT
};

static struct {
	char c;
	const char *str;
} todo_command_info[] = {
	{ 'p', "pick" },
	{ 0,   "revert" },
	{ 'e', "edit" },
	{ 'r', "reword" },
	{ 'f', "fixup" },
	{ 's', "squash" },
	{ 'x', "exec" },
	{ 0,   "noop" },
	{ 'd', "drop" },
	{ 0,   NULL }
};

static const char *command_to_string(const enum todo_command command)
{
	if (command < TODO_COMMENT)
		return todo_command_info[command].str;
	die("Unknown command: %d", command);
}

static char command_to_char(const enum todo_command command)
{
	if (command < TODO_COMMENT && todo_command_info[command].c)
		return todo_command_info[command].c;
	return comment_line_char;
}

static int is_noop(const enum todo_command command)
{
	return TODO_NOOP <= command;
}

static int is_fixup(enum todo_command command)
{
	return command == TODO_FIXUP || command == TODO_SQUASH;
}

static int update_squash_messages(enum todo_command command,
		struct commit *commit, struct replay_opts *opts)
{
	struct strbuf buf = STRBUF_INIT;
	int count, res;
	const char *message, *body;

	if (file_exists(rebase_path_squash_msg())) {
		struct strbuf header = STRBUF_INIT;
		char *eol, *p;

		if (strbuf_read_file(&buf, rebase_path_squash_msg(), 2048) <= 0)
			return error(_("could not read '%s'"),
				rebase_path_squash_msg());

		p = buf.buf + 1;
		eol = strchrnul(buf.buf, '\n');
		if (buf.buf[0] != comment_line_char ||
		    (p += strcspn(p, "0123456789\n")) == eol)
			return error(_("unexpected 1st line of squash message:"
				       "\n\n\t%.*s"),
				     (int)(eol - buf.buf), buf.buf);
		count = strtol(p, NULL, 10);

		if (count < 1)
			return error(_("invalid 1st line of squash message:\n"
				       "\n\t%.*s"),
				     (int)(eol - buf.buf), buf.buf);

		strbuf_addf(&header, "%c ", comment_line_char);
		strbuf_addf(&header,
			    _("This is a combination of %d commits."), ++count);
		strbuf_splice(&buf, 0, eol - buf.buf, header.buf, header.len);
		strbuf_release(&header);
	} else {
		struct object_id head;
		struct commit *head_commit;
		const char *head_message, *body;

		if (get_oid("HEAD", &head))
			return error(_("need a HEAD to fixup"));
		if (!(head_commit = lookup_commit_reference(&head)))
			return error(_("could not read HEAD"));
		if (!(head_message = get_commit_buffer(head_commit, NULL)))
			return error(_("could not read HEAD's commit message"));

		find_commit_subject(head_message, &body);
		if (write_message(body, strlen(body),
				  rebase_path_fixup_msg(), 0)) {
			unuse_commit_buffer(head_commit, head_message);
			return error(_("cannot write '%s'"),
				     rebase_path_fixup_msg());
		}

		count = 2;
		strbuf_addf(&buf, "%c ", comment_line_char);
		strbuf_addf(&buf, _("This is a combination of %d commits."),
			    count);
		strbuf_addf(&buf, "\n%c ", comment_line_char);
		strbuf_addstr(&buf, _("This is the 1st commit message:"));
		strbuf_addstr(&buf, "\n\n");
		strbuf_addstr(&buf, body);

		unuse_commit_buffer(head_commit, head_message);
	}

	if (!(message = get_commit_buffer(commit, NULL)))
		return error(_("could not read commit message of %s"),
			     oid_to_hex(&commit->object.oid));
	find_commit_subject(message, &body);

	if (command == TODO_SQUASH) {
		unlink(rebase_path_fixup_msg());
		strbuf_addf(&buf, "\n%c ", comment_line_char);
		strbuf_addf(&buf, _("This is the commit message #%d:"), count);
		strbuf_addstr(&buf, "\n\n");
		strbuf_addstr(&buf, body);
	} else if (command == TODO_FIXUP) {
		strbuf_addf(&buf, "\n%c ", comment_line_char);
		strbuf_addf(&buf, _("The commit message #%d will be skipped:"),
			    count);
		strbuf_addstr(&buf, "\n\n");
		strbuf_add_commented_lines(&buf, body, strlen(body));
	} else
		return error(_("unknown command: %d"), command);
	unuse_commit_buffer(commit, message);

	res = write_message(buf.buf, buf.len, rebase_path_squash_msg(), 0);
	strbuf_release(&buf);
	return res;
}

static void flush_rewritten_pending(void) {
	struct strbuf buf = STRBUF_INIT;
	struct object_id newoid;
	FILE *out;

	if (strbuf_read_file(&buf, rebase_path_rewritten_pending(), (GIT_MAX_HEXSZ + 1) * 2) > 0 &&
	    !get_oid("HEAD", &newoid) &&
	    (out = fopen_or_warn(rebase_path_rewritten_list(), "a"))) {
		char *bol = buf.buf, *eol;

		while (*bol) {
			eol = strchrnul(bol, '\n');
			fprintf(out, "%.*s %s\n", (int)(eol - bol),
					bol, oid_to_hex(&newoid));
			if (!*eol)
				break;
			bol = eol + 1;
		}
		fclose(out);
		unlink(rebase_path_rewritten_pending());
	}
	strbuf_release(&buf);
}

static void record_in_rewritten(struct object_id *oid,
		enum todo_command next_command) {
	FILE *out = fopen_or_warn(rebase_path_rewritten_pending(), "a");

	if (!out)
		return;

	fprintf(out, "%s\n", oid_to_hex(oid));
	fclose(out);

	if (!is_fixup(next_command))
		flush_rewritten_pending();
}

static int do_pick_commit(enum todo_command command, struct commit *commit,
		struct replay_opts *opts, int final_fixup)
{
	unsigned int flags = opts->edit ? EDIT_MSG : 0;
	const char *msg_file = opts->edit ? NULL : git_path_merge_msg();
	struct object_id head;
	struct commit *base, *next, *parent;
	const char *base_label, *next_label;
	char *author = NULL;
	struct commit_message msg = { NULL, NULL, NULL, NULL };
	struct strbuf msgbuf = STRBUF_INIT;
	int res, unborn = 0, allow;

	if (opts->no_commit) {
		/*
		 * We do not intend to commit immediately.  We just want to
		 * merge the differences in, so let's compute the tree
		 * that represents the "current" state for merge-recursive
		 * to work on.
		 */
		if (write_cache_as_tree(&head, 0, NULL))
			return error(_("your index file is unmerged."));
	} else {
		unborn = get_oid("HEAD", &head);
		if (unborn)
			oidcpy(&head, the_hash_algo->empty_tree);
		if (index_differs_from(unborn ? EMPTY_TREE_SHA1_HEX : "HEAD",
				       NULL, 0))
			return error_dirty_index(opts);
	}
	discard_cache();

	if (!commit->parents)
		parent = NULL;
	else if (commit->parents->next) {
		/* Reverting or cherry-picking a merge commit */
		int cnt;
		struct commit_list *p;

		if (!opts->mainline)
			return error(_("commit %s is a merge but no -m option was given."),
				oid_to_hex(&commit->object.oid));

		for (cnt = 1, p = commit->parents;
		     cnt != opts->mainline && p;
		     cnt++)
			p = p->next;
		if (cnt != opts->mainline || !p)
			return error(_("commit %s does not have parent %d"),
				oid_to_hex(&commit->object.oid), opts->mainline);
		parent = p->item;
	} else if (0 < opts->mainline)
		return error(_("mainline was specified but commit %s is not a merge."),
			oid_to_hex(&commit->object.oid));
	else
		parent = commit->parents->item;

	if (get_message(commit, &msg) != 0)
		return error(_("cannot get commit message for %s"),
			oid_to_hex(&commit->object.oid));

	if (opts->allow_ff && !is_fixup(command) &&
	    ((parent && !oidcmp(&parent->object.oid, &head)) ||
	     (!parent && unborn))) {
		if (is_rebase_i(opts))
			write_author_script(msg.message);
		res = fast_forward_to(&commit->object.oid, &head, unborn,
			opts);
		if (res || command != TODO_REWORD)
			goto leave;
		flags |= EDIT_MSG | AMEND_MSG | VERIFY_MSG;
		msg_file = NULL;
		goto fast_forward_edit;
	}
	if (parent && parse_commit(parent) < 0)
		/* TRANSLATORS: The first %s will be a "todo" command like
		   "revert" or "pick", the second %s a SHA1. */
		return error(_("%s: cannot parse parent commit %s"),
			command_to_string(command),
			oid_to_hex(&parent->object.oid));

	/*
	 * "commit" is an existing commit.  We would want to apply
	 * the difference it introduces since its first parent "prev"
	 * on top of the current HEAD if we are cherry-pick.  Or the
	 * reverse of it if we are revert.
	 */

	if (command == TODO_REVERT) {
		base = commit;
		base_label = msg.label;
		next = parent;
		next_label = msg.parent_label;
		strbuf_addstr(&msgbuf, "Revert \"");
		strbuf_addstr(&msgbuf, msg.subject);
		strbuf_addstr(&msgbuf, "\"\n\nThis reverts commit ");
		strbuf_addstr(&msgbuf, oid_to_hex(&commit->object.oid));

		if (commit->parents && commit->parents->next) {
			strbuf_addstr(&msgbuf, ", reversing\nchanges made to ");
			strbuf_addstr(&msgbuf, oid_to_hex(&parent->object.oid));
		}
		strbuf_addstr(&msgbuf, ".\n");
	} else {
		const char *p;

		base = parent;
		base_label = msg.parent_label;
		next = commit;
		next_label = msg.label;

		/* Append the commit log message to msgbuf. */
		if (find_commit_subject(msg.message, &p))
			strbuf_addstr(&msgbuf, p);

		if (opts->record_origin) {
			strbuf_complete_line(&msgbuf);
			if (!has_conforming_footer(&msgbuf, NULL, 0))
				strbuf_addch(&msgbuf, '\n');
			strbuf_addstr(&msgbuf, cherry_picked_prefix);
			strbuf_addstr(&msgbuf, oid_to_hex(&commit->object.oid));
			strbuf_addstr(&msgbuf, ")\n");
		}
		if (!is_fixup(command))
			author = get_author(msg.message);
	}

	if (command == TODO_REWORD)
		flags |= EDIT_MSG | VERIFY_MSG;
	else if (is_fixup(command)) {
		if (update_squash_messages(command, commit, opts))
			return -1;
		flags |= AMEND_MSG;
		if (!final_fixup)
			msg_file = rebase_path_squash_msg();
		else if (file_exists(rebase_path_fixup_msg())) {
			flags |= CLEANUP_MSG;
			msg_file = rebase_path_fixup_msg();
		} else {
			const char *dest = git_path_squash_msg();
			unlink(dest);
			if (copy_file(dest, rebase_path_squash_msg(), 0666))
				return error(_("could not rename '%s' to '%s'"),
					     rebase_path_squash_msg(), dest);
			unlink(git_path_merge_msg());
			msg_file = dest;
			flags |= EDIT_MSG;
		}
	}

<<<<<<< HEAD
	if (opts->signoff)
=======
	if (opts->signoff && !is_fixup(command))
>>>>>>> da27a6fb
		append_signoff(&msgbuf, 0, 0);

	if (is_rebase_i(opts) && write_author_script(msg.message) < 0)
		res = -1;
	else if (!opts->strategy || !strcmp(opts->strategy, "recursive") || command == TODO_REVERT) {
		res = do_recursive_merge(base, next, base_label, next_label,
					 &head, &msgbuf, opts);
		if (res < 0)
			return res;
		res |= write_message(msgbuf.buf, msgbuf.len,
				     git_path_merge_msg(), 0);
	} else {
		struct commit_list *common = NULL;
		struct commit_list *remotes = NULL;

		res = write_message(msgbuf.buf, msgbuf.len,
				    git_path_merge_msg(), 0);

		commit_list_insert(base, &common);
		commit_list_insert(next, &remotes);
		res |= try_merge_command(opts->strategy,
					 opts->xopts_nr, (const char **)opts->xopts,
					common, oid_to_hex(&head), remotes);
		free_commit_list(common);
		free_commit_list(remotes);
	}
	strbuf_release(&msgbuf);

	/*
	 * If the merge was clean or if it failed due to conflict, we write
	 * CHERRY_PICK_HEAD for the subsequent invocation of commit to use.
	 * However, if the merge did not even start, then we don't want to
	 * write it at all.
	 */
	if (command == TODO_PICK && !opts->no_commit && (res == 0 || res == 1) &&
	    update_ref(NULL, "CHERRY_PICK_HEAD", &commit->object.oid, NULL,
		       REF_NO_DEREF, UPDATE_REFS_MSG_ON_ERR))
		res = -1;
	if (command == TODO_REVERT && ((opts->no_commit && res == 0) || res == 1) &&
	    update_ref(NULL, "REVERT_HEAD", &commit->object.oid, NULL,
		       REF_NO_DEREF, UPDATE_REFS_MSG_ON_ERR))
		res = -1;

	if (res) {
		error(command == TODO_REVERT
		      ? _("could not revert %s... %s")
		      : _("could not apply %s... %s"),
		      short_commit_name(commit), msg.subject);
		print_advice(res == 1, opts);
		rerere(opts->allow_rerere_auto);
		goto leave;
	}

	allow = allow_empty(opts, commit);
	if (allow < 0) {
		res = allow;
		goto leave;
	} else if (allow)
		flags |= ALLOW_EMPTY;
	if (!opts->no_commit) {
fast_forward_edit:
		if (author || command == TODO_REVERT || (flags & AMEND_MSG))
			res = do_commit(msg_file, author, opts, flags);
		else
			res = error(_("unable to parse commit author"));
	}

	if (!res && final_fixup) {
		unlink(rebase_path_fixup_msg());
		unlink(rebase_path_squash_msg());
	}

leave:
	free_message(commit, &msg);
	free(author);
	update_abort_safety_file();

	return res;
}

static int prepare_revs(struct replay_opts *opts)
{
	/*
	 * picking (but not reverting) ranges (but not individual revisions)
	 * should be done in reverse
	 */
	if (opts->action == REPLAY_PICK && !opts->revs->no_walk)
		opts->revs->reverse ^= 1;

	if (prepare_revision_walk(opts->revs))
		return error(_("revision walk setup failed"));

	if (!opts->revs->commits)
		return error(_("empty commit set passed"));
	return 0;
}

static int read_and_refresh_cache(struct replay_opts *opts)
{
	struct lock_file index_lock = LOCK_INIT;
	int index_fd = hold_locked_index(&index_lock, 0);
	if (read_index_preload(&the_index, NULL) < 0) {
		rollback_lock_file(&index_lock);
		return error(_("git %s: failed to read the index"),
			_(action_name(opts)));
	}
	refresh_index(&the_index, REFRESH_QUIET|REFRESH_UNMERGED, NULL, NULL, NULL);
	if (index_fd >= 0) {
		if (write_locked_index(&the_index, &index_lock,
				       COMMIT_LOCK | SKIP_IF_UNCHANGED)) {
			return error(_("git %s: failed to refresh the index"),
				_(action_name(opts)));
		}
	}
	return 0;
}

struct todo_item {
	enum todo_command command;
	struct commit *commit;
	const char *arg;
	int arg_len;
	size_t offset_in_buf;
};

struct todo_list {
	struct strbuf buf;
	struct todo_item *items;
	int nr, alloc, current;
	int done_nr, total_nr;
	struct stat_data stat;
};

#define TODO_LIST_INIT { STRBUF_INIT }

static void todo_list_release(struct todo_list *todo_list)
{
	strbuf_release(&todo_list->buf);
	FREE_AND_NULL(todo_list->items);
	todo_list->nr = todo_list->alloc = 0;
}

static struct todo_item *append_new_todo(struct todo_list *todo_list)
{
	ALLOC_GROW(todo_list->items, todo_list->nr + 1, todo_list->alloc);
	return todo_list->items + todo_list->nr++;
}

static int parse_insn_line(struct todo_item *item, const char *bol, char *eol)
{
	struct object_id commit_oid;
	char *end_of_object_name;
	int i, saved, status, padding;

	/* left-trim */
	bol += strspn(bol, " \t");

	if (bol == eol || *bol == '\r' || *bol == comment_line_char) {
		item->command = TODO_COMMENT;
		item->commit = NULL;
		item->arg = bol;
		item->arg_len = eol - bol;
		return 0;
	}

	for (i = 0; i < TODO_COMMENT; i++)
		if (skip_prefix(bol, todo_command_info[i].str, &bol)) {
			item->command = i;
			break;
		} else if (bol[1] == ' ' && *bol == todo_command_info[i].c) {
			bol++;
			item->command = i;
			break;
		}
	if (i >= TODO_COMMENT)
		return -1;

	/* Eat up extra spaces/ tabs before object name */
	padding = strspn(bol, " \t");
	bol += padding;

	if (item->command == TODO_NOOP) {
		if (bol != eol)
			return error(_("%s does not accept arguments: '%s'"),
				     command_to_string(item->command), bol);
		item->commit = NULL;
		item->arg = bol;
		item->arg_len = eol - bol;
		return 0;
	}

	if (!padding)
		return error(_("missing arguments for %s"),
			     command_to_string(item->command));

	if (item->command == TODO_EXEC) {
		item->commit = NULL;
		item->arg = bol;
		item->arg_len = (int)(eol - bol);
		return 0;
	}

	end_of_object_name = (char *) bol + strcspn(bol, " \t\n");
	saved = *end_of_object_name;
	*end_of_object_name = '\0';
	status = get_oid(bol, &commit_oid);
	*end_of_object_name = saved;

	item->arg = end_of_object_name + strspn(end_of_object_name, " \t");
	item->arg_len = (int)(eol - item->arg);

	if (status < 0)
		return -1;

	item->commit = lookup_commit_reference(&commit_oid);
	return !item->commit;
}

static int parse_insn_buffer(char *buf, struct todo_list *todo_list)
{
	struct todo_item *item;
	char *p = buf, *next_p;
	int i, res = 0, fixup_okay = file_exists(rebase_path_done());

	for (i = 1; *p; i++, p = next_p) {
		char *eol = strchrnul(p, '\n');

		next_p = *eol ? eol + 1 /* skip LF */ : eol;

		if (p != eol && eol[-1] == '\r')
			eol--; /* strip Carriage Return */

		item = append_new_todo(todo_list);
		item->offset_in_buf = p - todo_list->buf.buf;
		if (parse_insn_line(item, p, eol)) {
			res = error(_("invalid line %d: %.*s"),
				i, (int)(eol - p), p);
			item->command = TODO_NOOP;
		}

		if (fixup_okay)
			; /* do nothing */
		else if (is_fixup(item->command))
			return error(_("cannot '%s' without a previous commit"),
				command_to_string(item->command));
		else if (!is_noop(item->command))
			fixup_okay = 1;
	}

	return res;
}

static int count_commands(struct todo_list *todo_list)
{
	int count = 0, i;

	for (i = 0; i < todo_list->nr; i++)
		if (todo_list->items[i].command != TODO_COMMENT)
			count++;

	return count;
}

static ssize_t strbuf_read_file_or_whine(struct strbuf *sb, const char *path)
{
	int fd;
	ssize_t len;

	fd = open(path, O_RDONLY);
	if (fd < 0)
		return error_errno(_("could not open '%s'"), path);
	len = strbuf_read(sb, fd, 0);
	close(fd);
	if (len < 0)
		return error(_("could not read '%s'."), path);
	return len;
}

static int read_populate_todo(struct todo_list *todo_list,
			struct replay_opts *opts)
{
	struct stat st;
	const char *todo_file = get_todo_path(opts);
	int res;

	strbuf_reset(&todo_list->buf);
	if (strbuf_read_file_or_whine(&todo_list->buf, todo_file) < 0)
		return -1;

	res = stat(todo_file, &st);
	if (res)
		return error(_("could not stat '%s'"), todo_file);
	fill_stat_data(&todo_list->stat, &st);

	res = parse_insn_buffer(todo_list->buf.buf, todo_list);
	if (res) {
		if (is_rebase_i(opts))
			return error(_("please fix this using "
				       "'git rebase --edit-todo'."));
		return error(_("unusable instruction sheet: '%s'"), todo_file);
	}

	if (!todo_list->nr &&
	    (!is_rebase_i(opts) || !file_exists(rebase_path_done())))
		return error(_("no commits parsed."));

	if (!is_rebase_i(opts)) {
		enum todo_command valid =
			opts->action == REPLAY_PICK ? TODO_PICK : TODO_REVERT;
		int i;

		for (i = 0; i < todo_list->nr; i++)
			if (valid == todo_list->items[i].command)
				continue;
			else if (valid == TODO_PICK)
				return error(_("cannot cherry-pick during a revert."));
			else
				return error(_("cannot revert during a cherry-pick."));
	}

	if (is_rebase_i(opts)) {
		struct todo_list done = TODO_LIST_INIT;
		FILE *f = fopen_or_warn(rebase_path_msgtotal(), "w");

		if (strbuf_read_file(&done.buf, rebase_path_done(), 0) > 0 &&
				!parse_insn_buffer(done.buf.buf, &done))
			todo_list->done_nr = count_commands(&done);
		else
			todo_list->done_nr = 0;

		todo_list->total_nr = todo_list->done_nr
			+ count_commands(todo_list);
		todo_list_release(&done);

		if (f) {
			fprintf(f, "%d\n", todo_list->total_nr);
			fclose(f);
		}
	}

	return 0;
}

static int git_config_string_dup(char **dest,
				 const char *var, const char *value)
{
	if (!value)
		return config_error_nonbool(var);
	free(*dest);
	*dest = xstrdup(value);
	return 0;
}

static int populate_opts_cb(const char *key, const char *value, void *data)
{
	struct replay_opts *opts = data;
	int error_flag = 1;

	if (!value)
		error_flag = 0;
	else if (!strcmp(key, "options.no-commit"))
		opts->no_commit = git_config_bool_or_int(key, value, &error_flag);
	else if (!strcmp(key, "options.edit"))
		opts->edit = git_config_bool_or_int(key, value, &error_flag);
	else if (!strcmp(key, "options.signoff"))
		opts->signoff = git_config_bool_or_int(key, value, &error_flag);
	else if (!strcmp(key, "options.record-origin"))
		opts->record_origin = git_config_bool_or_int(key, value, &error_flag);
	else if (!strcmp(key, "options.allow-ff"))
		opts->allow_ff = git_config_bool_or_int(key, value, &error_flag);
	else if (!strcmp(key, "options.mainline"))
		opts->mainline = git_config_int(key, value);
	else if (!strcmp(key, "options.strategy"))
		git_config_string_dup(&opts->strategy, key, value);
	else if (!strcmp(key, "options.gpg-sign"))
		git_config_string_dup(&opts->gpg_sign, key, value);
	else if (!strcmp(key, "options.strategy-option")) {
		ALLOC_GROW(opts->xopts, opts->xopts_nr + 1, opts->xopts_alloc);
		opts->xopts[opts->xopts_nr++] = xstrdup(value);
	} else if (!strcmp(key, "options.allow-rerere-auto"))
		opts->allow_rerere_auto =
			git_config_bool_or_int(key, value, &error_flag) ?
				RERERE_AUTOUPDATE : RERERE_NOAUTOUPDATE;
	else
		return error(_("invalid key: %s"), key);

	if (!error_flag)
		return error(_("invalid value for %s: %s"), key, value);

	return 0;
}

static void read_strategy_opts(struct replay_opts *opts, struct strbuf *buf)
{
	int i;

	strbuf_reset(buf);
	if (!read_oneliner(buf, rebase_path_strategy(), 0))
		return;
	opts->strategy = strbuf_detach(buf, NULL);
	if (!read_oneliner(buf, rebase_path_strategy_opts(), 0))
		return;

	opts->xopts_nr = split_cmdline(buf->buf, (const char ***)&opts->xopts);
	for (i = 0; i < opts->xopts_nr; i++) {
		const char *arg = opts->xopts[i];

		skip_prefix(arg, "--", &arg);
		opts->xopts[i] = xstrdup(arg);
	}
}

static int read_populate_opts(struct replay_opts *opts)
{
	if (is_rebase_i(opts)) {
		struct strbuf buf = STRBUF_INIT;

		if (read_oneliner(&buf, rebase_path_gpg_sign_opt(), 1)) {
			if (!starts_with(buf.buf, "-S"))
				strbuf_reset(&buf);
			else {
				free(opts->gpg_sign);
				opts->gpg_sign = xstrdup(buf.buf + 2);
			}
			strbuf_reset(&buf);
		}

		if (read_oneliner(&buf, rebase_path_allow_rerere_autoupdate(), 1)) {
			if (!strcmp(buf.buf, "--rerere-autoupdate"))
				opts->allow_rerere_auto = RERERE_AUTOUPDATE;
			else if (!strcmp(buf.buf, "--no-rerere-autoupdate"))
				opts->allow_rerere_auto = RERERE_NOAUTOUPDATE;
			strbuf_reset(&buf);
		}

		if (file_exists(rebase_path_verbose()))
			opts->verbose = 1;

		if (file_exists(rebase_path_signoff())) {
			opts->allow_ff = 0;
			opts->signoff = 1;
		}

		read_strategy_opts(opts, &buf);
		strbuf_release(&buf);

		return 0;
	}

	if (!file_exists(git_path_opts_file()))
		return 0;
	/*
	 * The function git_parse_source(), called from git_config_from_file(),
	 * may die() in case of a syntactically incorrect file. We do not care
	 * about this case, though, because we wrote that file ourselves, so we
	 * are pretty certain that it is syntactically correct.
	 */
	if (git_config_from_file(populate_opts_cb, git_path_opts_file(), opts) < 0)
		return error(_("malformed options sheet: '%s'"),
			git_path_opts_file());
	return 0;
}

static int walk_revs_populate_todo(struct todo_list *todo_list,
				struct replay_opts *opts)
{
	enum todo_command command = opts->action == REPLAY_PICK ?
		TODO_PICK : TODO_REVERT;
	const char *command_string = todo_command_info[command].str;
	struct commit *commit;

	if (prepare_revs(opts))
		return -1;

	while ((commit = get_revision(opts->revs))) {
		struct todo_item *item = append_new_todo(todo_list);
		const char *commit_buffer = get_commit_buffer(commit, NULL);
		const char *subject;
		int subject_len;

		item->command = command;
		item->commit = commit;
		item->arg = NULL;
		item->arg_len = 0;
		item->offset_in_buf = todo_list->buf.len;
		subject_len = find_commit_subject(commit_buffer, &subject);
		strbuf_addf(&todo_list->buf, "%s %s %.*s\n", command_string,
			short_commit_name(commit), subject_len, subject);
		unuse_commit_buffer(commit, commit_buffer);
	}
	return 0;
}

static int create_seq_dir(void)
{
	if (file_exists(git_path_seq_dir())) {
		error(_("a cherry-pick or revert is already in progress"));
		advise(_("try \"git cherry-pick (--continue | --quit | --abort)\""));
		return -1;
	} else if (mkdir(git_path_seq_dir(), 0777) < 0)
		return error_errno(_("could not create sequencer directory '%s'"),
				   git_path_seq_dir());
	return 0;
}

static int save_head(const char *head)
{
	struct lock_file head_lock = LOCK_INIT;
	struct strbuf buf = STRBUF_INIT;
	int fd;
	ssize_t written;

	fd = hold_lock_file_for_update(&head_lock, git_path_head_file(), 0);
	if (fd < 0)
		return error_errno(_("could not lock HEAD"));
	strbuf_addf(&buf, "%s\n", head);
	written = write_in_full(fd, buf.buf, buf.len);
	strbuf_release(&buf);
	if (written < 0) {
		rollback_lock_file(&head_lock);
		return error_errno(_("could not write to '%s'"),
				   git_path_head_file());
	}
	if (commit_lock_file(&head_lock) < 0)
		return error(_("failed to finalize '%s'"), git_path_head_file());
	return 0;
}

static int rollback_is_safe(void)
{
	struct strbuf sb = STRBUF_INIT;
	struct object_id expected_head, actual_head;

	if (strbuf_read_file(&sb, git_path_abort_safety_file(), 0) >= 0) {
		strbuf_trim(&sb);
		if (get_oid_hex(sb.buf, &expected_head)) {
			strbuf_release(&sb);
			die(_("could not parse %s"), git_path_abort_safety_file());
		}
		strbuf_release(&sb);
	}
	else if (errno == ENOENT)
		oidclr(&expected_head);
	else
		die_errno(_("could not read '%s'"), git_path_abort_safety_file());

	if (get_oid("HEAD", &actual_head))
		oidclr(&actual_head);

	return !oidcmp(&actual_head, &expected_head);
}

static int reset_for_rollback(const struct object_id *oid)
{
	const char *argv[4];	/* reset --merge <arg> + NULL */

	argv[0] = "reset";
	argv[1] = "--merge";
	argv[2] = oid_to_hex(oid);
	argv[3] = NULL;
	return run_command_v_opt(argv, RUN_GIT_CMD);
}

static int rollback_single_pick(void)
{
	struct object_id head_oid;

	if (!file_exists(git_path_cherry_pick_head()) &&
	    !file_exists(git_path_revert_head()))
		return error(_("no cherry-pick or revert in progress"));
	if (read_ref_full("HEAD", 0, &head_oid, NULL))
		return error(_("cannot resolve HEAD"));
	if (is_null_oid(&head_oid))
		return error(_("cannot abort from a branch yet to be born"));
	return reset_for_rollback(&head_oid);
}

int sequencer_rollback(struct replay_opts *opts)
{
	FILE *f;
	struct object_id oid;
	struct strbuf buf = STRBUF_INIT;
	const char *p;

	f = fopen(git_path_head_file(), "r");
	if (!f && errno == ENOENT) {
		/*
		 * There is no multiple-cherry-pick in progress.
		 * If CHERRY_PICK_HEAD or REVERT_HEAD indicates
		 * a single-cherry-pick in progress, abort that.
		 */
		return rollback_single_pick();
	}
	if (!f)
		return error_errno(_("cannot open '%s'"), git_path_head_file());
	if (strbuf_getline_lf(&buf, f)) {
		error(_("cannot read '%s': %s"), git_path_head_file(),
		      ferror(f) ?  strerror(errno) : _("unexpected end of file"));
		fclose(f);
		goto fail;
	}
	fclose(f);
	if (parse_oid_hex(buf.buf, &oid, &p) || *p != '\0') {
		error(_("stored pre-cherry-pick HEAD file '%s' is corrupt"),
			git_path_head_file());
		goto fail;
	}
	if (is_null_oid(&oid)) {
		error(_("cannot abort from a branch yet to be born"));
		goto fail;
	}

	if (!rollback_is_safe()) {
		/* Do not error, just do not rollback */
		warning(_("You seem to have moved HEAD. "
			  "Not rewinding, check your HEAD!"));
	} else
	if (reset_for_rollback(&oid))
		goto fail;
	strbuf_release(&buf);
	return sequencer_remove_state(opts);
fail:
	strbuf_release(&buf);
	return -1;
}

static int save_todo(struct todo_list *todo_list, struct replay_opts *opts)
{
	struct lock_file todo_lock = LOCK_INIT;
	const char *todo_path = get_todo_path(opts);
	int next = todo_list->current, offset, fd;

	/*
	 * rebase -i writes "git-rebase-todo" without the currently executing
	 * command, appending it to "done" instead.
	 */
	if (is_rebase_i(opts))
		next++;

	fd = hold_lock_file_for_update(&todo_lock, todo_path, 0);
	if (fd < 0)
		return error_errno(_("could not lock '%s'"), todo_path);
	offset = next < todo_list->nr ?
		todo_list->items[next].offset_in_buf : todo_list->buf.len;
	if (write_in_full(fd, todo_list->buf.buf + offset,
			todo_list->buf.len - offset) < 0)
		return error_errno(_("could not write to '%s'"), todo_path);
	if (commit_lock_file(&todo_lock) < 0)
		return error(_("failed to finalize '%s'"), todo_path);

	if (is_rebase_i(opts)) {
		const char *done_path = rebase_path_done();
		int fd = open(done_path, O_CREAT | O_WRONLY | O_APPEND, 0666);
		int prev_offset = !next ? 0 :
			todo_list->items[next - 1].offset_in_buf;

		if (fd >= 0 && offset > prev_offset &&
		    write_in_full(fd, todo_list->buf.buf + prev_offset,
				  offset - prev_offset) < 0) {
			close(fd);
			return error_errno(_("could not write to '%s'"),
					   done_path);
		}
		if (fd >= 0)
			close(fd);
	}
	return 0;
}

static int save_opts(struct replay_opts *opts)
{
	const char *opts_file = git_path_opts_file();
	int res = 0;

	if (opts->no_commit)
		res |= git_config_set_in_file_gently(opts_file, "options.no-commit", "true");
	if (opts->edit)
		res |= git_config_set_in_file_gently(opts_file, "options.edit", "true");
	if (opts->signoff)
		res |= git_config_set_in_file_gently(opts_file, "options.signoff", "true");
	if (opts->record_origin)
		res |= git_config_set_in_file_gently(opts_file, "options.record-origin", "true");
	if (opts->allow_ff)
		res |= git_config_set_in_file_gently(opts_file, "options.allow-ff", "true");
	if (opts->mainline) {
		struct strbuf buf = STRBUF_INIT;
		strbuf_addf(&buf, "%d", opts->mainline);
		res |= git_config_set_in_file_gently(opts_file, "options.mainline", buf.buf);
		strbuf_release(&buf);
	}
	if (opts->strategy)
		res |= git_config_set_in_file_gently(opts_file, "options.strategy", opts->strategy);
	if (opts->gpg_sign)
		res |= git_config_set_in_file_gently(opts_file, "options.gpg-sign", opts->gpg_sign);
	if (opts->xopts) {
		int i;
		for (i = 0; i < opts->xopts_nr; i++)
			res |= git_config_set_multivar_in_file_gently(opts_file,
							"options.strategy-option",
							opts->xopts[i], "^$", 0);
	}
	if (opts->allow_rerere_auto)
		res |= git_config_set_in_file_gently(opts_file, "options.allow-rerere-auto",
						     opts->allow_rerere_auto == RERERE_AUTOUPDATE ?
						     "true" : "false");
	return res;
}

static int make_patch(struct commit *commit, struct replay_opts *opts)
{
	struct strbuf buf = STRBUF_INIT;
	struct rev_info log_tree_opt;
	const char *subject, *p;
	int res = 0;

	p = short_commit_name(commit);
	if (write_message(p, strlen(p), rebase_path_stopped_sha(), 1) < 0)
		return -1;
	if (update_ref("rebase", "REBASE_HEAD", &commit->object.oid,
		       NULL, REF_NO_DEREF, UPDATE_REFS_MSG_ON_ERR))
		res |= error(_("could not update %s"), "REBASE_HEAD");

	strbuf_addf(&buf, "%s/patch", get_dir(opts));
	memset(&log_tree_opt, 0, sizeof(log_tree_opt));
	init_revisions(&log_tree_opt, NULL);
	log_tree_opt.abbrev = 0;
	log_tree_opt.diff = 1;
	log_tree_opt.diffopt.output_format = DIFF_FORMAT_PATCH;
	log_tree_opt.disable_stdin = 1;
	log_tree_opt.no_commit_id = 1;
	log_tree_opt.diffopt.file = fopen(buf.buf, "w");
	log_tree_opt.diffopt.use_color = GIT_COLOR_NEVER;
	if (!log_tree_opt.diffopt.file)
		res |= error_errno(_("could not open '%s'"), buf.buf);
	else {
		res |= log_tree_commit(&log_tree_opt, commit);
		fclose(log_tree_opt.diffopt.file);
	}
	strbuf_reset(&buf);

	strbuf_addf(&buf, "%s/message", get_dir(opts));
	if (!file_exists(buf.buf)) {
		const char *commit_buffer = get_commit_buffer(commit, NULL);
		find_commit_subject(commit_buffer, &subject);
		res |= write_message(subject, strlen(subject), buf.buf, 1);
		unuse_commit_buffer(commit, commit_buffer);
	}
	strbuf_release(&buf);

	return res;
}

static int intend_to_amend(void)
{
	struct object_id head;
	char *p;

	if (get_oid("HEAD", &head))
		return error(_("cannot read HEAD"));

	p = oid_to_hex(&head);
	return write_message(p, strlen(p), rebase_path_amend(), 1);
}

static int error_with_patch(struct commit *commit,
	const char *subject, int subject_len,
	struct replay_opts *opts, int exit_code, int to_amend)
{
	if (make_patch(commit, opts))
		return -1;

	if (to_amend) {
		if (intend_to_amend())
			return -1;

		fprintf(stderr, "You can amend the commit now, with\n"
			"\n"
			"  git commit --amend %s\n"
			"\n"
			"Once you are satisfied with your changes, run\n"
			"\n"
			"  git rebase --continue\n", gpg_sign_opt_quoted(opts));
	} else if (exit_code)
		fprintf(stderr, "Could not apply %s... %.*s\n",
			short_commit_name(commit), subject_len, subject);

	return exit_code;
}

static int error_failed_squash(struct commit *commit,
	struct replay_opts *opts, int subject_len, const char *subject)
{
	if (rename(rebase_path_squash_msg(), rebase_path_message()))
		return error(_("could not rename '%s' to '%s'"),
			rebase_path_squash_msg(), rebase_path_message());
	unlink(rebase_path_fixup_msg());
	unlink(git_path_merge_msg());
	if (copy_file(git_path_merge_msg(), rebase_path_message(), 0666))
		return error(_("could not copy '%s' to '%s'"),
			     rebase_path_message(), git_path_merge_msg());
	return error_with_patch(commit, subject, subject_len, opts, 1, 0);
}

static int do_exec(const char *command_line)
{
	struct argv_array child_env = ARGV_ARRAY_INIT;
	const char *child_argv[] = { NULL, NULL };
	int dirty, status;

	fprintf(stderr, "Executing: %s\n", command_line);
	child_argv[0] = command_line;
	argv_array_pushf(&child_env, "GIT_DIR=%s", absolute_path(get_git_dir()));
	status = run_command_v_opt_cd_env(child_argv, RUN_USING_SHELL, NULL,
					  child_env.argv);

	/* force re-reading of the cache */
	if (discard_cache() < 0 || read_cache() < 0)
		return error(_("could not read index"));

	dirty = require_clean_work_tree("rebase", NULL, 1, 1);

	if (status) {
		warning(_("execution failed: %s\n%s"
			  "You can fix the problem, and then run\n"
			  "\n"
			  "  git rebase --continue\n"
			  "\n"),
			command_line,
			dirty ? N_("and made changes to the index and/or the "
				"working tree\n") : "");
		if (status == 127)
			/* command not found */
			status = 1;
	} else if (dirty) {
		warning(_("execution succeeded: %s\nbut "
			  "left changes to the index and/or the working tree\n"
			  "Commit or stash your changes, and then run\n"
			  "\n"
			  "  git rebase --continue\n"
			  "\n"), command_line);
		status = 1;
	}

	argv_array_clear(&child_env);

	return status;
}

static int is_final_fixup(struct todo_list *todo_list)
{
	int i = todo_list->current;

	if (!is_fixup(todo_list->items[i].command))
		return 0;

	while (++i < todo_list->nr)
		if (is_fixup(todo_list->items[i].command))
			return 0;
		else if (!is_noop(todo_list->items[i].command))
			break;
	return 1;
}

static enum todo_command peek_command(struct todo_list *todo_list, int offset)
{
	int i;

	for (i = todo_list->current + offset; i < todo_list->nr; i++)
		if (!is_noop(todo_list->items[i].command))
			return todo_list->items[i].command;

	return -1;
}

static int apply_autostash(struct replay_opts *opts)
{
	struct strbuf stash_sha1 = STRBUF_INIT;
	struct child_process child = CHILD_PROCESS_INIT;
	int ret = 0;

	if (!read_oneliner(&stash_sha1, rebase_path_autostash(), 1)) {
		strbuf_release(&stash_sha1);
		return 0;
	}
	strbuf_trim(&stash_sha1);

	child.git_cmd = 1;
	child.no_stdout = 1;
	child.no_stderr = 1;
	argv_array_push(&child.args, "stash");
	argv_array_push(&child.args, "apply");
	argv_array_push(&child.args, stash_sha1.buf);
	if (!run_command(&child))
		fprintf(stderr, _("Applied autostash.\n"));
	else {
		struct child_process store = CHILD_PROCESS_INIT;

		store.git_cmd = 1;
		argv_array_push(&store.args, "stash");
		argv_array_push(&store.args, "store");
		argv_array_push(&store.args, "-m");
		argv_array_push(&store.args, "autostash");
		argv_array_push(&store.args, "-q");
		argv_array_push(&store.args, stash_sha1.buf);
		if (run_command(&store))
			ret = error(_("cannot store %s"), stash_sha1.buf);
		else
			fprintf(stderr,
				_("Applying autostash resulted in conflicts.\n"
				  "Your changes are safe in the stash.\n"
				  "You can run \"git stash pop\" or"
				  " \"git stash drop\" at any time.\n"));
	}

	strbuf_release(&stash_sha1);
	return ret;
}

static const char *reflog_message(struct replay_opts *opts,
	const char *sub_action, const char *fmt, ...)
{
	va_list ap;
	static struct strbuf buf = STRBUF_INIT;

	va_start(ap, fmt);
	strbuf_reset(&buf);
	strbuf_addstr(&buf, action_name(opts));
	if (sub_action)
		strbuf_addf(&buf, " (%s)", sub_action);
	if (fmt) {
		strbuf_addstr(&buf, ": ");
		strbuf_vaddf(&buf, fmt, ap);
	}
	va_end(ap);

	return buf.buf;
}

static int pick_commits(struct todo_list *todo_list, struct replay_opts *opts)
{
	int res = 0;

	setenv(GIT_REFLOG_ACTION, action_name(opts), 0);
	if (opts->allow_ff)
		assert(!(opts->signoff || opts->no_commit ||
				opts->record_origin || opts->edit));
	if (read_and_refresh_cache(opts))
		return -1;

	while (todo_list->current < todo_list->nr) {
		struct todo_item *item = todo_list->items + todo_list->current;
		if (save_todo(todo_list, opts))
			return -1;
		if (is_rebase_i(opts)) {
			if (item->command != TODO_COMMENT) {
				FILE *f = fopen(rebase_path_msgnum(), "w");

				todo_list->done_nr++;

				if (f) {
					fprintf(f, "%d\n", todo_list->done_nr);
					fclose(f);
				}
				fprintf(stderr, "Rebasing (%d/%d)%s",
					todo_list->done_nr,
					todo_list->total_nr,
					opts->verbose ? "\n" : "\r");
			}
			unlink(rebase_path_message());
			unlink(rebase_path_author_script());
			unlink(rebase_path_stopped_sha());
			unlink(rebase_path_amend());
			delete_ref(NULL, "REBASE_HEAD", NULL, REF_NO_DEREF);
		}
		if (item->command <= TODO_SQUASH) {
			if (is_rebase_i(opts))
				setenv("GIT_REFLOG_ACTION", reflog_message(opts,
					command_to_string(item->command), NULL),
					1);
			res = do_pick_commit(item->command, item->commit,
					opts, is_final_fixup(todo_list));
			if (is_rebase_i(opts) && res < 0) {
				/* Reschedule */
				todo_list->current--;
				if (save_todo(todo_list, opts))
					return -1;
			}
			if (item->command == TODO_EDIT) {
				struct commit *commit = item->commit;
				if (!res)
					fprintf(stderr,
						_("Stopped at %s...  %.*s\n"),
						short_commit_name(commit),
						item->arg_len, item->arg);
				return error_with_patch(commit,
					item->arg, item->arg_len, opts, res,
					!res);
			}
			if (is_rebase_i(opts) && !res)
				record_in_rewritten(&item->commit->object.oid,
					peek_command(todo_list, 1));
			if (res && is_fixup(item->command)) {
				if (res == 1)
					intend_to_amend();
				return error_failed_squash(item->commit, opts,
					item->arg_len, item->arg);
			} else if (res && is_rebase_i(opts))
				return res | error_with_patch(item->commit,
					item->arg, item->arg_len, opts, res,
					item->command == TODO_REWORD);
		} else if (item->command == TODO_EXEC) {
			char *end_of_arg = (char *)(item->arg + item->arg_len);
			int saved = *end_of_arg;
			struct stat st;

			*end_of_arg = '\0';
			res = do_exec(item->arg);
			*end_of_arg = saved;

			/* Reread the todo file if it has changed. */
			if (res)
				; /* fall through */
			else if (stat(get_todo_path(opts), &st))
				res = error_errno(_("could not stat '%s'"),
						  get_todo_path(opts));
			else if (match_stat_data(&todo_list->stat, &st)) {
				todo_list_release(todo_list);
				if (read_populate_todo(todo_list, opts))
					res = -1; /* message was printed */
				/* `current` will be incremented below */
				todo_list->current = -1;
			}
		} else if (!is_noop(item->command))
			return error(_("unknown command %d"), item->command);

		todo_list->current++;
		if (res)
			return res;
	}

	if (is_rebase_i(opts)) {
		struct strbuf head_ref = STRBUF_INIT, buf = STRBUF_INIT;
		struct stat st;

		/* Stopped in the middle, as planned? */
		if (todo_list->current < todo_list->nr)
			return 0;

		if (read_oneliner(&head_ref, rebase_path_head_name(), 0) &&
				starts_with(head_ref.buf, "refs/")) {
			const char *msg;
			struct object_id head, orig;
			int res;

			if (get_oid("HEAD", &head)) {
				res = error(_("cannot read HEAD"));
cleanup_head_ref:
				strbuf_release(&head_ref);
				strbuf_release(&buf);
				return res;
			}
			if (!read_oneliner(&buf, rebase_path_orig_head(), 0) ||
					get_oid_hex(buf.buf, &orig)) {
				res = error(_("could not read orig-head"));
				goto cleanup_head_ref;
			}
			strbuf_reset(&buf);
			if (!read_oneliner(&buf, rebase_path_onto(), 0)) {
				res = error(_("could not read 'onto'"));
				goto cleanup_head_ref;
			}
			msg = reflog_message(opts, "finish", "%s onto %s",
				head_ref.buf, buf.buf);
			if (update_ref(msg, head_ref.buf, &head, &orig,
				       REF_NO_DEREF, UPDATE_REFS_MSG_ON_ERR)) {
				res = error(_("could not update %s"),
					head_ref.buf);
				goto cleanup_head_ref;
			}
			msg = reflog_message(opts, "finish", "returning to %s",
				head_ref.buf);
			if (create_symref("HEAD", head_ref.buf, msg)) {
				res = error(_("could not update HEAD to %s"),
					head_ref.buf);
				goto cleanup_head_ref;
			}
			strbuf_reset(&buf);
		}

		if (opts->verbose) {
			struct rev_info log_tree_opt;
			struct object_id orig, head;

			memset(&log_tree_opt, 0, sizeof(log_tree_opt));
			init_revisions(&log_tree_opt, NULL);
			log_tree_opt.diff = 1;
			log_tree_opt.diffopt.output_format =
				DIFF_FORMAT_DIFFSTAT;
			log_tree_opt.disable_stdin = 1;

			if (read_oneliner(&buf, rebase_path_orig_head(), 0) &&
			    !get_oid(buf.buf, &orig) &&
			    !get_oid("HEAD", &head)) {
				diff_tree_oid(&orig, &head, "",
					      &log_tree_opt.diffopt);
				log_tree_diff_flush(&log_tree_opt);
			}
		}
		flush_rewritten_pending();
		if (!stat(rebase_path_rewritten_list(), &st) &&
				st.st_size > 0) {
			struct child_process child = CHILD_PROCESS_INIT;
			const char *post_rewrite_hook =
				find_hook("post-rewrite");

			child.in = open(rebase_path_rewritten_list(), O_RDONLY);
			child.git_cmd = 1;
			argv_array_push(&child.args, "notes");
			argv_array_push(&child.args, "copy");
			argv_array_push(&child.args, "--for-rewrite=rebase");
			/* we don't care if this copying failed */
			run_command(&child);

			if (post_rewrite_hook) {
				struct child_process hook = CHILD_PROCESS_INIT;

				hook.in = open(rebase_path_rewritten_list(),
					O_RDONLY);
				hook.stdout_to_stderr = 1;
				argv_array_push(&hook.args, post_rewrite_hook);
				argv_array_push(&hook.args, "rebase");
				/* we don't care if this hook failed */
				run_command(&hook);
			}
		}
		apply_autostash(opts);

		fprintf(stderr, "Successfully rebased and updated %s.\n",
			head_ref.buf);

		strbuf_release(&buf);
		strbuf_release(&head_ref);
	}

	/*
	 * Sequence of picks finished successfully; cleanup by
	 * removing the .git/sequencer directory
	 */
	return sequencer_remove_state(opts);
}

static int continue_single_pick(void)
{
	const char *argv[] = { "commit", NULL };

	if (!file_exists(git_path_cherry_pick_head()) &&
	    !file_exists(git_path_revert_head()))
		return error(_("no cherry-pick or revert in progress"));
	return run_command_v_opt(argv, RUN_GIT_CMD);
}

static int commit_staged_changes(struct replay_opts *opts)
{
	unsigned int flags = ALLOW_EMPTY | EDIT_MSG;

	if (has_unstaged_changes(1))
		return error(_("cannot rebase: You have unstaged changes."));
	if (!has_uncommitted_changes(0)) {
		const char *cherry_pick_head = git_path_cherry_pick_head();

		if (file_exists(cherry_pick_head) && unlink(cherry_pick_head))
			return error(_("could not remove CHERRY_PICK_HEAD"));
		return 0;
	}

	if (file_exists(rebase_path_amend())) {
		struct strbuf rev = STRBUF_INIT;
		struct object_id head, to_amend;

		if (get_oid("HEAD", &head))
			return error(_("cannot amend non-existing commit"));
		if (!read_oneliner(&rev, rebase_path_amend(), 0))
			return error(_("invalid file: '%s'"), rebase_path_amend());
		if (get_oid_hex(rev.buf, &to_amend))
			return error(_("invalid contents: '%s'"),
				rebase_path_amend());
		if (oidcmp(&head, &to_amend))
			return error(_("\nYou have uncommitted changes in your "
				       "working tree. Please, commit them\n"
				       "first and then run 'git rebase "
				       "--continue' again."));

		strbuf_release(&rev);
		flags |= AMEND_MSG;
	}

	if (run_git_commit(rebase_path_message(), opts, flags))
		return error(_("could not commit staged changes."));
	unlink(rebase_path_amend());
	return 0;
}

int sequencer_continue(struct replay_opts *opts)
{
	struct todo_list todo_list = TODO_LIST_INIT;
	int res;

	if (read_and_refresh_cache(opts))
		return -1;

	if (is_rebase_i(opts)) {
		if (commit_staged_changes(opts))
			return -1;
	} else if (!file_exists(get_todo_path(opts)))
		return continue_single_pick();
	if (read_populate_opts(opts))
		return -1;
	if ((res = read_populate_todo(&todo_list, opts)))
		goto release_todo_list;

	if (!is_rebase_i(opts)) {
		/* Verify that the conflict has been resolved */
		if (file_exists(git_path_cherry_pick_head()) ||
		    file_exists(git_path_revert_head())) {
			res = continue_single_pick();
			if (res)
				goto release_todo_list;
		}
		if (index_differs_from("HEAD", NULL, 0)) {
			res = error_dirty_index(opts);
			goto release_todo_list;
		}
		todo_list.current++;
	} else if (file_exists(rebase_path_stopped_sha())) {
		struct strbuf buf = STRBUF_INIT;
		struct object_id oid;

		if (read_oneliner(&buf, rebase_path_stopped_sha(), 1) &&
		    !get_oid_committish(buf.buf, &oid))
			record_in_rewritten(&oid, peek_command(&todo_list, 0));
		strbuf_release(&buf);
	}

	res = pick_commits(&todo_list, opts);
release_todo_list:
	todo_list_release(&todo_list);
	return res;
}

static int single_pick(struct commit *cmit, struct replay_opts *opts)
{
	setenv(GIT_REFLOG_ACTION, action_name(opts), 0);
	return do_pick_commit(opts->action == REPLAY_PICK ?
		TODO_PICK : TODO_REVERT, cmit, opts, 0);
}

int sequencer_pick_revisions(struct replay_opts *opts)
{
	struct todo_list todo_list = TODO_LIST_INIT;
	struct object_id oid;
	int i, res;

	assert(opts->revs);
	if (read_and_refresh_cache(opts))
		return -1;

	for (i = 0; i < opts->revs->pending.nr; i++) {
		struct object_id oid;
		const char *name = opts->revs->pending.objects[i].name;

		/* This happens when using --stdin. */
		if (!strlen(name))
			continue;

		if (!get_oid(name, &oid)) {
			if (!lookup_commit_reference_gently(&oid, 1)) {
				enum object_type type = oid_object_info(&oid,
									NULL);
				return error(_("%s: can't cherry-pick a %s"),
					name, type_name(type));
			}
		} else
			return error(_("%s: bad revision"), name);
	}

	/*
	 * If we were called as "git cherry-pick <commit>", just
	 * cherry-pick/revert it, set CHERRY_PICK_HEAD /
	 * REVERT_HEAD, and don't touch the sequencer state.
	 * This means it is possible to cherry-pick in the middle
	 * of a cherry-pick sequence.
	 */
	if (opts->revs->cmdline.nr == 1 &&
	    opts->revs->cmdline.rev->whence == REV_CMD_REV &&
	    opts->revs->no_walk &&
	    !opts->revs->cmdline.rev->flags) {
		struct commit *cmit;
		if (prepare_revision_walk(opts->revs))
			return error(_("revision walk setup failed"));
		cmit = get_revision(opts->revs);
		if (!cmit || get_revision(opts->revs))
			return error("BUG: expected exactly one commit from walk");
		return single_pick(cmit, opts);
	}

	/*
	 * Start a new cherry-pick/ revert sequence; but
	 * first, make sure that an existing one isn't in
	 * progress
	 */

	if (walk_revs_populate_todo(&todo_list, opts) ||
			create_seq_dir() < 0)
		return -1;
	if (get_oid("HEAD", &oid) && (opts->action == REPLAY_REVERT))
		return error(_("can't revert as initial commit"));
	if (save_head(oid_to_hex(&oid)))
		return -1;
	if (save_opts(opts))
		return -1;
	update_abort_safety_file();
	res = pick_commits(&todo_list, opts);
	todo_list_release(&todo_list);
	return res;
}

void append_signoff(struct strbuf *msgbuf, int ignore_footer, unsigned flag)
{
	unsigned no_dup_sob = flag & APPEND_SIGNOFF_DEDUP;
	struct strbuf sob = STRBUF_INIT;
	int has_footer;

	strbuf_addstr(&sob, sign_off_header);
	strbuf_addstr(&sob, fmt_name(getenv("GIT_COMMITTER_NAME"),
				getenv("GIT_COMMITTER_EMAIL")));
	strbuf_addch(&sob, '\n');

	if (!ignore_footer)
		strbuf_complete_line(msgbuf);

	/*
	 * If the whole message buffer is equal to the sob, pretend that we
	 * found a conforming footer with a matching sob
	 */
	if (msgbuf->len - ignore_footer == sob.len &&
	    !strncmp(msgbuf->buf, sob.buf, sob.len))
		has_footer = 3;
	else
		has_footer = has_conforming_footer(msgbuf, &sob, ignore_footer);

	if (!has_footer) {
		const char *append_newlines = NULL;
		size_t len = msgbuf->len - ignore_footer;

		if (!len) {
			/*
			 * The buffer is completely empty.  Leave foom for
			 * the title and body to be filled in by the user.
			 */
			append_newlines = "\n\n";
		} else if (len == 1) {
			/*
			 * Buffer contains a single newline.  Add another
			 * so that we leave room for the title and body.
			 */
			append_newlines = "\n";
		} else if (msgbuf->buf[len - 2] != '\n') {
			/*
			 * Buffer ends with a single newline.  Add another
			 * so that there is an empty line between the message
			 * body and the sob.
			 */
			append_newlines = "\n";
		} /* else, the buffer already ends with two newlines. */

		if (append_newlines)
			strbuf_splice(msgbuf, msgbuf->len - ignore_footer, 0,
				append_newlines, strlen(append_newlines));
	}

	if (has_footer != 3 && (!no_dup_sob || has_footer != 2))
		strbuf_splice(msgbuf, msgbuf->len - ignore_footer, 0,
				sob.buf, sob.len);

	strbuf_release(&sob);
}

int sequencer_make_script(FILE *out, int argc, const char **argv,
			  unsigned flags)
{
	char *format = NULL;
	struct pretty_print_context pp = {0};
	struct strbuf buf = STRBUF_INIT;
	struct rev_info revs;
	struct commit *commit;
	int keep_empty = flags & TODO_LIST_KEEP_EMPTY;
	const char *insn = flags & TODO_LIST_ABBREVIATE_CMDS ? "p" : "pick";

	init_revisions(&revs, NULL);
	revs.verbose_header = 1;
	revs.max_parents = 1;
	revs.cherry_mark = 1;
	revs.limited = 1;
	revs.reverse = 1;
	revs.right_only = 1;
	revs.sort_order = REV_SORT_IN_GRAPH_ORDER;
	revs.topo_order = 1;

	revs.pretty_given = 1;
	git_config_get_string("rebase.instructionFormat", &format);
	if (!format || !*format) {
		free(format);
		format = xstrdup("%s");
	}
	get_commit_format(format, &revs);
	free(format);
	pp.fmt = revs.commit_format;
	pp.output_encoding = get_log_output_encoding();

	if (setup_revisions(argc, argv, &revs, NULL) > 1)
		return error(_("make_script: unhandled options"));

	if (prepare_revision_walk(&revs) < 0)
		return error(_("make_script: error preparing revisions"));

	while ((commit = get_revision(&revs))) {
		int is_empty  = is_original_commit_empty(commit);

		if (!is_empty && (commit->object.flags & PATCHSAME))
			continue;
		strbuf_reset(&buf);
		if (!keep_empty && is_empty)
			strbuf_addf(&buf, "%c ", comment_line_char);
		strbuf_addf(&buf, "%s %s ", insn,
			    oid_to_hex(&commit->object.oid));
		pretty_print_commit(&pp, commit, &buf);
		strbuf_addch(&buf, '\n');
		fputs(buf.buf, out);
	}
	strbuf_release(&buf);
	return 0;
}

/*
 * Add commands after pick and (series of) squash/fixup commands
 * in the todo list.
 */
int sequencer_add_exec_commands(const char *commands)
{
	const char *todo_file = rebase_path_todo();
	struct todo_list todo_list = TODO_LIST_INIT;
	struct todo_item *item;
	struct strbuf *buf = &todo_list.buf;
	size_t offset = 0, commands_len = strlen(commands);
	int i, first;

	if (strbuf_read_file(&todo_list.buf, todo_file, 0) < 0)
		return error(_("could not read '%s'."), todo_file);

	if (parse_insn_buffer(todo_list.buf.buf, &todo_list)) {
		todo_list_release(&todo_list);
		return error(_("unusable todo list: '%s'"), todo_file);
	}

	first = 1;
	/* insert <commands> before every pick except the first one */
	for (item = todo_list.items, i = 0; i < todo_list.nr; i++, item++) {
		if (item->command == TODO_PICK && !first) {
			strbuf_insert(buf, item->offset_in_buf + offset,
				      commands, commands_len);
			offset += commands_len;
		}
		first = 0;
	}

	/* append final <commands> */
	strbuf_add(buf, commands, commands_len);

	i = write_message(buf->buf, buf->len, todo_file, 0);
	todo_list_release(&todo_list);
	return i;
}

int transform_todos(unsigned flags)
{
	const char *todo_file = rebase_path_todo();
	struct todo_list todo_list = TODO_LIST_INIT;
	struct strbuf buf = STRBUF_INIT;
	struct todo_item *item;
	int i;

	if (strbuf_read_file(&todo_list.buf, todo_file, 0) < 0)
		return error(_("could not read '%s'."), todo_file);

	if (parse_insn_buffer(todo_list.buf.buf, &todo_list)) {
		todo_list_release(&todo_list);
		return error(_("unusable todo list: '%s'"), todo_file);
	}

	for (item = todo_list.items, i = 0; i < todo_list.nr; i++, item++) {
		/* if the item is not a command write it and continue */
		if (item->command >= TODO_COMMENT) {
			strbuf_addf(&buf, "%.*s\n", item->arg_len, item->arg);
			continue;
		}

		/* add command to the buffer */
		if (flags & TODO_LIST_ABBREVIATE_CMDS)
			strbuf_addch(&buf, command_to_char(item->command));
		else
			strbuf_addstr(&buf, command_to_string(item->command));

		/* add commit id */
		if (item->commit) {
			const char *oid = flags & TODO_LIST_SHORTEN_IDS ?
					  short_commit_name(item->commit) :
					  oid_to_hex(&item->commit->object.oid);

			strbuf_addf(&buf, " %s", oid);
		}
		/* add all the rest */
		if (!item->arg_len)
			strbuf_addch(&buf, '\n');
		else
			strbuf_addf(&buf, " %.*s\n", item->arg_len, item->arg);
	}

	i = write_message(buf.buf, buf.len, todo_file, 0);
	todo_list_release(&todo_list);
	return i;
}

enum check_level {
	CHECK_IGNORE = 0, CHECK_WARN, CHECK_ERROR
};

static enum check_level get_missing_commit_check_level(void)
{
	const char *value;

	if (git_config_get_value("rebase.missingcommitscheck", &value) ||
			!strcasecmp("ignore", value))
		return CHECK_IGNORE;
	if (!strcasecmp("warn", value))
		return CHECK_WARN;
	if (!strcasecmp("error", value))
		return CHECK_ERROR;
	warning(_("unrecognized setting %s for option "
		  "rebase.missingCommitsCheck. Ignoring."), value);
	return CHECK_IGNORE;
}

/*
 * Check if the user dropped some commits by mistake
 * Behaviour determined by rebase.missingCommitsCheck.
 * Check if there is an unrecognized command or a
 * bad SHA-1 in a command.
 */
int check_todo_list(void)
{
	enum check_level check_level = get_missing_commit_check_level();
	struct strbuf todo_file = STRBUF_INIT;
	struct todo_list todo_list = TODO_LIST_INIT;
	struct strbuf missing = STRBUF_INIT;
	int advise_to_edit_todo = 0, res = 0, i;

	strbuf_addstr(&todo_file, rebase_path_todo());
	if (strbuf_read_file_or_whine(&todo_list.buf, todo_file.buf) < 0) {
		res = -1;
		goto leave_check;
	}
	advise_to_edit_todo = res =
		parse_insn_buffer(todo_list.buf.buf, &todo_list);

	if (res || check_level == CHECK_IGNORE)
		goto leave_check;

	/* Mark the commits in git-rebase-todo as seen */
	for (i = 0; i < todo_list.nr; i++) {
		struct commit *commit = todo_list.items[i].commit;
		if (commit)
			commit->util = (void *)1;
	}

	todo_list_release(&todo_list);
	strbuf_addstr(&todo_file, ".backup");
	if (strbuf_read_file_or_whine(&todo_list.buf, todo_file.buf) < 0) {
		res = -1;
		goto leave_check;
	}
	strbuf_release(&todo_file);
	res = !!parse_insn_buffer(todo_list.buf.buf, &todo_list);

	/* Find commits in git-rebase-todo.backup yet unseen */
	for (i = todo_list.nr - 1; i >= 0; i--) {
		struct todo_item *item = todo_list.items + i;
		struct commit *commit = item->commit;
		if (commit && !commit->util) {
			strbuf_addf(&missing, " - %s %.*s\n",
				    short_commit_name(commit),
				    item->arg_len, item->arg);
			commit->util = (void *)1;
		}
	}

	/* Warn about missing commits */
	if (!missing.len)
		goto leave_check;

	if (check_level == CHECK_ERROR)
		advise_to_edit_todo = res = 1;

	fprintf(stderr,
		_("Warning: some commits may have been dropped accidentally.\n"
		"Dropped commits (newer to older):\n"));

	/* Make the list user-friendly and display */
	fputs(missing.buf, stderr);
	strbuf_release(&missing);

	fprintf(stderr, _("To avoid this message, use \"drop\" to "
		"explicitly remove a commit.\n\n"
		"Use 'git config rebase.missingCommitsCheck' to change "
		"the level of warnings.\n"
		"The possible behaviours are: ignore, warn, error.\n\n"));

leave_check:
	strbuf_release(&todo_file);
	todo_list_release(&todo_list);

	if (advise_to_edit_todo)
		fprintf(stderr,
			_("You can fix this with 'git rebase --edit-todo' "
			  "and then run 'git rebase --continue'.\n"
			  "Or you can abort the rebase with 'git rebase"
			  " --abort'.\n"));

	return res;
}

static int rewrite_file(const char *path, const char *buf, size_t len)
{
	int rc = 0;
	int fd = open(path, O_WRONLY | O_TRUNC);
	if (fd < 0)
		return error_errno(_("could not open '%s' for writing"), path);
	if (write_in_full(fd, buf, len) < 0)
		rc = error_errno(_("could not write to '%s'"), path);
	if (close(fd) && !rc)
		rc = error_errno(_("could not close '%s'"), path);
	return rc;
}

/* skip picking commits whose parents are unchanged */
int skip_unnecessary_picks(void)
{
	const char *todo_file = rebase_path_todo();
	struct strbuf buf = STRBUF_INIT;
	struct todo_list todo_list = TODO_LIST_INIT;
	struct object_id onto_oid, *oid = &onto_oid, *parent_oid;
	int fd, i;

	if (!read_oneliner(&buf, rebase_path_onto(), 0))
		return error(_("could not read 'onto'"));
	if (get_oid(buf.buf, &onto_oid)) {
		strbuf_release(&buf);
		return error(_("need a HEAD to fixup"));
	}
	strbuf_release(&buf);

	if (strbuf_read_file_or_whine(&todo_list.buf, todo_file) < 0)
		return -1;
	if (parse_insn_buffer(todo_list.buf.buf, &todo_list) < 0) {
		todo_list_release(&todo_list);
		return -1;
	}

	for (i = 0; i < todo_list.nr; i++) {
		struct todo_item *item = todo_list.items + i;

		if (item->command >= TODO_NOOP)
			continue;
		if (item->command != TODO_PICK)
			break;
		if (parse_commit(item->commit)) {
			todo_list_release(&todo_list);
			return error(_("could not parse commit '%s'"),
				oid_to_hex(&item->commit->object.oid));
		}
		if (!item->commit->parents)
			break; /* root commit */
		if (item->commit->parents->next)
			break; /* merge commit */
		parent_oid = &item->commit->parents->item->object.oid;
		if (hashcmp(parent_oid->hash, oid->hash))
			break;
		oid = &item->commit->object.oid;
	}
	if (i > 0) {
		int offset = i < todo_list.nr ?
			todo_list.items[i].offset_in_buf : todo_list.buf.len;
		const char *done_path = rebase_path_done();

		fd = open(done_path, O_CREAT | O_WRONLY | O_APPEND, 0666);
		if (fd < 0) {
			error_errno(_("could not open '%s' for writing"),
				    done_path);
			todo_list_release(&todo_list);
			return -1;
		}
		if (write_in_full(fd, todo_list.buf.buf, offset) < 0) {
			error_errno(_("could not write to '%s'"), done_path);
			todo_list_release(&todo_list);
			close(fd);
			return -1;
		}
		close(fd);

		if (rewrite_file(rebase_path_todo(), todo_list.buf.buf + offset,
				 todo_list.buf.len - offset) < 0) {
			todo_list_release(&todo_list);
			return -1;
		}

		todo_list.current = i;
		if (is_fixup(peek_command(&todo_list, 0)))
			record_in_rewritten(oid, peek_command(&todo_list, 0));
	}

	todo_list_release(&todo_list);
	printf("%s\n", oid_to_hex(oid));

	return 0;
}

struct subject2item_entry {
	struct hashmap_entry entry;
	int i;
	char subject[FLEX_ARRAY];
};

static int subject2item_cmp(const void *fndata,
			    const struct subject2item_entry *a,
			    const struct subject2item_entry *b, const void *key)
{
	return key ? strcmp(a->subject, key) : strcmp(a->subject, b->subject);
}

/*
 * Rearrange the todo list that has both "pick commit-id msg" and "pick
 * commit-id fixup!/squash! msg" in it so that the latter is put immediately
 * after the former, and change "pick" to "fixup"/"squash".
 *
 * Note that if the config has specified a custom instruction format, each log
 * message will have to be retrieved from the commit (as the oneline in the
 * script cannot be trusted) in order to normalize the autosquash arrangement.
 */
int rearrange_squash(void)
{
	const char *todo_file = rebase_path_todo();
	struct todo_list todo_list = TODO_LIST_INIT;
	struct hashmap subject2item;
	int res = 0, rearranged = 0, *next, *tail, i;
	char **subjects;

	if (strbuf_read_file_or_whine(&todo_list.buf, todo_file) < 0)
		return -1;
	if (parse_insn_buffer(todo_list.buf.buf, &todo_list) < 0) {
		todo_list_release(&todo_list);
		return -1;
	}

	/*
	 * The hashmap maps onelines to the respective todo list index.
	 *
	 * If any items need to be rearranged, the next[i] value will indicate
	 * which item was moved directly after the i'th.
	 *
	 * In that case, last[i] will indicate the index of the latest item to
	 * be moved to appear after the i'th.
	 */
	hashmap_init(&subject2item, (hashmap_cmp_fn) subject2item_cmp,
		     NULL, todo_list.nr);
	ALLOC_ARRAY(next, todo_list.nr);
	ALLOC_ARRAY(tail, todo_list.nr);
	ALLOC_ARRAY(subjects, todo_list.nr);
	for (i = 0; i < todo_list.nr; i++) {
		struct strbuf buf = STRBUF_INIT;
		struct todo_item *item = todo_list.items + i;
		const char *commit_buffer, *subject, *p;
		size_t subject_len;
		int i2 = -1;
		struct subject2item_entry *entry;

		next[i] = tail[i] = -1;
		if (item->command >= TODO_EXEC) {
			subjects[i] = NULL;
			continue;
		}

		if (is_fixup(item->command)) {
			todo_list_release(&todo_list);
			return error(_("the script was already rearranged."));
		}

		item->commit->util = item;

		parse_commit(item->commit);
		commit_buffer = get_commit_buffer(item->commit, NULL);
		find_commit_subject(commit_buffer, &subject);
		format_subject(&buf, subject, " ");
		subject = subjects[i] = strbuf_detach(&buf, &subject_len);
		unuse_commit_buffer(item->commit, commit_buffer);
		if ((skip_prefix(subject, "fixup! ", &p) ||
		     skip_prefix(subject, "squash! ", &p))) {
			struct commit *commit2;

			for (;;) {
				while (isspace(*p))
					p++;
				if (!skip_prefix(p, "fixup! ", &p) &&
				    !skip_prefix(p, "squash! ", &p))
					break;
			}

			if ((entry = hashmap_get_from_hash(&subject2item,
							   strhash(p), p)))
				/* found by title */
				i2 = entry->i;
			else if (!strchr(p, ' ') &&
				 (commit2 =
				  lookup_commit_reference_by_name(p)) &&
				 commit2->util)
				/* found by commit name */
				i2 = (struct todo_item *)commit2->util
					- todo_list.items;
			else {
				/* copy can be a prefix of the commit subject */
				for (i2 = 0; i2 < i; i2++)
					if (subjects[i2] &&
					    starts_with(subjects[i2], p))
						break;
				if (i2 == i)
					i2 = -1;
			}
		}
		if (i2 >= 0) {
			rearranged = 1;
			todo_list.items[i].command =
				starts_with(subject, "fixup!") ?
				TODO_FIXUP : TODO_SQUASH;
			if (next[i2] < 0)
				next[i2] = i;
			else
				next[tail[i2]] = i;
			tail[i2] = i;
		} else if (!hashmap_get_from_hash(&subject2item,
						strhash(subject), subject)) {
			FLEX_ALLOC_MEM(entry, subject, subject, subject_len);
			entry->i = i;
			hashmap_entry_init(entry, strhash(entry->subject));
			hashmap_put(&subject2item, entry);
		}
	}

	if (rearranged) {
		struct strbuf buf = STRBUF_INIT;

		for (i = 0; i < todo_list.nr; i++) {
			enum todo_command command = todo_list.items[i].command;
			int cur = i;

			/*
			 * Initially, all commands are 'pick's. If it is a
			 * fixup or a squash now, we have rearranged it.
			 */
			if (is_fixup(command))
				continue;

			while (cur >= 0) {
				int offset = todo_list.items[cur].offset_in_buf;
				int end_offset = cur + 1 < todo_list.nr ?
					todo_list.items[cur + 1].offset_in_buf :
					todo_list.buf.len;
				char *bol = todo_list.buf.buf + offset;
				char *eol = todo_list.buf.buf + end_offset;

				/* replace 'pick', by 'fixup' or 'squash' */
				command = todo_list.items[cur].command;
				if (is_fixup(command)) {
					strbuf_addstr(&buf,
						todo_command_info[command].str);
					bol += strcspn(bol, " \t");
				}

				strbuf_add(&buf, bol, eol - bol);

				cur = next[cur];
			}
		}

		res = rewrite_file(todo_file, buf.buf, buf.len);
		strbuf_release(&buf);
	}

	free(next);
	free(tail);
	for (i = 0; i < todo_list.nr; i++)
		free(subjects[i]);
	free(subjects);
	hashmap_free(&subject2item, 1);
	todo_list_release(&todo_list);

	return res;
}<|MERGE_RESOLUTION|>--- conflicted
+++ resolved
@@ -526,10 +526,6 @@
 		 */
 		return error(_("%s: Unable to write new index file"),
 			_(action_name(opts)));
-<<<<<<< HEAD
-=======
-	rollback_lock_file(&index_lock);
->>>>>>> da27a6fb
 
 	if (!clean)
 		append_conflicts_hint(msgbuf);
@@ -1117,11 +1113,7 @@
 		commit_list_insert(current_head, &parents);
 	}
 
-<<<<<<< HEAD
 	if (write_cache_as_tree(&tree, 0, NULL)) {
-=======
-	if (write_cache_as_tree(tree.hash, 0, NULL)) {
->>>>>>> da27a6fb
 		res = error(_("git write-tree failed to write a tree"));
 		goto out;
 	}
@@ -1157,13 +1149,8 @@
 		goto out;
 	}
 
-<<<<<<< HEAD
 	if (commit_tree_extended(msg->buf, msg->len, &tree, parents,
 				 oid, author, opts->gpg_sign, extra)) {
-=======
-	if (commit_tree_extended(msg->buf, msg->len, tree.hash, parents,
-				 oid->hash, author, opts->gpg_sign, extra)) {
->>>>>>> da27a6fb
 		res = error(_("failed to write commit object"));
 		goto out;
 	}
@@ -1618,11 +1605,7 @@
 		}
 	}
 
-<<<<<<< HEAD
-	if (opts->signoff)
-=======
 	if (opts->signoff && !is_fixup(command))
->>>>>>> da27a6fb
 		append_signoff(&msgbuf, 0, 0);
 
 	if (is_rebase_i(opts) && write_author_script(msg.message) < 0)
