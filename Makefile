# The default target of this Makefile is...
all::

# Define V=1 to have a more verbose compile.
#
# Define SHELL_PATH to a POSIX shell if your /bin/sh is broken.
#
# Define SANE_TOOL_PATH to a colon-separated list of paths to prepend
# to PATH if your tools in /usr/bin are broken.
#
# Define SOCKLEN_T to a suitable type (such as 'size_t') if your
# system headers do not define a socklen_t type.
#
# Define INLINE to a suitable substitute (such as '__inline' or '') if git
# fails to compile with errors about undefined inline functions or similar.
#
# Define SNPRINTF_RETURNS_BOGUS if you are on a system which snprintf()
# or vsnprintf() return -1 instead of number of characters which would
# have been written to the final string if enough space had been available.
#
# Define FREAD_READS_DIRECTORIES if you are on a system which succeeds
# when attempting to read from an fopen'ed directory (or even to fopen
# it at all).
#
# Define NO_OPENSSL environment variable if you do not have OpenSSL.
#
# Define USE_LIBPCRE if you have and want to use libpcre. Various
# commands such as log and grep offer runtime options to use
# Perl-compatible regular expressions instead of standard or extended
# POSIX regular expressions.
#
# USE_LIBPCRE is a synonym for USE_LIBPCRE2, define USE_LIBPCRE1
# instead if you'd like to use the legacy version 1 of the PCRE
# library. Support for version 1 will likely be removed in some future
# release of Git, as upstream has all but abandoned it.
#
# When using USE_LIBPCRE1, define NO_LIBPCRE1_JIT if the PCRE v1
# library is compiled without --enable-jit. We will auto-detect
# whether the version of the PCRE v1 library in use has JIT support at
# all, but we unfortunately can't auto-detect whether JIT support
# hasn't been compiled in in an otherwise JIT-supporting version. If
# you have link-time errors about a missing `pcre_jit_exec` define
# this, or recompile PCRE v1 with --enable-jit.
#
# Define LIBPCREDIR=/foo/bar if your PCRE header and library files are
# in /foo/bar/include and /foo/bar/lib directories. Which version of
# PCRE this points to determined by the USE_LIBPCRE1 and USE_LIBPCRE2
# variables.
#
# Define HAVE_ALLOCA_H if you have working alloca(3) defined in that header.
#
# Define NO_CURL if you do not have libcurl installed.  git-http-fetch and
# git-http-push are not built, and you cannot use http:// and https://
# transports (neither smart nor dumb).
#
# Define CURLDIR=/foo/bar if your curl header and library files are in
# /foo/bar/include and /foo/bar/lib directories.
#
# Define CURL_CONFIG to curl's configuration program that prints information
# about the library (e.g., its version number).  The default is 'curl-config'.
#
# Define NO_EXPAT if you do not have expat installed.  git-http-push is
# not built, and you cannot push using http:// and https:// transports (dumb).
#
# Define EXPATDIR=/foo/bar if your expat header and library files are in
# /foo/bar/include and /foo/bar/lib directories.
#
# Define EXPAT_NEEDS_XMLPARSE_H if you have an old version of expat (e.g.,
# 1.1 or 1.2) that provides xmlparse.h instead of expat.h.
#
# Define NO_GETTEXT if you don't want Git output to be translated.
# A translated Git requires GNU libintl or another gettext implementation,
# plus libintl-perl at runtime.
#
# Define USE_GETTEXT_SCHEME and set it to 'fallthrough', if you don't trust
# the installed gettext translation of the shell scripts output.
#
# Define HAVE_LIBCHARSET_H if you haven't set NO_GETTEXT and you can't
# trust the langinfo.h's nl_langinfo(CODESET) function to return the
# current character set. GNU and Solaris have a nl_langinfo(CODESET),
# FreeBSD can use either, but MinGW and some others need to use
# libcharset.h's locale_charset() instead.
#
# Define CHARSET_LIB to the library you need to link with in order to
# use locale_charset() function.  On some platforms this needs to set to
# -lcharset, on others to -liconv .
#
# Define LIBC_CONTAINS_LIBINTL if your gettext implementation doesn't
# need -lintl when linking.
#
# Define NO_MSGFMT_EXTENDED_OPTIONS if your implementation of msgfmt
# doesn't support GNU extensions like --check and --statistics
#
# Define HAVE_PATHS_H if you have paths.h and want to use the default PATH
# it specifies.
#
# Define NO_D_TYPE_IN_DIRENT if your platform defines DT_UNKNOWN but lacks
# d_type in struct dirent (Cygwin 1.5, fixed in Cygwin 1.7).
#
# Define HAVE_STRINGS_H if you have strings.h and need it for strcasecmp.
#
# Define NO_STRCASESTR if you don't have strcasestr.
#
# Define NO_MEMMEM if you don't have memmem.
#
# Define NO_GETPAGESIZE if you don't have getpagesize.
#
# Define NO_STRLCPY if you don't have strlcpy.
#
# Define NO_STRTOUMAX if you don't have both strtoimax and strtoumax in the
# C library. If your compiler also does not support long long or does not have
# strtoull, define NO_STRTOULL.
#
# Define NO_SETENV if you don't have setenv in the C library.
#
# Define NO_UNSETENV if you don't have unsetenv in the C library.
#
# Define NO_MKDTEMP if you don't have mkdtemp in the C library.
#
# Define MKDIR_WO_TRAILING_SLASH if your mkdir() can't deal with trailing slash.
#
# Define NO_GECOS_IN_PWENT if you don't have pw_gecos in struct passwd
# in the C library.
#
# Define NO_LIBGEN_H if you don't have libgen.h.
#
# Define NEEDS_LIBGEN if your libgen needs -lgen when linking
#
# Define NO_SYS_SELECT_H if you don't have sys/select.h.
#
# Define NO_SYMLINK_HEAD if you never want .git/HEAD to be a symbolic link.
# Enable it on Windows.  By default, symrefs are still used.
#
# Define NO_SVN_TESTS if you want to skip time-consuming SVN interoperability
# tests.  These tests take up a significant amount of the total test time
# but are not needed unless you plan to talk to SVN repos.
#
# Define NO_FINK if you are building on Darwin/Mac OS X, have Fink
# installed in /sw, but don't want GIT to link against any libraries
# installed there.  If defined you may specify your own (or Fink's)
# include directories and library directories by defining CFLAGS
# and LDFLAGS appropriately.
#
# Define NO_DARWIN_PORTS if you are building on Darwin/Mac OS X,
# have DarwinPorts installed in /opt/local, but don't want GIT to
# link against any libraries installed there.  If defined you may
# specify your own (or DarwinPort's) include directories and
# library directories by defining CFLAGS and LDFLAGS appropriately.
#
# Define NO_APPLE_COMMON_CRYPTO if you are building on Darwin/Mac OS X
# and do not want to use Apple's CommonCrypto library.  This allows you
# to provide your own OpenSSL library, for example from MacPorts.
#
# Define BLK_SHA1 environment variable to make use of the bundled
# optimized C SHA1 routine.
#
# Define PPC_SHA1 environment variable when running make to make use of
# a bundled SHA1 routine optimized for PowerPC.
#
# Define DC_SHA1 to unconditionally enable the collision-detecting sha1
# algorithm. This is slower, but may detect attempted collision attacks.
# Takes priority over other *_SHA1 knobs.
#
# Define DC_SHA1_EXTERNAL in addition to DC_SHA1 if you want to build / link
# git with the external SHA1 collision-detect library.
# Without this option, i.e. the default behavior is to build git with its
# own built-in code (or submodule).
#
# Define DC_SHA1_SUBMODULE in addition to DC_SHA1 to use the
# sha1collisiondetection shipped as a submodule instead of the
# non-submodule copy in sha1dc/. This is an experimental option used
# by the git project to migrate to using sha1collisiondetection as a
# submodule.
#
# Define OPENSSL_SHA1 environment variable when running make to link
# with the SHA1 routine from openssl library.
#
# Define SHA1_MAX_BLOCK_SIZE to limit the amount of data that will be hashed
# in one call to the platform's SHA1_Update(). e.g. APPLE_COMMON_CRYPTO
# wants 'SHA1_MAX_BLOCK_SIZE=1024L*1024L*1024L' defined.
#
# Define NEEDS_CRYPTO_WITH_SSL if you need -lcrypto when using -lssl (Darwin).
#
# Define NEEDS_SSL_WITH_CRYPTO if you need -lssl when using -lcrypto (Darwin).
#
# Define NEEDS_SSL_WITH_CURL if you need -lssl with -lcurl (Minix).
#
# Define NEEDS_IDN_WITH_CURL if you need -lidn when using -lcurl (Minix).
#
# Define NEEDS_LIBICONV if linking with libc is not enough (Darwin).
#
# Define NEEDS_LIBINTL_BEFORE_LIBICONV if you need libintl before libiconv.
#
# Define NO_INTPTR_T if you don't have intptr_t or uintptr_t.
#
# Define NO_UINTMAX_T if you don't have uintmax_t.
#
# Define NEEDS_SOCKET if linking with libc is not enough (SunOS,
# Patrick Mauritz).
#
# Define NEEDS_RESOLV if linking with -lnsl and/or -lsocket is not enough.
# Notably on Solaris hstrerror resides in libresolv and on Solaris 7
# inet_ntop and inet_pton additionally reside there.
#
# Define NO_MMAP if you want to avoid mmap.
#
# Define MMAP_PREVENTS_DELETE if a file that is currently mmapped cannot be
# deleted or cannot be replaced using rename().
#
# Define NO_SYS_POLL_H if you don't have sys/poll.h.
#
# Define NO_POLL if you do not have or don't want to use poll().
# This also implies NO_SYS_POLL_H.
#
# Define NEEDS_SYS_PARAM_H if you need to include sys/param.h to compile,
# *PLEASE* REPORT to git@vger.kernel.org if your platform needs this;
# we want to know more about the issue.
#
# Define NO_PTHREADS if you do not have or do not want to use Pthreads.
#
# Define NO_PREAD if you have a problem with pread() system call (e.g.
# cygwin1.dll before v1.5.22).
#
# Define NO_SETITIMER if you don't have setitimer()
#
# Define NO_STRUCT_ITIMERVAL if you don't have struct itimerval
# This also implies NO_SETITIMER
#
# Define NO_FAST_WORKING_DIRECTORY if accessing objects in pack files is
# generally faster on your platform than accessing the working directory.
#
# Define NO_TRUSTABLE_FILEMODE if your filesystem may claim to support
# the executable mode bit, but doesn't really do so.
#
# Define NEEDS_MODE_TRANSLATION if your OS strays from the typical file type
# bits in mode values (e.g. z/OS defines I_SFMT to 0xFF000000 as opposed to the
# usual 0xF000).
#
# Define NO_IPV6 if you lack IPv6 support and getaddrinfo().
#
# Define NO_UNIX_SOCKETS if your system does not offer unix sockets.
#
# Define NO_SOCKADDR_STORAGE if your platform does not have struct
# sockaddr_storage.
#
# Define NO_ICONV if your libc does not properly support iconv.
#
# Define OLD_ICONV if your library has an old iconv(), where the second
# (input buffer pointer) parameter is declared with type (const char **).
#
# Define NO_DEFLATE_BOUND if your zlib does not have deflateBound.
#
# Define NO_R_TO_GCC_LINKER if your gcc does not like "-R/path/lib"
# that tells runtime paths to dynamic libraries;
# "-Wl,-rpath=/path/lib" is used instead.
#
# Define NO_NORETURN if using buggy versions of gcc 4.6+ and profile feedback,
# as the compiler can crash (http://gcc.gnu.org/bugzilla/show_bug.cgi?id=49299)
#
# Define USE_NSEC below if you want git to care about sub-second file mtimes
# and ctimes. Note that you need recent glibc (at least 2.2.4) for this. On
# Linux, kernel 2.6.11 or newer is required for reliable sub-second file times
# on file systems with exactly 1 ns or 1 s resolution. If you intend to use Git
# on other file systems (e.g. CEPH, CIFS, NTFS, UDF), don't enable USE_NSEC. See
# Documentation/technical/racy-git.txt for details.
#
# Define USE_ST_TIMESPEC if your "struct stat" uses "st_ctimespec" instead of
# "st_ctim"
#
# Define NO_NSEC if your "struct stat" does not have "st_ctim.tv_nsec"
# available.  This automatically turns USE_NSEC off.
#
# Define USE_STDEV below if you want git to care about the underlying device
# change being considered an inode change from the update-index perspective.
#
# Define NO_ST_BLOCKS_IN_STRUCT_STAT if your platform does not have st_blocks
# field that counts the on-disk footprint in 512-byte blocks.
#
# Define DOCBOOK_XSL_172 if you want to format man pages with DocBook XSL v1.72
# (not v1.73 or v1.71).
#
# Define ASCIIDOC_ROFF if your DocBook XSL does not escape raw roff directives
# (versions 1.68.1 through v1.72).
#
# Define GNU_ROFF if your target system uses GNU groff.  This forces
# apostrophes to be ASCII so that cut&pasting examples to the shell
# will work.
#
# Define USE_ASCIIDOCTOR to use Asciidoctor instead of AsciiDoc to build the
# documentation.
#
# Define ASCIIDOCTOR_EXTENSIONS_LAB to point to the location of the Asciidoctor
# Extensions Lab if you have it available.
#
# Define PERL_PATH to the path of your Perl binary (usually /usr/bin/perl).
#
# Define NO_PERL if you do not want Perl scripts or libraries at all.
#
# Define NO_PERL_CPAN_FALLBACKS if you do not want to install bundled
# copies of CPAN modules that serve as a fallback in case the modules
# are not available on the system. This option is intended for
# distributions that want to use their packaged versions of Perl
# modules, instead of the fallbacks shipped with Git.
#
# Define PYTHON_PATH to the path of your Python binary (often /usr/bin/python
# but /usr/bin/python2.7 on some platforms).
#
# Define NO_PYTHON if you do not want Python scripts or libraries at all.
#
# Define NO_TCLTK if you do not want Tcl/Tk GUI.
#
# Define SANE_TEXT_GREP to "-a" if you use recent versions of GNU grep
# and egrep that are pickier when their input contains non-ASCII data.
#
# The TCL_PATH variable governs the location of the Tcl interpreter
# used to optimize git-gui for your system.  Only used if NO_TCLTK
# is not set.  Defaults to the bare 'tclsh'.
#
# The TCLTK_PATH variable governs the location of the Tcl/Tk interpreter.
# If not set it defaults to the bare 'wish'. If it is set to the empty
# string then NO_TCLTK will be forced (this is used by configure script).
#
# Define INTERNAL_QSORT to use Git's implementation of qsort(), which
# is a simplified version of the merge sort used in glibc. This is
# recommended if Git triggers O(n^2) behavior in your platform's qsort().
#
# Define HAVE_ISO_QSORT_S if your platform provides a qsort_s() that's
# compatible with the one described in C11 Annex K.
#
# Define UNRELIABLE_FSTAT if your system's fstat does not return the same
# information on a not yet closed file that lstat would return for the same
# file after it was closed.
#
# Define OBJECT_CREATION_USES_RENAMES if your operating systems has problems
# when hardlinking a file to another name and unlinking the original file right
# away (some NTFS drivers seem to zero the contents in that scenario).
#
# Define INSTALL_SYMLINKS if you prefer to have everything that can be
# symlinked between bin/ and libexec/ to use relative symlinks between
# the two. This option overrides NO_CROSS_DIRECTORY_HARDLINKS and
# NO_INSTALL_HARDLINKS which will also use symlinking by indirection
# within the same directory in some cases, INSTALL_SYMLINKS will
# always symlink to the final target directly.
#
# Define NO_CROSS_DIRECTORY_HARDLINKS if you plan to distribute the installed
# programs as a tar, where bin/ and libexec/ might be on different file systems.
#
# Define NO_INSTALL_HARDLINKS if you prefer to use either symbolic links or
# copies to install built-in git commands e.g. git-cat-file.
#
# Define USE_NED_ALLOCATOR if you want to replace the platforms default
# memory allocators with the nedmalloc allocator written by Niall Douglas.
#
# Define OVERRIDE_STRDUP to override the libc version of strdup(3).
# This is necessary when using a custom allocator in order to avoid
# crashes due to allocation and free working on different 'heaps'.
# It's defined automatically if USE_NED_ALLOCATOR is set.
#
# Define NO_REGEX if your C library lacks regex support with REG_STARTEND
# feature.
#
# Define HAVE_DEV_TTY if your system can open /dev/tty to interact with the
# user.
#
# Define GETTEXT_POISON if you are debugging the choice of strings marked
# for translation.  In a GETTEXT_POISON build, you can turn all strings marked
# for translation into gibberish by setting the GIT_GETTEXT_POISON variable
# (to any value) in your environment.
#
# Define JSMIN to point to JavaScript minifier that functions as
# a filter to have gitweb.js minified.
#
# Define CSSMIN to point to a CSS minifier in order to generate a minified
# version of gitweb.css
#
# Define DEFAULT_PAGER to a sensible pager command (defaults to "less") if
# you want to use something different.  The value will be interpreted by the
# shell at runtime when it is used.
#
# Define DEFAULT_EDITOR to a sensible editor command (defaults to "vi") if you
# want to use something different.  The value will be interpreted by the shell
# if necessary when it is used.  Examples:
#
#   DEFAULT_EDITOR='~/bin/vi',
#   DEFAULT_EDITOR='$GIT_FALLBACK_EDITOR',
#   DEFAULT_EDITOR='"C:\Program Files\Vim\gvim.exe" --nofork'
#
# Define COMPUTE_HEADER_DEPENDENCIES to "yes" if you want dependencies on
# header files to be automatically computed, to avoid rebuilding objects when
# an unrelated header file changes.  Define it to "no" to use the hard-coded
# dependency rules.  The default is "auto", which means to use computed header
# dependencies if your compiler is detected to support it.
#
# Define NATIVE_CRLF if your platform uses CRLF for line endings.
#
# Define GIT_USER_AGENT if you want to change how git identifies itself during
# network interactions.  The default is "git/$(GIT_VERSION)".
#
# Define DEFAULT_HELP_FORMAT to "man", "info" or "html"
# (defaults to "man") if you want to have a different default when
# "git help" is called without a parameter specifying the format.
#
# Define TEST_GIT_INDEX_VERSION to 2, 3 or 4 to run the test suite
# with a different indexfile format version.  If it isn't set the index
# file format used is index-v[23].
#
# Define GMTIME_UNRELIABLE_ERRORS if your gmtime() function does not
# return NULL when it receives a bogus time_t.
#
# Define HAVE_CLOCK_GETTIME if your platform has clock_gettime.
#
# Define HAVE_CLOCK_MONOTONIC if your platform has CLOCK_MONOTONIC.
#
# Define NEEDS_LIBRT if your platform requires linking with librt (glibc version
# before 2.17) for clock_gettime and CLOCK_MONOTONIC.
#
# Define USE_PARENS_AROUND_GETTEXT_N to "yes" if your compiler happily
# compiles the following initialization:
#
#   static const char s[] = ("FOO");
#
# and define it to "no" if you need to remove the parentheses () around the
# constant.  The default is "auto", which means to use parentheses if your
# compiler is detected to support it.
#
# Define HAVE_BSD_SYSCTL if your platform has a BSD-compatible sysctl function.
#
# Define HAVE_GETDELIM if your system has the getdelim() function.
#
# Define PAGER_ENV to a SP separated VAR=VAL pairs to define
# default environment variables to be passed when a pager is spawned, e.g.
#
#    PAGER_ENV = LESS=FRX LV=-c
#
# to say "export LESS=FRX (and LV=-c) if the environment variable
# LESS (and LV) is not set, respectively".
#
# Define TEST_SHELL_PATH if you want to use a shell besides SHELL_PATH for
# running the test scripts (e.g., bash has better support for "set -x"
# tracing).
#
# When cross-compiling, define HOST_CPU as the canonical name of the CPU on
# which the built Git will run (for instance "x86_64").
#
# Define RUNTIME_PREFIX to configure Git to resolve its ancillary tooling and
# support files relative to the location of the runtime binary, rather than
# hard-coding them into the binary. Git installations built with RUNTIME_PREFIX
# can be moved to arbitrary filesystem locations. RUNTIME_PREFIX also causes
# Perl scripts to use a modified entry point header allowing them to resolve
# support files at runtime.
#
# When using RUNTIME_PREFIX, define HAVE_BSD_KERN_PROC_SYSCTL if your platform
# supports the KERN_PROC BSD sysctl function.
#
# When using RUNTIME_PREFIX, define PROCFS_EXECUTABLE_PATH if your platform
# mounts a "procfs" filesystem capable of resolving the path of the current
# executable. If defined, this must be the canonical path for the "procfs"
# current executable path.
#
# When using RUNTIME_PREFIX, define HAVE_NS_GET_EXECUTABLE_PATH if your platform
# supports calling _NSGetExecutablePath to retrieve the path of the running
# executable.
#
# When using RUNTIME_PREFIX, define HAVE_WPGMPTR if your platform offers
# the global variable _wpgmptr containing the absolute path of the current
# executable (this is the case on Windows).

GIT-VERSION-FILE: FORCE
	@$(SHELL_PATH) ./GIT-VERSION-GEN
-include GIT-VERSION-FILE

# CFLAGS and LDFLAGS are for the users to override from the command line.

CFLAGS = -g -O2 -Wall
DEVELOPER_CFLAGS = -Werror \
	-Wdeclaration-after-statement \
	-Wno-format-zero-length \
	-Wold-style-definition \
	-Woverflow \
	-Wpointer-arith \
	-Wstrict-prototypes \
	-Wunused \
	-Wvla
LDFLAGS =
ALL_CFLAGS = $(CPPFLAGS) $(CFLAGS)
ALL_LDFLAGS = $(LDFLAGS)
STRIP ?= strip

# Create as necessary, replace existing, make ranlib unneeded.
ARFLAGS = rcs

# Among the variables below, these:
#   gitexecdir
#   template_dir
#   sysconfdir
# can be specified as a relative path some/where/else;
# this is interpreted as relative to $(prefix) and "git" at
# runtime figures out where they are based on the path to the executable.
# Additionally, the following will be treated as relative by "git" if they
# begin with "$(prefix)/":
#   mandir
#   infodir
#   htmldir
#   localedir
#   perllibdir
# This can help installing the suite in a relocatable way.

prefix = $(HOME)
bindir = $(prefix)/bin
mandir = $(prefix)/share/man
infodir = $(prefix)/share/info
gitexecdir = libexec/git-core
mergetoolsdir = $(gitexecdir)/mergetools
sharedir = $(prefix)/share
gitwebdir = $(sharedir)/gitweb
perllibdir = $(sharedir)/perl5
localedir = $(sharedir)/locale
template_dir = share/git-core/templates
htmldir = $(prefix)/share/doc/git-doc
ETC_GITCONFIG = $(sysconfdir)/gitconfig
ETC_GITATTRIBUTES = $(sysconfdir)/gitattributes
lib = lib
# DESTDIR =
pathsep = :

bindir_relative = $(patsubst $(prefix)/%,%,$(bindir))
mandir_relative = $(patsubst $(prefix)/%,%,$(mandir))
infodir_relative = $(patsubst $(prefix)/%,%,$(infodir))
gitexecdir_relative = $(patsubst $(prefix)/%,%,$(gitexecdir))
localedir_relative = $(patsubst $(prefix)/%,%,$(localedir))
htmldir_relative = $(patsubst $(prefix)/%,%,$(htmldir))
perllibdir_relative = $(patsubst $(prefix)/%,%,$(perllibdir))

export prefix bindir sharedir sysconfdir gitwebdir perllibdir localedir

CC = cc
AR = ar
RM = rm -f
DIFF = diff
TAR = tar
FIND = find
INSTALL = install
TCL_PATH = tclsh
TCLTK_PATH = wish
XGETTEXT = xgettext
MSGFMT = msgfmt
CURL_CONFIG = curl-config
PTHREAD_LIBS = -lpthread
PTHREAD_CFLAGS =
GCOV = gcov
SPATCH = spatch

export TCL_PATH TCLTK_PATH

SPARSE_FLAGS =
SPATCH_FLAGS = --all-includes



### --- END CONFIGURATION SECTION ---

# Those must not be GNU-specific; they are shared with perl/ which may
# be built by a different compiler. (Note that this is an artifact now
# but it still might be nice to keep that distinction.)
BASIC_CFLAGS = -I.
BASIC_LDFLAGS =

# Guard against environment variables
BUILTIN_OBJS =
BUILT_INS =
COMPAT_CFLAGS =
COMPAT_OBJS =
XDIFF_OBJS =
VCSSVN_OBJS =
GENERATED_H =
EXTRA_CPPFLAGS =
LIB_OBJS =
PROGRAM_OBJS =
PROGRAMS =
SCRIPT_PERL =
SCRIPT_PYTHON =
SCRIPT_SH =
SCRIPT_LIB =
TEST_BUILTINS_OBJS =
TEST_PROGRAMS_NEED_X =

# Having this variable in your environment would break pipelines because
# you cause "cd" to echo its destination to stdout.  It can also take
# scripts to unexpected places.  If you like CDPATH, define it for your
# interactive shell sessions without exporting it.
unexport CDPATH

SCRIPT_SH += git-bisect.sh
SCRIPT_SH += git-difftool--helper.sh
SCRIPT_SH += git-filter-branch.sh
SCRIPT_SH += git-merge-octopus.sh
SCRIPT_SH += git-merge-one-file.sh
SCRIPT_SH += git-merge-resolve.sh
SCRIPT_SH += git-mergetool.sh
SCRIPT_SH += git-quiltimport.sh
SCRIPT_SH += git-rebase.sh
SCRIPT_SH += git-remote-testgit.sh
SCRIPT_SH += git-request-pull.sh
SCRIPT_SH += git-stash.sh
SCRIPT_SH += git-submodule.sh
SCRIPT_SH += git-web--browse.sh

SCRIPT_LIB += git-mergetool--lib
SCRIPT_LIB += git-parse-remote
SCRIPT_LIB += git-rebase--am
SCRIPT_LIB += git-rebase--interactive
SCRIPT_LIB += git-rebase--merge
SCRIPT_LIB += git-sh-setup
SCRIPT_LIB += git-sh-i18n

SCRIPT_PERL += git-add--interactive.perl
SCRIPT_PERL += git-archimport.perl
SCRIPT_PERL += git-cvsexportcommit.perl
SCRIPT_PERL += git-cvsimport.perl
SCRIPT_PERL += git-cvsserver.perl
SCRIPT_PERL += git-send-email.perl
SCRIPT_PERL += git-svn.perl

SCRIPT_PYTHON += git-p4.py

NO_INSTALL += git-remote-testgit

# Generated files for scripts
SCRIPT_SH_GEN = $(patsubst %.sh,%,$(SCRIPT_SH))
SCRIPT_PERL_GEN = $(patsubst %.perl,%,$(SCRIPT_PERL))
SCRIPT_PYTHON_GEN = $(patsubst %.py,%,$(SCRIPT_PYTHON))

SCRIPT_SH_INS = $(filter-out $(NO_INSTALL),$(SCRIPT_SH_GEN))
SCRIPT_PERL_INS = $(filter-out $(NO_INSTALL),$(SCRIPT_PERL_GEN))
SCRIPT_PYTHON_INS = $(filter-out $(NO_INSTALL),$(SCRIPT_PYTHON_GEN))

# Individual rules to allow e.g.
# "make -C ../.. SCRIPT_PERL=contrib/foo/bar.perl build-perl-script"
# from subdirectories like contrib/*/
.PHONY: build-perl-script build-sh-script build-python-script
build-perl-script: $(SCRIPT_PERL_GEN)
build-sh-script: $(SCRIPT_SH_GEN)
build-python-script: $(SCRIPT_PYTHON_GEN)

.PHONY: install-perl-script install-sh-script install-python-script
install-sh-script: $(SCRIPT_SH_INS)
	$(INSTALL) $^ '$(DESTDIR_SQ)$(gitexec_instdir_SQ)'
install-perl-script: $(SCRIPT_PERL_INS)
	$(INSTALL) $^ '$(DESTDIR_SQ)$(gitexec_instdir_SQ)'
install-python-script: $(SCRIPT_PYTHON_INS)
	$(INSTALL) $^ '$(DESTDIR_SQ)$(gitexec_instdir_SQ)'

.PHONY: clean-perl-script clean-sh-script clean-python-script
clean-sh-script:
	$(RM) $(SCRIPT_SH_GEN)
clean-perl-script:
	$(RM) $(SCRIPT_PERL_GEN)
clean-python-script:
	$(RM) $(SCRIPT_PYTHON_GEN)

SCRIPTS = $(SCRIPT_SH_INS) \
	  $(SCRIPT_PERL_INS) \
	  $(SCRIPT_PYTHON_INS) \
	  git-instaweb

ETAGS_TARGET = TAGS

# Empty...
EXTRA_PROGRAMS =

# ... and all the rest that could be moved out of bindir to gitexecdir
PROGRAMS += $(EXTRA_PROGRAMS)

PROGRAM_OBJS += credential-store.o
PROGRAM_OBJS += daemon.o
PROGRAM_OBJS += fast-import.o
PROGRAM_OBJS += http-backend.o
PROGRAM_OBJS += imap-send.o
PROGRAM_OBJS += sh-i18n--envsubst.o
PROGRAM_OBJS += shell.o
PROGRAM_OBJS += show-index.o
PROGRAM_OBJS += remote-testsvn.o

# Binary suffix, set to .exe for Windows builds
X =

PROGRAMS += $(patsubst %.o,git-%$X,$(PROGRAM_OBJS))

TEST_BUILTINS_OBJS += test-chmtime.o
TEST_BUILTINS_OBJS += test-config.o
TEST_BUILTINS_OBJS += test-ctype.o
TEST_BUILTINS_OBJS += test-date.o
TEST_BUILTINS_OBJS += test-delta.o
TEST_BUILTINS_OBJS += test-drop-caches.o
TEST_BUILTINS_OBJS += test-dump-cache-tree.o
TEST_BUILTINS_OBJS += test-dump-split-index.o
TEST_BUILTINS_OBJS += test-example-decorate.o
TEST_BUILTINS_OBJS += test-genrandom.o
TEST_BUILTINS_OBJS += test-hashmap.o
TEST_BUILTINS_OBJS += test-index-version.o
TEST_BUILTINS_OBJS += test-lazy-init-name-hash.o
TEST_BUILTINS_OBJS += test-match-trees.o
TEST_BUILTINS_OBJS += test-mergesort.o
TEST_BUILTINS_OBJS += test-mktemp.o
TEST_BUILTINS_OBJS += test-online-cpus.o
TEST_BUILTINS_OBJS += test-path-utils.o
TEST_BUILTINS_OBJS += test-prio-queue.o
TEST_BUILTINS_OBJS += test-read-cache.o
TEST_BUILTINS_OBJS += test-ref-store.o
TEST_BUILTINS_OBJS += test-regex.o
TEST_BUILTINS_OBJS += test-revision-walking.o
TEST_BUILTINS_OBJS += test-run-command.o
TEST_BUILTINS_OBJS += test-scrap-cache-tree.o
TEST_BUILTINS_OBJS += test-sha1-array.o
TEST_BUILTINS_OBJS += test-sha1.o
TEST_BUILTINS_OBJS += test-sigchain.o
TEST_BUILTINS_OBJS += test-strcmp-offset.o
TEST_BUILTINS_OBJS += test-string-list.o
TEST_BUILTINS_OBJS += test-submodule-config.o
TEST_BUILTINS_OBJS += test-subprocess.o
TEST_BUILTINS_OBJS += test-urlmatch-normalization.o
TEST_BUILTINS_OBJS += test-wildmatch.o
TEST_BUILTINS_OBJS += test-write-cache.o

TEST_PROGRAMS_NEED_X += test-dump-fsmonitor
TEST_PROGRAMS_NEED_X += test-dump-untracked-cache
TEST_PROGRAMS_NEED_X += test-fake-ssh
TEST_PROGRAMS_NEED_X += test-line-buffer
TEST_PROGRAMS_NEED_X += test-parse-options
TEST_PROGRAMS_NEED_X += test-pkt-line
TEST_PROGRAMS_NEED_X += test-svn-fe
TEST_PROGRAMS_NEED_X += test-tool

TEST_PROGRAMS = $(patsubst %,t/helper/%$X,$(TEST_PROGRAMS_NEED_X))

# List built-in command $C whose implementation cmd_$C() is not in
# builtin/$C.o but is linked in as part of some other command.
BUILT_INS += $(patsubst builtin/%.o,git-%$X,$(BUILTIN_OBJS))

BUILT_INS += git-cherry$X
BUILT_INS += git-cherry-pick$X
BUILT_INS += git-format-patch$X
BUILT_INS += git-fsck-objects$X
BUILT_INS += git-init$X
BUILT_INS += git-merge-subtree$X
BUILT_INS += git-show$X
BUILT_INS += git-stage$X
BUILT_INS += git-status$X
BUILT_INS += git-whatchanged$X

# what 'all' will build and 'install' will install in gitexecdir,
# excluding programs for built-in commands
ALL_PROGRAMS = $(PROGRAMS) $(SCRIPTS)

# what 'all' will build but not install in gitexecdir
OTHER_PROGRAMS = git$X

# what test wrappers are needed and 'install' will install, in bindir
BINDIR_PROGRAMS_NEED_X += git
BINDIR_PROGRAMS_NEED_X += git-upload-pack
BINDIR_PROGRAMS_NEED_X += git-receive-pack
BINDIR_PROGRAMS_NEED_X += git-upload-archive
BINDIR_PROGRAMS_NEED_X += git-shell

BINDIR_PROGRAMS_NO_X += git-cvsserver

# Set paths to tools early so that they can be used for version tests.
ifndef SHELL_PATH
	SHELL_PATH = /bin/sh
endif
ifndef PERL_PATH
	PERL_PATH = /usr/bin/perl
endif
ifndef PYTHON_PATH
	PYTHON_PATH = /usr/bin/python
endif

export PERL_PATH
export PYTHON_PATH

TEST_SHELL_PATH = $(SHELL_PATH)

LIB_FILE = libgit.a
XDIFF_LIB = xdiff/lib.a
VCSSVN_LIB = vcs-svn/lib.a

GENERATED_H += common-cmds.h

LIB_H = $(shell $(FIND) . \
	-name .git -prune -o \
	-name t -prune -o \
	-name Documentation -prune -o \
	-name '*.h' -print)

LIB_OBJS += abspath.o
LIB_OBJS += advice.o
LIB_OBJS += alias.o
LIB_OBJS += alloc.o
LIB_OBJS += apply.o
LIB_OBJS += archive.o
LIB_OBJS += archive-tar.o
LIB_OBJS += archive-zip.o
LIB_OBJS += argv-array.o
LIB_OBJS += attr.o
LIB_OBJS += base85.o
LIB_OBJS += bisect.o
LIB_OBJS += blame.o
LIB_OBJS += blob.o
LIB_OBJS += branch.o
LIB_OBJS += bulk-checkin.o
LIB_OBJS += bundle.o
LIB_OBJS += cache-tree.o
LIB_OBJS += chdir-notify.o
LIB_OBJS += checkout.o
LIB_OBJS += color.o
LIB_OBJS += column.o
LIB_OBJS += combine-diff.o
LIB_OBJS += commit.o
LIB_OBJS += compat/obstack.o
LIB_OBJS += compat/terminal.o
LIB_OBJS += config.o
LIB_OBJS += connect.o
LIB_OBJS += connected.o
LIB_OBJS += convert.o
LIB_OBJS += copy.o
LIB_OBJS += credential.o
LIB_OBJS += csum-file.o
LIB_OBJS += ctype.o
LIB_OBJS += date.o
LIB_OBJS += decorate.o
LIB_OBJS += diffcore-break.o
LIB_OBJS += diffcore-delta.o
LIB_OBJS += diffcore-order.o
LIB_OBJS += diffcore-pickaxe.o
LIB_OBJS += diffcore-rename.o
LIB_OBJS += diff-delta.o
LIB_OBJS += diff-lib.o
LIB_OBJS += diff-no-index.o
LIB_OBJS += diff.o
LIB_OBJS += dir.o
LIB_OBJS += dir-iterator.o
LIB_OBJS += editor.o
LIB_OBJS += entry.o
LIB_OBJS += environment.o
LIB_OBJS += ewah/bitmap.o
LIB_OBJS += ewah/ewah_bitmap.o
LIB_OBJS += ewah/ewah_io.o
LIB_OBJS += ewah/ewah_rlw.o
LIB_OBJS += exec-cmd.o
LIB_OBJS += fetch-object.o
LIB_OBJS += fetch-pack.o
LIB_OBJS += fsck.o
LIB_OBJS += fsmonitor.o
LIB_OBJS += gettext.o
LIB_OBJS += gpg-interface.o
LIB_OBJS += graph.o
LIB_OBJS += grep.o
LIB_OBJS += hashmap.o
LIB_OBJS += help.o
LIB_OBJS += hex.o
LIB_OBJS += ident.o
LIB_OBJS += kwset.o
LIB_OBJS += levenshtein.o
LIB_OBJS += line-log.o
LIB_OBJS += line-range.o
LIB_OBJS += list-objects.o
LIB_OBJS += list-objects-filter.o
LIB_OBJS += list-objects-filter-options.o
LIB_OBJS += ll-merge.o
LIB_OBJS += lockfile.o
LIB_OBJS += log-tree.o
LIB_OBJS += ls-refs.o
LIB_OBJS += mailinfo.o
LIB_OBJS += mailmap.o
LIB_OBJS += match-trees.o
LIB_OBJS += merge.o
LIB_OBJS += merge-blobs.o
LIB_OBJS += merge-recursive.o
LIB_OBJS += mergesort.o
LIB_OBJS += name-hash.o
LIB_OBJS += notes.o
LIB_OBJS += notes-cache.o
LIB_OBJS += notes-merge.o
LIB_OBJS += notes-utils.o
LIB_OBJS += object.o
LIB_OBJS += oidmap.o
LIB_OBJS += oidset.o
LIB_OBJS += packfile.o
LIB_OBJS += pack-bitmap.o
LIB_OBJS += pack-bitmap-write.o
LIB_OBJS += pack-check.o
LIB_OBJS += pack-objects.o
LIB_OBJS += pack-revindex.o
LIB_OBJS += pack-write.o
LIB_OBJS += pager.o
LIB_OBJS += parse-options.o
LIB_OBJS += parse-options-cb.o
LIB_OBJS += patch-delta.o
LIB_OBJS += patch-ids.o
LIB_OBJS += path.o
LIB_OBJS += pathspec.o
LIB_OBJS += pkt-line.o
LIB_OBJS += preload-index.o
LIB_OBJS += pretty.o
LIB_OBJS += prio-queue.o
LIB_OBJS += progress.o
LIB_OBJS += prompt.o
LIB_OBJS += protocol.o
LIB_OBJS += quote.o
LIB_OBJS += reachable.o
LIB_OBJS += read-cache.o
LIB_OBJS += reflog-walk.o
LIB_OBJS += refs.o
LIB_OBJS += refs/files-backend.o
LIB_OBJS += refs/iterator.o
LIB_OBJS += refs/packed-backend.o
LIB_OBJS += refs/ref-cache.o
LIB_OBJS += ref-filter.o
LIB_OBJS += remote.o
LIB_OBJS += replace-object.o
LIB_OBJS += repository.o
LIB_OBJS += rerere.o
LIB_OBJS += resolve-undo.o
LIB_OBJS += revision.o
LIB_OBJS += run-command.o
LIB_OBJS += send-pack.o
LIB_OBJS += sequencer.o
LIB_OBJS += serve.o
LIB_OBJS += server-info.o
LIB_OBJS += setup.o
LIB_OBJS += sha1-array.o
LIB_OBJS += sha1-lookup.o
LIB_OBJS += sha1-file.o
LIB_OBJS += sha1-name.o
LIB_OBJS += shallow.o
LIB_OBJS += sideband.o
LIB_OBJS += sigchain.o
LIB_OBJS += split-index.o
LIB_OBJS += strbuf.o
LIB_OBJS += streaming.o
LIB_OBJS += string-list.o
LIB_OBJS += submodule.o
LIB_OBJS += submodule-config.o
LIB_OBJS += sub-process.o
LIB_OBJS += symlinks.o
LIB_OBJS += tag.o
LIB_OBJS += tempfile.o
LIB_OBJS += tmp-objdir.o
LIB_OBJS += trace.o
LIB_OBJS += trailer.o
LIB_OBJS += transport.o
LIB_OBJS += transport-helper.o
LIB_OBJS += tree-diff.o
LIB_OBJS += tree.o
LIB_OBJS += tree-walk.o
LIB_OBJS += unpack-trees.o
LIB_OBJS += upload-pack.o
LIB_OBJS += url.o
LIB_OBJS += urlmatch.o
LIB_OBJS += usage.o
LIB_OBJS += userdiff.o
LIB_OBJS += utf8.o
LIB_OBJS += varint.o
LIB_OBJS += version.o
LIB_OBJS += versioncmp.o
LIB_OBJS += walker.o
LIB_OBJS += wildmatch.o
LIB_OBJS += worktree.o
LIB_OBJS += wrapper.o
LIB_OBJS += write-or-die.o
LIB_OBJS += ws.o
LIB_OBJS += wt-status.o
LIB_OBJS += xdiff-interface.o
LIB_OBJS += zlib.o

BUILTIN_OBJS += builtin/add.o
BUILTIN_OBJS += builtin/am.o
BUILTIN_OBJS += builtin/annotate.o
BUILTIN_OBJS += builtin/apply.o
BUILTIN_OBJS += builtin/archive.o
BUILTIN_OBJS += builtin/bisect--helper.o
BUILTIN_OBJS += builtin/blame.o
BUILTIN_OBJS += builtin/branch.o
BUILTIN_OBJS += builtin/bundle.o
BUILTIN_OBJS += builtin/cat-file.o
BUILTIN_OBJS += builtin/check-attr.o
BUILTIN_OBJS += builtin/check-ignore.o
BUILTIN_OBJS += builtin/check-mailmap.o
BUILTIN_OBJS += builtin/check-ref-format.o
BUILTIN_OBJS += builtin/checkout-index.o
BUILTIN_OBJS += builtin/checkout.o
BUILTIN_OBJS += builtin/clean.o
BUILTIN_OBJS += builtin/clone.o
BUILTIN_OBJS += builtin/column.o
BUILTIN_OBJS += builtin/commit-tree.o
BUILTIN_OBJS += builtin/commit.o
BUILTIN_OBJS += builtin/config.o
BUILTIN_OBJS += builtin/count-objects.o
BUILTIN_OBJS += builtin/credential.o
BUILTIN_OBJS += builtin/describe.o
BUILTIN_OBJS += builtin/diff-files.o
BUILTIN_OBJS += builtin/diff-index.o
BUILTIN_OBJS += builtin/diff-tree.o
BUILTIN_OBJS += builtin/diff.o
BUILTIN_OBJS += builtin/difftool.o
BUILTIN_OBJS += builtin/fast-export.o
BUILTIN_OBJS += builtin/fetch-pack.o
BUILTIN_OBJS += builtin/fetch.o
BUILTIN_OBJS += builtin/fmt-merge-msg.o
BUILTIN_OBJS += builtin/for-each-ref.o
BUILTIN_OBJS += builtin/fsck.o
BUILTIN_OBJS += builtin/gc.o
BUILTIN_OBJS += builtin/get-tar-commit-id.o
BUILTIN_OBJS += builtin/grep.o
BUILTIN_OBJS += builtin/hash-object.o
BUILTIN_OBJS += builtin/help.o
BUILTIN_OBJS += builtin/index-pack.o
BUILTIN_OBJS += builtin/init-db.o
BUILTIN_OBJS += builtin/interpret-trailers.o
BUILTIN_OBJS += builtin/log.o
BUILTIN_OBJS += builtin/ls-files.o
BUILTIN_OBJS += builtin/ls-remote.o
BUILTIN_OBJS += builtin/ls-tree.o
BUILTIN_OBJS += builtin/mailinfo.o
BUILTIN_OBJS += builtin/mailsplit.o
BUILTIN_OBJS += builtin/merge.o
BUILTIN_OBJS += builtin/merge-base.o
BUILTIN_OBJS += builtin/merge-file.o
BUILTIN_OBJS += builtin/merge-index.o
BUILTIN_OBJS += builtin/merge-ours.o
BUILTIN_OBJS += builtin/merge-recursive.o
BUILTIN_OBJS += builtin/merge-tree.o
BUILTIN_OBJS += builtin/mktag.o
BUILTIN_OBJS += builtin/mktree.o
BUILTIN_OBJS += builtin/mv.o
BUILTIN_OBJS += builtin/name-rev.o
BUILTIN_OBJS += builtin/notes.o
BUILTIN_OBJS += builtin/pack-objects.o
BUILTIN_OBJS += builtin/pack-redundant.o
BUILTIN_OBJS += builtin/pack-refs.o
BUILTIN_OBJS += builtin/patch-id.o
BUILTIN_OBJS += builtin/prune-packed.o
BUILTIN_OBJS += builtin/prune.o
BUILTIN_OBJS += builtin/pull.o
BUILTIN_OBJS += builtin/push.o
BUILTIN_OBJS += builtin/read-tree.o
BUILTIN_OBJS += builtin/rebase--helper.o
BUILTIN_OBJS += builtin/receive-pack.o
BUILTIN_OBJS += builtin/reflog.o
BUILTIN_OBJS += builtin/remote.o
BUILTIN_OBJS += builtin/remote-ext.o
BUILTIN_OBJS += builtin/remote-fd.o
BUILTIN_OBJS += builtin/repack.o
BUILTIN_OBJS += builtin/replace.o
BUILTIN_OBJS += builtin/rerere.o
BUILTIN_OBJS += builtin/reset.o
BUILTIN_OBJS += builtin/rev-list.o
BUILTIN_OBJS += builtin/rev-parse.o
BUILTIN_OBJS += builtin/revert.o
BUILTIN_OBJS += builtin/rm.o
BUILTIN_OBJS += builtin/send-pack.o
BUILTIN_OBJS += builtin/serve.o
BUILTIN_OBJS += builtin/shortlog.o
BUILTIN_OBJS += builtin/show-branch.o
BUILTIN_OBJS += builtin/show-ref.o
BUILTIN_OBJS += builtin/stripspace.o
BUILTIN_OBJS += builtin/submodule--helper.o
BUILTIN_OBJS += builtin/symbolic-ref.o
BUILTIN_OBJS += builtin/tag.o
BUILTIN_OBJS += builtin/unpack-file.o
BUILTIN_OBJS += builtin/unpack-objects.o
BUILTIN_OBJS += builtin/update-index.o
BUILTIN_OBJS += builtin/update-ref.o
BUILTIN_OBJS += builtin/update-server-info.o
BUILTIN_OBJS += builtin/upload-archive.o
BUILTIN_OBJS += builtin/upload-pack.o
BUILTIN_OBJS += builtin/var.o
BUILTIN_OBJS += builtin/verify-commit.o
BUILTIN_OBJS += builtin/verify-pack.o
BUILTIN_OBJS += builtin/verify-tag.o
BUILTIN_OBJS += builtin/worktree.o
BUILTIN_OBJS += builtin/write-tree.o

GITLIBS = common-main.o $(LIB_FILE) $(XDIFF_LIB)
EXTLIBS =

GIT_USER_AGENT = git/$(GIT_VERSION)

ifeq ($(wildcard sha1collisiondetection/lib/sha1.h),sha1collisiondetection/lib/sha1.h)
DC_SHA1_SUBMODULE = auto
endif

include config.mak.uname
-include config.mak.autogen
-include config.mak

ifdef DEVELOPER
CFLAGS += $(DEVELOPER_CFLAGS)
endif

comma := ,
empty :=
space := $(empty) $(empty)

ifdef SANITIZE
SANITIZERS := $(foreach flag,$(subst $(comma),$(space),$(SANITIZE)),$(flag))
BASIC_CFLAGS += -fsanitize=$(SANITIZE) -fno-sanitize-recover=$(SANITIZE)
BASIC_CFLAGS += -fno-omit-frame-pointer
ifneq ($(filter undefined,$(SANITIZERS)),)
BASIC_CFLAGS += -DNO_UNALIGNED_LOADS
endif
ifneq ($(filter leak,$(SANITIZERS)),)
BASIC_CFLAGS += -DSUPPRESS_ANNOTATED_LEAKS
endif
endif

ifndef sysconfdir
ifeq ($(prefix),/usr)
sysconfdir = /etc
else
sysconfdir = etc
endif
endif

ifndef COMPUTE_HEADER_DEPENDENCIES
COMPUTE_HEADER_DEPENDENCIES = auto
endif

ifeq ($(COMPUTE_HEADER_DEPENDENCIES),auto)
dep_check = $(shell $(CC) $(ALL_CFLAGS) \
	-c -MF /dev/null -MQ /dev/null -MMD -MP \
	-x c /dev/null -o /dev/null 2>&1; \
	echo $$?)
ifeq ($(dep_check),0)
override COMPUTE_HEADER_DEPENDENCIES = yes
else
override COMPUTE_HEADER_DEPENDENCIES = no
endif
endif

ifeq ($(COMPUTE_HEADER_DEPENDENCIES),yes)
USE_COMPUTED_HEADER_DEPENDENCIES = YesPlease
else
ifneq ($(COMPUTE_HEADER_DEPENDENCIES),no)
$(error please set COMPUTE_HEADER_DEPENDENCIES to yes, no, or auto \
(not "$(COMPUTE_HEADER_DEPENDENCIES)"))
endif
endif

ifdef SANE_TOOL_PATH
SANE_TOOL_PATH_SQ = $(subst ','\'',$(SANE_TOOL_PATH))
BROKEN_PATH_FIX = 's|^\# @@BROKEN_PATH_FIX@@$$|git_broken_path_fix $(SANE_TOOL_PATH_SQ)|'
PATH := $(SANE_TOOL_PATH):${PATH}
else
BROKEN_PATH_FIX = '/^\# @@BROKEN_PATH_FIX@@$$/d'
endif

ifeq (,$(HOST_CPU))
	BASIC_CFLAGS += -DGIT_HOST_CPU="\"$(firstword $(subst -, ,$(uname_M)))\""
else
	BASIC_CFLAGS += -DGIT_HOST_CPU="\"$(HOST_CPU)\""
endif

ifneq (,$(INLINE))
	BASIC_CFLAGS += -Dinline=$(INLINE)
endif

ifneq (,$(SOCKLEN_T))
	BASIC_CFLAGS += -Dsocklen_t=$(SOCKLEN_T)
endif

ifeq (yes,$(USE_PARENS_AROUND_GETTEXT_N))
	BASIC_CFLAGS += -DUSE_PARENS_AROUND_GETTEXT_N=1
else
ifeq (no,$(USE_PARENS_AROUND_GETTEXT_N))
	BASIC_CFLAGS += -DUSE_PARENS_AROUND_GETTEXT_N=0
endif
endif

ifeq ($(uname_S),Darwin)
	ifndef NO_FINK
		ifeq ($(shell test -d /sw/lib && echo y),y)
			BASIC_CFLAGS += -I/sw/include
			BASIC_LDFLAGS += -L/sw/lib
		endif
	endif
	ifndef NO_DARWIN_PORTS
		ifeq ($(shell test -d /opt/local/lib && echo y),y)
			BASIC_CFLAGS += -I/opt/local/include
			BASIC_LDFLAGS += -L/opt/local/lib
		endif
	endif
	ifndef NO_APPLE_COMMON_CRYPTO
		NO_OPENSSL = YesPlease
		APPLE_COMMON_CRYPTO = YesPlease
		COMPAT_CFLAGS += -DAPPLE_COMMON_CRYPTO
	endif
	NO_REGEX = YesPlease
	PTHREAD_LIBS =
endif

ifndef CC_LD_DYNPATH
	ifdef NO_R_TO_GCC_LINKER
		# Some gcc does not accept and pass -R to the linker to specify
		# the runtime dynamic library path.
		CC_LD_DYNPATH = -Wl,-rpath,
	else
		CC_LD_DYNPATH = -R
	endif
endif

ifdef NO_LIBGEN_H
	COMPAT_CFLAGS += -DNO_LIBGEN_H
	COMPAT_OBJS += compat/basename.o
endif

USE_LIBPCRE2 ?= $(USE_LIBPCRE)

ifneq (,$(USE_LIBPCRE2))
	ifdef USE_LIBPCRE1
$(error Only set USE_LIBPCRE2 (or its alias USE_LIBPCRE) or USE_LIBPCRE1, not both!)
	endif

	BASIC_CFLAGS += -DUSE_LIBPCRE2
	EXTLIBS += -lpcre2-8
endif

ifdef USE_LIBPCRE1
	BASIC_CFLAGS += -DUSE_LIBPCRE1
	EXTLIBS += -lpcre

ifdef NO_LIBPCRE1_JIT
	BASIC_CFLAGS += -DNO_LIBPCRE1_JIT
endif
endif

ifdef LIBPCREDIR
	BASIC_CFLAGS += -I$(LIBPCREDIR)/include
	EXTLIBS += -L$(LIBPCREDIR)/$(lib) $(CC_LD_DYNPATH)$(LIBPCREDIR)/$(lib)
endif

ifdef HAVE_ALLOCA_H
	BASIC_CFLAGS += -DHAVE_ALLOCA_H
endif

IMAP_SEND_BUILDDEPS =
IMAP_SEND_LDFLAGS =

ifdef NO_CURL
	BASIC_CFLAGS += -DNO_CURL
	REMOTE_CURL_PRIMARY =
	REMOTE_CURL_ALIASES =
	REMOTE_CURL_NAMES =
else
	ifdef CURLDIR
		# Try "-Wl,-rpath=$(CURLDIR)/$(lib)" in such a case.
		BASIC_CFLAGS += -I$(CURLDIR)/include
		CURL_LIBCURL = -L$(CURLDIR)/$(lib) $(CC_LD_DYNPATH)$(CURLDIR)/$(lib) -lcurl
	else
		CURL_LIBCURL = -lcurl
	endif
	ifdef NEEDS_SSL_WITH_CURL
		CURL_LIBCURL += -lssl
		ifdef NEEDS_CRYPTO_WITH_SSL
			CURL_LIBCURL += -lcrypto
		endif
	endif
	ifdef NEEDS_IDN_WITH_CURL
		CURL_LIBCURL += -lidn
	endif

	REMOTE_CURL_PRIMARY = git-remote-http$X
	REMOTE_CURL_ALIASES = git-remote-https$X git-remote-ftp$X git-remote-ftps$X
	REMOTE_CURL_NAMES = $(REMOTE_CURL_PRIMARY) $(REMOTE_CURL_ALIASES)
	PROGRAM_OBJS += http-fetch.o
	PROGRAMS += $(REMOTE_CURL_NAMES)
	curl_check := $(shell (echo 070908; $(CURL_CONFIG) --vernum | sed -e '/^70[BC]/s/^/0/') 2>/dev/null | sort -r | sed -ne 2p)
	ifeq "$(curl_check)" "070908"
		ifndef NO_EXPAT
			PROGRAM_OBJS += http-push.o
		endif
	endif
	curl_check := $(shell (echo 072200; $(CURL_CONFIG) --vernum | sed -e '/^70[BC]/s/^/0/') 2>/dev/null | sort -r | sed -ne 2p)
	ifeq "$(curl_check)" "072200"
		USE_CURL_FOR_IMAP_SEND = YesPlease
	endif
	ifdef USE_CURL_FOR_IMAP_SEND
		BASIC_CFLAGS += -DUSE_CURL_FOR_IMAP_SEND
		IMAP_SEND_BUILDDEPS = http.o
		IMAP_SEND_LDFLAGS += $(CURL_LIBCURL)
	endif
	ifndef NO_EXPAT
		ifdef EXPATDIR
			BASIC_CFLAGS += -I$(EXPATDIR)/include
			EXPAT_LIBEXPAT = -L$(EXPATDIR)/$(lib) $(CC_LD_DYNPATH)$(EXPATDIR)/$(lib) -lexpat
		else
			EXPAT_LIBEXPAT = -lexpat
		endif
		ifdef EXPAT_NEEDS_XMLPARSE_H
			BASIC_CFLAGS += -DEXPAT_NEEDS_XMLPARSE_H
		endif
	endif
endif
IMAP_SEND_LDFLAGS += $(OPENSSL_LINK) $(OPENSSL_LIBSSL) $(LIB_4_CRYPTO)

ifdef ZLIB_PATH
	BASIC_CFLAGS += -I$(ZLIB_PATH)/include
	EXTLIBS += -L$(ZLIB_PATH)/$(lib) $(CC_LD_DYNPATH)$(ZLIB_PATH)/$(lib)
endif
EXTLIBS += -lz

ifndef NO_OPENSSL
	OPENSSL_LIBSSL = -lssl
	ifdef OPENSSLDIR
		BASIC_CFLAGS += -I$(OPENSSLDIR)/include
		OPENSSL_LINK = -L$(OPENSSLDIR)/$(lib) $(CC_LD_DYNPATH)$(OPENSSLDIR)/$(lib)
	else
		OPENSSL_LINK =
	endif
	ifdef NEEDS_CRYPTO_WITH_SSL
		OPENSSL_LIBSSL += -lcrypto
	endif
else
	BASIC_CFLAGS += -DNO_OPENSSL
	OPENSSL_LIBSSL =
endif
ifdef NO_OPENSSL
	LIB_4_CRYPTO =
else
ifdef NEEDS_SSL_WITH_CRYPTO
	LIB_4_CRYPTO = $(OPENSSL_LINK) -lcrypto -lssl
else
	LIB_4_CRYPTO = $(OPENSSL_LINK) -lcrypto
endif
ifdef APPLE_COMMON_CRYPTO
	LIB_4_CRYPTO += -framework Security -framework CoreFoundation
endif
endif
ifdef NEEDS_LIBICONV
	ifdef ICONVDIR
		BASIC_CFLAGS += -I$(ICONVDIR)/include
		ICONV_LINK = -L$(ICONVDIR)/$(lib) $(CC_LD_DYNPATH)$(ICONVDIR)/$(lib)
	else
		ICONV_LINK =
	endif
	ifdef NEEDS_LIBINTL_BEFORE_LIBICONV
		ICONV_LINK += -lintl
	endif
	EXTLIBS += $(ICONV_LINK) -liconv
endif
ifdef NEEDS_LIBGEN
	EXTLIBS += -lgen
endif
ifndef NO_GETTEXT
ifndef LIBC_CONTAINS_LIBINTL
	EXTLIBS += -lintl
endif
endif
ifdef NEEDS_SOCKET
	EXTLIBS += -lsocket
endif
ifdef NEEDS_NSL
	EXTLIBS += -lnsl
endif
ifdef NEEDS_RESOLV
	EXTLIBS += -lresolv
endif
ifdef NO_D_TYPE_IN_DIRENT
	BASIC_CFLAGS += -DNO_D_TYPE_IN_DIRENT
endif
ifdef NO_GECOS_IN_PWENT
	BASIC_CFLAGS += -DNO_GECOS_IN_PWENT
endif
ifdef NO_ST_BLOCKS_IN_STRUCT_STAT
	BASIC_CFLAGS += -DNO_ST_BLOCKS_IN_STRUCT_STAT
endif
ifdef USE_NSEC
	BASIC_CFLAGS += -DUSE_NSEC
endif
ifdef USE_ST_TIMESPEC
	BASIC_CFLAGS += -DUSE_ST_TIMESPEC
endif
ifdef NO_NORETURN
	BASIC_CFLAGS += -DNO_NORETURN
endif
ifdef NO_NSEC
	BASIC_CFLAGS += -DNO_NSEC
endif
ifdef SNPRINTF_RETURNS_BOGUS
	COMPAT_CFLAGS += -DSNPRINTF_RETURNS_BOGUS
	COMPAT_OBJS += compat/snprintf.o
endif
ifdef FREAD_READS_DIRECTORIES
	COMPAT_CFLAGS += -DFREAD_READS_DIRECTORIES
	COMPAT_OBJS += compat/fopen.o
endif
ifdef NO_SYMLINK_HEAD
	BASIC_CFLAGS += -DNO_SYMLINK_HEAD
endif
ifdef GETTEXT_POISON
	BASIC_CFLAGS += -DGETTEXT_POISON
endif
ifdef NO_GETTEXT
	BASIC_CFLAGS += -DNO_GETTEXT
	USE_GETTEXT_SCHEME ?= fallthrough
endif
ifdef NO_POLL
	NO_SYS_POLL_H = YesPlease
	COMPAT_CFLAGS += -DNO_POLL -Icompat/poll
	COMPAT_OBJS += compat/poll/poll.o
endif
ifdef NO_STRCASESTR
	COMPAT_CFLAGS += -DNO_STRCASESTR
	COMPAT_OBJS += compat/strcasestr.o
endif
ifdef NO_STRLCPY
	COMPAT_CFLAGS += -DNO_STRLCPY
	COMPAT_OBJS += compat/strlcpy.o
endif
ifdef NO_STRTOUMAX
	COMPAT_CFLAGS += -DNO_STRTOUMAX
	COMPAT_OBJS += compat/strtoumax.o compat/strtoimax.o
endif
ifdef NO_STRTOULL
	COMPAT_CFLAGS += -DNO_STRTOULL
endif
ifdef NO_SETENV
	COMPAT_CFLAGS += -DNO_SETENV
	COMPAT_OBJS += compat/setenv.o
endif
ifdef NO_MKDTEMP
	COMPAT_CFLAGS += -DNO_MKDTEMP
	COMPAT_OBJS += compat/mkdtemp.o
endif
ifdef MKDIR_WO_TRAILING_SLASH
	COMPAT_CFLAGS += -DMKDIR_WO_TRAILING_SLASH
	COMPAT_OBJS += compat/mkdir.o
endif
ifdef NO_UNSETENV
	COMPAT_CFLAGS += -DNO_UNSETENV
	COMPAT_OBJS += compat/unsetenv.o
endif
ifdef NO_SYS_SELECT_H
	BASIC_CFLAGS += -DNO_SYS_SELECT_H
endif
ifdef NO_SYS_POLL_H
	BASIC_CFLAGS += -DNO_SYS_POLL_H
endif
ifdef NEEDS_SYS_PARAM_H
	BASIC_CFLAGS += -DNEEDS_SYS_PARAM_H
endif
ifdef NO_INTTYPES_H
	BASIC_CFLAGS += -DNO_INTTYPES_H
endif
ifdef NO_INITGROUPS
	BASIC_CFLAGS += -DNO_INITGROUPS
endif
ifdef NO_MMAP
	COMPAT_CFLAGS += -DNO_MMAP
	COMPAT_OBJS += compat/mmap.o
else
	ifdef USE_WIN32_MMAP
		COMPAT_CFLAGS += -DUSE_WIN32_MMAP
		COMPAT_OBJS += compat/win32mmap.o
	endif
endif
ifdef MMAP_PREVENTS_DELETE
	BASIC_CFLAGS += -DMMAP_PREVENTS_DELETE
endif
ifdef OBJECT_CREATION_USES_RENAMES
	COMPAT_CFLAGS += -DOBJECT_CREATION_MODE=1
endif
ifdef NO_STRUCT_ITIMERVAL
	COMPAT_CFLAGS += -DNO_STRUCT_ITIMERVAL
	NO_SETITIMER = YesPlease
endif
ifdef NO_SETITIMER
	COMPAT_CFLAGS += -DNO_SETITIMER
endif
ifdef NO_PREAD
	COMPAT_CFLAGS += -DNO_PREAD
	COMPAT_OBJS += compat/pread.o
endif
ifdef NO_FAST_WORKING_DIRECTORY
	BASIC_CFLAGS += -DNO_FAST_WORKING_DIRECTORY
endif
ifdef NO_TRUSTABLE_FILEMODE
	BASIC_CFLAGS += -DNO_TRUSTABLE_FILEMODE
endif
ifdef NEEDS_MODE_TRANSLATION
	COMPAT_CFLAGS += -DNEEDS_MODE_TRANSLATION
	COMPAT_OBJS += compat/stat.o
endif
ifdef NO_IPV6
	BASIC_CFLAGS += -DNO_IPV6
endif
ifdef NO_INTPTR_T
	COMPAT_CFLAGS += -DNO_INTPTR_T
endif
ifdef NO_UINTMAX_T
	BASIC_CFLAGS += -Duintmax_t=uint32_t
endif
ifdef NO_SOCKADDR_STORAGE
ifdef NO_IPV6
	BASIC_CFLAGS += -Dsockaddr_storage=sockaddr_in
else
	BASIC_CFLAGS += -Dsockaddr_storage=sockaddr_in6
endif
endif
ifdef NO_INET_NTOP
	LIB_OBJS += compat/inet_ntop.o
	BASIC_CFLAGS += -DNO_INET_NTOP
endif
ifdef NO_INET_PTON
	LIB_OBJS += compat/inet_pton.o
	BASIC_CFLAGS += -DNO_INET_PTON
endif
ifndef NO_UNIX_SOCKETS
	LIB_OBJS += unix-socket.o
	PROGRAM_OBJS += credential-cache.o
	PROGRAM_OBJS += credential-cache--daemon.o
endif

ifdef NO_ICONV
	BASIC_CFLAGS += -DNO_ICONV
endif

ifdef OLD_ICONV
	BASIC_CFLAGS += -DOLD_ICONV
endif

ifdef NO_DEFLATE_BOUND
	BASIC_CFLAGS += -DNO_DEFLATE_BOUND
endif

ifdef NO_POSIX_GOODIES
	BASIC_CFLAGS += -DNO_POSIX_GOODIES
endif

ifdef APPLE_COMMON_CRYPTO
	# Apple CommonCrypto requires chunking
	SHA1_MAX_BLOCK_SIZE = 1024L*1024L*1024L
endif

ifdef OPENSSL_SHA1
	EXTLIBS += $(LIB_4_CRYPTO)
	BASIC_CFLAGS += -DSHA1_OPENSSL
else
ifdef BLK_SHA1
	LIB_OBJS += block-sha1/sha1.o
	BASIC_CFLAGS += -DSHA1_BLK
else
ifdef PPC_SHA1
	LIB_OBJS += ppc/sha1.o ppc/sha1ppc.o
	BASIC_CFLAGS += -DSHA1_PPC
else
ifdef APPLE_COMMON_CRYPTO
	COMPAT_CFLAGS += -DCOMMON_DIGEST_FOR_OPENSSL
	BASIC_CFLAGS += -DSHA1_APPLE
else
	DC_SHA1 := YesPlease
	BASIC_CFLAGS += -DSHA1_DC
	LIB_OBJS += sha1dc_git.o
ifdef DC_SHA1_EXTERNAL
	ifdef DC_SHA1_SUBMODULE
		ifneq ($(DC_SHA1_SUBMODULE),auto)
$(error Only set DC_SHA1_EXTERNAL or DC_SHA1_SUBMODULE, not both)
		endif
	endif
	BASIC_CFLAGS += -DDC_SHA1_EXTERNAL
	EXTLIBS += -lsha1detectcoll
else
ifdef DC_SHA1_SUBMODULE
	LIB_OBJS += sha1collisiondetection/lib/sha1.o
	LIB_OBJS += sha1collisiondetection/lib/ubc_check.o
	BASIC_CFLAGS += -DDC_SHA1_SUBMODULE
else
	LIB_OBJS += sha1dc/sha1.o
	LIB_OBJS += sha1dc/ubc_check.o
endif
	BASIC_CFLAGS += \
		-DSHA1DC_NO_STANDARD_INCLUDES \
		-DSHA1DC_INIT_SAFE_HASH_DEFAULT=0 \
		-DSHA1DC_CUSTOM_INCLUDE_SHA1_C="\"cache.h\"" \
		-DSHA1DC_CUSTOM_INCLUDE_UBC_CHECK_C="\"git-compat-util.h\""
endif
endif
endif
endif
endif

ifdef SHA1_MAX_BLOCK_SIZE
	LIB_OBJS += compat/sha1-chunked.o
	BASIC_CFLAGS += -DSHA1_MAX_BLOCK_SIZE="$(SHA1_MAX_BLOCK_SIZE)"
endif
ifdef NO_HSTRERROR
	COMPAT_CFLAGS += -DNO_HSTRERROR
	COMPAT_OBJS += compat/hstrerror.o
endif
ifdef NO_MEMMEM
	COMPAT_CFLAGS += -DNO_MEMMEM
	COMPAT_OBJS += compat/memmem.o
endif
ifdef NO_GETPAGESIZE
	COMPAT_CFLAGS += -DNO_GETPAGESIZE
endif
ifdef INTERNAL_QSORT
	COMPAT_CFLAGS += -DINTERNAL_QSORT
	COMPAT_OBJS += compat/qsort.o
endif
ifdef HAVE_ISO_QSORT_S
	COMPAT_CFLAGS += -DHAVE_ISO_QSORT_S
else
	COMPAT_OBJS += compat/qsort_s.o
endif
ifdef RUNTIME_PREFIX
	COMPAT_CFLAGS += -DRUNTIME_PREFIX
endif

ifdef NO_PTHREADS
	BASIC_CFLAGS += -DNO_PTHREADS
else
	BASIC_CFLAGS += $(PTHREAD_CFLAGS)
	EXTLIBS += $(PTHREAD_LIBS)
	LIB_OBJS += thread-utils.o
endif

ifdef HAVE_PATHS_H
	BASIC_CFLAGS += -DHAVE_PATHS_H
endif

ifdef HAVE_LIBCHARSET_H
	BASIC_CFLAGS += -DHAVE_LIBCHARSET_H
	EXTLIBS += $(CHARSET_LIB)
endif

ifdef HAVE_STRINGS_H
	BASIC_CFLAGS += -DHAVE_STRINGS_H
endif

ifdef HAVE_DEV_TTY
	BASIC_CFLAGS += -DHAVE_DEV_TTY
endif

ifdef DIR_HAS_BSD_GROUP_SEMANTICS
	COMPAT_CFLAGS += -DDIR_HAS_BSD_GROUP_SEMANTICS
endif
ifdef UNRELIABLE_FSTAT
	BASIC_CFLAGS += -DUNRELIABLE_FSTAT
endif
ifdef NO_REGEX
	COMPAT_CFLAGS += -Icompat/regex
	COMPAT_OBJS += compat/regex/regex.o
endif
ifdef NATIVE_CRLF
	BASIC_CFLAGS += -DNATIVE_CRLF
endif

ifdef USE_NED_ALLOCATOR
	COMPAT_CFLAGS += -Icompat/nedmalloc
	COMPAT_OBJS += compat/nedmalloc/nedmalloc.o
	OVERRIDE_STRDUP = YesPlease
endif

ifdef OVERRIDE_STRDUP
	COMPAT_CFLAGS += -DOVERRIDE_STRDUP
	COMPAT_OBJS += compat/strdup.o
endif

ifdef GIT_TEST_CMP_USE_COPIED_CONTEXT
	export GIT_TEST_CMP_USE_COPIED_CONTEXT
endif

ifndef NO_MSGFMT_EXTENDED_OPTIONS
	MSGFMT += --check --statistics
endif

ifdef GMTIME_UNRELIABLE_ERRORS
	COMPAT_OBJS += compat/gmtime.o
	BASIC_CFLAGS += -DGMTIME_UNRELIABLE_ERRORS
endif

ifdef HAVE_CLOCK_GETTIME
	BASIC_CFLAGS += -DHAVE_CLOCK_GETTIME
endif

ifdef HAVE_CLOCK_MONOTONIC
	BASIC_CFLAGS += -DHAVE_CLOCK_MONOTONIC
endif

ifdef NEEDS_LIBRT
	EXTLIBS += -lrt
endif

ifdef HAVE_BSD_SYSCTL
	BASIC_CFLAGS += -DHAVE_BSD_SYSCTL
endif

ifdef HAVE_BSD_KERN_PROC_SYSCTL
	BASIC_CFLAGS += -DHAVE_BSD_KERN_PROC_SYSCTL
endif

ifdef HAVE_GETDELIM
	BASIC_CFLAGS += -DHAVE_GETDELIM
endif

ifneq ($(PROCFS_EXECUTABLE_PATH),)
	procfs_executable_path_SQ = $(subst ','\'',$(PROCFS_EXECUTABLE_PATH))
	BASIC_CFLAGS += '-DPROCFS_EXECUTABLE_PATH="$(procfs_executable_path_SQ)"'
endif

ifdef HAVE_NS_GET_EXECUTABLE_PATH
	BASIC_CFLAGS += -DHAVE_NS_GET_EXECUTABLE_PATH
endif

ifdef HAVE_WPGMPTR
	BASIC_CFLAGS += -DHAVE_WPGMPTR
endif

ifeq ($(TCLTK_PATH),)
NO_TCLTK = NoThanks
endif

ifeq ($(PERL_PATH),)
NO_PERL = NoThanks
endif

ifeq ($(PYTHON_PATH),)
NO_PYTHON = NoThanks
endif

ifndef PAGER_ENV
PAGER_ENV = LESS=FRX LV=-c
endif

QUIET_SUBDIR0  = +$(MAKE) -C # space to separate -C and subdir
QUIET_SUBDIR1  =

ifneq ($(findstring w,$(MAKEFLAGS)),w)
PRINT_DIR = --no-print-directory
else # "make -w"
NO_SUBDIR = :
endif

ifneq ($(findstring s,$(MAKEFLAGS)),s)
ifndef V
	QUIET_CC       = @echo '   ' CC $@;
	QUIET_AR       = @echo '   ' AR $@;
	QUIET_LINK     = @echo '   ' LINK $@;
	QUIET_BUILT_IN = @echo '   ' BUILTIN $@;
	QUIET_GEN      = @echo '   ' GEN $@;
	QUIET_LNCP     = @echo '   ' LN/CP $@;
	QUIET_XGETTEXT = @echo '   ' XGETTEXT $@;
	QUIET_MSGFMT   = @echo '   ' MSGFMT $@;
	QUIET_GCOV     = @echo '   ' GCOV $@;
	QUIET_SP       = @echo '   ' SP $<;
	QUIET_RC       = @echo '   ' RC $@;
	QUIET_SUBDIR0  = +@subdir=
	QUIET_SUBDIR1  = ;$(NO_SUBDIR) echo '   ' SUBDIR $$subdir; \
			 $(MAKE) $(PRINT_DIR) -C $$subdir
	export V
	export QUIET_GEN
	export QUIET_BUILT_IN
endif
endif

ifdef NO_INSTALL_HARDLINKS
	export NO_INSTALL_HARDLINKS
endif

### profile feedback build
#

# Can adjust this to be a global directory if you want to do extended
# data gathering
PROFILE_DIR := $(CURDIR)

ifeq ("$(PROFILE)","GEN")
	BASIC_CFLAGS += -fprofile-generate=$(PROFILE_DIR) -DNO_NORETURN=1
	EXTLIBS += -lgcov
	export CCACHE_DISABLE = t
	V = 1
else
ifneq ("$(PROFILE)","")
	BASIC_CFLAGS += -fprofile-use=$(PROFILE_DIR) -fprofile-correction -DNO_NORETURN=1
	export CCACHE_DISABLE = t
	V = 1
endif
endif

# Shell quote (do not use $(call) to accommodate ancient setups);

ETC_GITCONFIG_SQ = $(subst ','\'',$(ETC_GITCONFIG))
ETC_GITATTRIBUTES_SQ = $(subst ','\'',$(ETC_GITATTRIBUTES))

DESTDIR_SQ = $(subst ','\'',$(DESTDIR))
bindir_SQ = $(subst ','\'',$(bindir))
bindir_relative_SQ = $(subst ','\'',$(bindir_relative))
mandir_SQ = $(subst ','\'',$(mandir))
mandir_relative_SQ = $(subst ','\'',$(mandir_relative))
infodir_relative_SQ = $(subst ','\'',$(infodir_relative))
perllibdir_SQ = $(subst ','\'',$(perllibdir))
localedir_SQ = $(subst ','\'',$(localedir))
localedir_relative_SQ = $(subst ','\'',$(localedir_relative))
gitexecdir_SQ = $(subst ','\'',$(gitexecdir))
gitexecdir_relative_SQ = $(subst ','\'',$(gitexecdir_relative))
template_dir_SQ = $(subst ','\'',$(template_dir))
htmldir_relative_SQ = $(subst ','\'',$(htmldir_relative))
prefix_SQ = $(subst ','\'',$(prefix))
perllibdir_relative_SQ = $(subst ','\'',$(perllibdir_relative))
gitwebdir_SQ = $(subst ','\'',$(gitwebdir))

SHELL_PATH_SQ = $(subst ','\'',$(SHELL_PATH))
TEST_SHELL_PATH_SQ = $(subst ','\'',$(TEST_SHELL_PATH))
PERL_PATH_SQ = $(subst ','\'',$(PERL_PATH))
PYTHON_PATH_SQ = $(subst ','\'',$(PYTHON_PATH))
TCLTK_PATH_SQ = $(subst ','\'',$(TCLTK_PATH))
DIFF_SQ = $(subst ','\'',$(DIFF))
PERLLIB_EXTRA_SQ = $(subst ','\'',$(PERLLIB_EXTRA))

# RUNTIME_PREFIX's resolution logic requires resource paths to be expressed
# relative to each other and share an installation path.
#
# This is a dependency in:
# - Git's binary RUNTIME_PREFIX logic in (see "exec_cmd.c").
# - The runtime prefix Perl header (see
#   "perl/header_templates/runtime_prefix.template.pl").
ifdef RUNTIME_PREFIX

ifneq ($(filter /%,$(firstword $(gitexecdir_relative))),)
$(error RUNTIME_PREFIX requires a relative gitexecdir, not: $(gitexecdir))
endif

ifneq ($(filter /%,$(firstword $(localedir_relative))),)
$(error RUNTIME_PREFIX requires a relative localedir, not: $(localedir))
endif

ifndef NO_PERL
ifneq ($(filter /%,$(firstword $(perllibdir_relative))),)
$(error RUNTIME_PREFIX requires a relative perllibdir, not: $(perllibdir))
endif
endif

endif

# We must filter out any object files from $(GITLIBS),
# as it is typically used like:
#
#   foo: foo.o $(GITLIBS)
#	$(CC) $(filter %.o,$^) $(LIBS)
#
# where we use it as a dependency. Since we also pull object files
# from the dependency list, that would make each entry appear twice.
LIBS = $(filter-out %.o, $(GITLIBS)) $(EXTLIBS)

BASIC_CFLAGS += $(COMPAT_CFLAGS)
LIB_OBJS += $(COMPAT_OBJS)

# Quote for C

ifdef DEFAULT_EDITOR
DEFAULT_EDITOR_CQ = "$(subst ",\",$(subst \,\\,$(DEFAULT_EDITOR)))"
DEFAULT_EDITOR_CQ_SQ = $(subst ','\'',$(DEFAULT_EDITOR_CQ))

BASIC_CFLAGS += -DDEFAULT_EDITOR='$(DEFAULT_EDITOR_CQ_SQ)'
endif

ifdef DEFAULT_PAGER
DEFAULT_PAGER_CQ = "$(subst ",\",$(subst \,\\,$(DEFAULT_PAGER)))"
DEFAULT_PAGER_CQ_SQ = $(subst ','\'',$(DEFAULT_PAGER_CQ))

BASIC_CFLAGS += -DDEFAULT_PAGER='$(DEFAULT_PAGER_CQ_SQ)'
endif

ifdef SHELL_PATH
SHELL_PATH_CQ = "$(subst ",\",$(subst \,\\,$(SHELL_PATH)))"
SHELL_PATH_CQ_SQ = $(subst ','\'',$(SHELL_PATH_CQ))

BASIC_CFLAGS += -DSHELL_PATH='$(SHELL_PATH_CQ_SQ)'
endif

GIT_USER_AGENT_SQ = $(subst ','\'',$(GIT_USER_AGENT))
GIT_USER_AGENT_CQ = "$(subst ",\",$(subst \,\\,$(GIT_USER_AGENT)))"
GIT_USER_AGENT_CQ_SQ = $(subst ','\'',$(GIT_USER_AGENT_CQ))
GIT-USER-AGENT: FORCE
	@if test x'$(GIT_USER_AGENT_SQ)' != x"`cat GIT-USER-AGENT 2>/dev/null`"; then \
		echo '$(GIT_USER_AGENT_SQ)' >GIT-USER-AGENT; \
	fi

ifdef DEFAULT_HELP_FORMAT
BASIC_CFLAGS += -DDEFAULT_HELP_FORMAT='"$(DEFAULT_HELP_FORMAT)"'
endif

PAGER_ENV_SQ = $(subst ','\'',$(PAGER_ENV))
PAGER_ENV_CQ = "$(subst ",\",$(subst \,\\,$(PAGER_ENV)))"
PAGER_ENV_CQ_SQ = $(subst ','\'',$(PAGER_ENV_CQ))
BASIC_CFLAGS += -DPAGER_ENV='$(PAGER_ENV_CQ_SQ)'

ALL_CFLAGS += $(BASIC_CFLAGS)
ALL_LDFLAGS += $(BASIC_LDFLAGS)

export DIFF TAR INSTALL DESTDIR SHELL_PATH


### Build rules

SHELL = $(SHELL_PATH)

all:: shell_compatibility_test

ifeq "$(PROFILE)" "BUILD"
all:: profile
endif

profile:: profile-clean
	$(MAKE) PROFILE=GEN all
	$(MAKE) PROFILE=GEN -j1 test
	@if test -n "$$GIT_PERF_REPO" || test -d .git; then \
		$(MAKE) PROFILE=GEN -j1 perf; \
	else \
		echo "Skipping profile of perf tests..."; \
	fi
	$(MAKE) PROFILE=USE all

profile-fast: profile-clean
	$(MAKE) PROFILE=GEN all
	$(MAKE) PROFILE=GEN -j1 perf
	$(MAKE) PROFILE=USE all


all:: $(ALL_PROGRAMS) $(SCRIPT_LIB) $(BUILT_INS) $(OTHER_PROGRAMS) GIT-BUILD-OPTIONS
ifneq (,$X)
	$(QUIET_BUILT_IN)$(foreach p,$(patsubst %$X,%,$(filter %$X,$(ALL_PROGRAMS) $(BUILT_INS) git$X)), test -d '$p' -o '$p' -ef '$p$X' || $(RM) '$p';)
endif

all::
ifndef NO_TCLTK
	$(QUIET_SUBDIR0)git-gui $(QUIET_SUBDIR1) gitexecdir='$(gitexec_instdir_SQ)' all
	$(QUIET_SUBDIR0)gitk-git $(QUIET_SUBDIR1) all
endif
	$(QUIET_SUBDIR0)templates $(QUIET_SUBDIR1) SHELL_PATH='$(SHELL_PATH_SQ)' PERL_PATH='$(PERL_PATH_SQ)'

please_set_SHELL_PATH_to_a_more_modern_shell:
	@$$(:)

shell_compatibility_test: please_set_SHELL_PATH_to_a_more_modern_shell

strip: $(PROGRAMS) git$X
	$(STRIP) $(STRIP_OPTS) $^

### Target-specific flags and dependencies

# The generic compilation pattern rule and automatically
# computed header dependencies (falling back to a dependency on
# LIB_H) are enough to describe how most targets should be built,
# but some targets are special enough to need something a little
# different.
#
# - When a source file "foo.c" #includes a generated header file,
#   we need to list that dependency for the "foo.o" target.
#
#   We also list it from other targets that are built from foo.c
#   like "foo.sp" and "foo.s", even though that is easy to forget
#   to do because the generated header is already present around
#   after a regular build attempt.
#
# - Some code depends on configuration kept in makefile
#   variables. The target-specific variable EXTRA_CPPFLAGS can
#   be used to convey that information to the C preprocessor
#   using -D options.
#
#   The "foo.o" target should have a corresponding dependency on
#   a file that changes when the value of the makefile variable
#   changes.  For example, targets making use of the
#   $(GIT_VERSION) variable depend on GIT-VERSION-FILE.
#
#   Technically the ".sp" and ".s" targets do not need this
#   dependency because they are force-built, but they get the
#   same dependency for consistency. This way, you do not have to
#   know how each target is implemented. And it means the
#   dependencies here will not need to change if the force-build
#   details change some day.

git.sp git.s git.o: GIT-PREFIX
git.sp git.s git.o: EXTRA_CPPFLAGS = \
	'-DGIT_HTML_PATH="$(htmldir_relative_SQ)"' \
	'-DGIT_MAN_PATH="$(mandir_relative_SQ)"' \
	'-DGIT_INFO_PATH="$(infodir_relative_SQ)"'

git$X: git.o GIT-LDFLAGS $(BUILTIN_OBJS) $(GITLIBS)
	$(QUIET_LINK)$(CC) $(ALL_CFLAGS) -o $@ $(ALL_LDFLAGS) \
		$(filter %.o,$^) $(LIBS)

help.sp help.s help.o: common-cmds.h

builtin/help.sp builtin/help.s builtin/help.o: common-cmds.h GIT-PREFIX
builtin/help.sp builtin/help.s builtin/help.o: EXTRA_CPPFLAGS = \
	'-DGIT_HTML_PATH="$(htmldir_relative_SQ)"' \
	'-DGIT_MAN_PATH="$(mandir_relative_SQ)"' \
	'-DGIT_INFO_PATH="$(infodir_relative_SQ)"'

version.sp version.s version.o: GIT-VERSION-FILE GIT-USER-AGENT
version.sp version.s version.o: EXTRA_CPPFLAGS = \
	'-DGIT_VERSION="$(GIT_VERSION)"' \
	'-DGIT_USER_AGENT=$(GIT_USER_AGENT_CQ_SQ)' \
	'-DGIT_BUILT_FROM_COMMIT="$(shell GIT_CEILING_DIRECTORIES=\"$(CURDIR)/..\" \
		git rev-parse -q --verify HEAD || :)"'

$(BUILT_INS): git$X
	$(QUIET_BUILT_IN)$(RM) $@ && \
	ln $< $@ 2>/dev/null || \
	ln -s $< $@ 2>/dev/null || \
	cp $< $@

common-cmds.h: generate-cmdlist.sh command-list.txt

common-cmds.h: $(wildcard Documentation/git-*.txt)
	$(QUIET_GEN)$(SHELL_PATH) ./generate-cmdlist.sh command-list.txt >$@+ && mv $@+ $@

SCRIPT_DEFINES = $(SHELL_PATH_SQ):$(DIFF_SQ):$(GIT_VERSION):\
	$(localedir_SQ):$(NO_CURL):$(USE_GETTEXT_SCHEME):$(SANE_TOOL_PATH_SQ):\
	$(gitwebdir_SQ):$(PERL_PATH_SQ):$(SANE_TEXT_GREP):$(PAGER_ENV):\
	$(perllibdir_SQ)
define cmd_munge_script
$(RM) $@ $@+ && \
sed -e '1s|#!.*/sh|#!$(SHELL_PATH_SQ)|' \
    -e 's|@SHELL_PATH@|$(SHELL_PATH_SQ)|' \
    -e 's|@@DIFF@@|$(DIFF_SQ)|' \
    -e 's|@@LOCALEDIR@@|$(localedir_SQ)|g' \
    -e 's/@@NO_CURL@@/$(NO_CURL)/g' \
    -e 's/@@USE_GETTEXT_SCHEME@@/$(USE_GETTEXT_SCHEME)/g' \
    -e $(BROKEN_PATH_FIX) \
    -e 's|@@GITWEBDIR@@|$(gitwebdir_SQ)|g' \
    -e 's|@@PERL@@|$(PERL_PATH_SQ)|g' \
    -e 's|@@SANE_TEXT_GREP@@|$(SANE_TEXT_GREP)|g' \
    -e 's|@@PAGER_ENV@@|$(PAGER_ENV_SQ)|g' \
    $@.sh >$@+
endef

GIT-SCRIPT-DEFINES: FORCE
	@FLAGS='$(SCRIPT_DEFINES)'; \
	    if test x"$$FLAGS" != x"`cat $@ 2>/dev/null`" ; then \
		echo >&2 "    * new script parameters"; \
		echo "$$FLAGS" >$@; \
            fi


$(SCRIPT_SH_GEN) : % : %.sh GIT-SCRIPT-DEFINES
	$(QUIET_GEN)$(cmd_munge_script) && \
	chmod +x $@+ && \
	mv $@+ $@

$(SCRIPT_LIB) : % : %.sh GIT-SCRIPT-DEFINES
	$(QUIET_GEN)$(cmd_munge_script) && \
	mv $@+ $@

git.res: git.rc GIT-VERSION-FILE
	$(QUIET_RC)$(RC) \
	  $(join -DMAJOR= -DMINOR= -DMICRO= -DPATCHLEVEL=, $(wordlist 1, 4, \
	    $(shell echo $(GIT_VERSION) 0 0 0 0 | tr '.a-zA-Z-' ' '))) \
	  -DGIT_VERSION="\\\"$(GIT_VERSION)\\\"" -i $< -o $@

# This makes sure we depend on the NO_PERL setting itself.
$(SCRIPT_PERL_GEN): GIT-BUILD-OPTIONS

# Used for substitution in Perl modules. Disabled when using RUNTIME_PREFIX
# since the locale directory is injected.
perl_localedir_SQ = $(localedir_SQ)

ifndef NO_PERL
PERL_HEADER_TEMPLATE = perl/header_templates/fixed_prefix.template.pl
PERL_DEFINES = $(PERL_PATH_SQ):$(PERLLIB_EXTRA_SQ):$(perllibdir_SQ)

PERL_DEFINES := $(PERL_PATH_SQ) $(PERLLIB_EXTRA_SQ) $(perllibdir_SQ)
PERL_DEFINES += $(RUNTIME_PREFIX)

# Support Perl runtime prefix. In this mode, a different header is installed
# into Perl scripts.
ifdef RUNTIME_PREFIX

PERL_HEADER_TEMPLATE = perl/header_templates/runtime_prefix.template.pl

# Don't export a fixed $(localedir) path; it will be resolved by the Perl header
# at runtime.
perl_localedir_SQ =

endif

PERL_DEFINES += $(gitexecdir) $(perllibdir) $(localedir)

$(SCRIPT_PERL_GEN): % : %.perl GIT-PERL-DEFINES GIT-PERL-HEADER GIT-VERSION-FILE
	$(QUIET_GEN)$(RM) $@ $@+ && \
	sed -e '1{' \
	    -e '	s|#!.*perl|#!$(PERL_PATH_SQ)|' \
	    -e '	rGIT-PERL-HEADER' \
	    -e '	G' \
	    -e '}' \
	    -e 's/@@GIT_VERSION@@/$(GIT_VERSION)/g' \
	    $< >$@+ && \
	chmod +x $@+ && \
	mv $@+ $@

PERL_DEFINES := $(subst $(space),:,$(PERL_DEFINES))
GIT-PERL-DEFINES: FORCE
	@FLAGS='$(PERL_DEFINES)'; \
	    if test x"$$FLAGS" != x"`cat $@ 2>/dev/null`" ; then \
		echo >&2 "    * new perl-specific parameters"; \
		echo "$$FLAGS" >$@; \
	    fi

<<<<<<< HEAD
perllibdir:
	@echo '$(perllibdir_SQ)'
=======
GIT-PERL-HEADER: $(PERL_HEADER_TEMPLATE) GIT-PERL-DEFINES Makefile
	$(QUIET_GEN)$(RM) $@ && \
	INSTLIBDIR='$(perllibdir_SQ)' && \
	INSTLIBDIR_EXTRA='$(PERLLIB_EXTRA_SQ)' && \
	INSTLIBDIR="$$INSTLIBDIR$${INSTLIBDIR_EXTRA:+:$$INSTLIBDIR_EXTRA}" && \
	sed -e 's=@@PATHSEP@@=$(pathsep)=g' \
	    -e 's=@@INSTLIBDIR@@='$$INSTLIBDIR'=g' \
	    -e 's=@@PERLLIBDIR@@='$(perllibdir_SQ)'=g' \
	    -e 's=@@PERLLIBDIR_REL@@=$(perllibdir_relative_SQ)=g' \
	    -e 's=@@GITEXECDIR_REL@@=$(gitexecdir_relative_SQ)=g' \
	    -e 's=@@LOCALEDIR_REL@@=$(localedir_relative_SQ)=g' \
	    $< >$@+ && \
	mv $@+ $@
>>>>>>> 86e25458

.PHONY: gitweb
gitweb:
	$(QUIET_SUBDIR0)gitweb $(QUIET_SUBDIR1) all

git-instaweb: git-instaweb.sh GIT-SCRIPT-DEFINES
	$(QUIET_GEN)$(cmd_munge_script) && \
	chmod +x $@+ && \
	mv $@+ $@
else # NO_PERL
$(SCRIPT_PERL_GEN) git-instaweb: % : unimplemented.sh
	$(QUIET_GEN)$(RM) $@ $@+ && \
	sed -e '1s|#!.*/sh|#!$(SHELL_PATH_SQ)|' \
	    -e 's|@@REASON@@|NO_PERL=$(NO_PERL)|g' \
	    unimplemented.sh >$@+ && \
	chmod +x $@+ && \
	mv $@+ $@
endif # NO_PERL

# This makes sure we depend on the NO_PYTHON setting itself.
$(SCRIPT_PYTHON_GEN): GIT-BUILD-OPTIONS

ifndef NO_PYTHON
$(SCRIPT_PYTHON_GEN): GIT-CFLAGS GIT-PREFIX GIT-PYTHON-VARS
$(SCRIPT_PYTHON_GEN): % : %.py
	$(QUIET_GEN)$(RM) $@ $@+ && \
	sed -e '1s|#!.*python|#!$(PYTHON_PATH_SQ)|' \
	    $< >$@+ && \
	chmod +x $@+ && \
	mv $@+ $@
else # NO_PYTHON
$(SCRIPT_PYTHON_GEN): % : unimplemented.sh
	$(QUIET_GEN)$(RM) $@ $@+ && \
	sed -e '1s|#!.*/sh|#!$(SHELL_PATH_SQ)|' \
	    -e 's|@@REASON@@|NO_PYTHON=$(NO_PYTHON)|g' \
	    unimplemented.sh >$@+ && \
	chmod +x $@+ && \
	mv $@+ $@
endif # NO_PYTHON

CONFIGURE_RECIPE = $(RM) configure configure.ac+ && \
		   sed -e 's/@@GIT_VERSION@@/$(GIT_VERSION)/g' \
			configure.ac >configure.ac+ && \
		   autoconf -o configure configure.ac+ && \
		   $(RM) configure.ac+

configure: configure.ac GIT-VERSION-FILE
	$(QUIET_GEN)$(CONFIGURE_RECIPE)

ifdef AUTOCONFIGURED
# We avoid depending on 'configure' here, because it gets rebuilt
# every time GIT-VERSION-FILE is modified, only to update the embedded
# version number string, which config.status does not care about.  We
# do want to recheck when the platform/environment detection logic
# changes, hence this depends on configure.ac.
config.status: configure.ac
	$(QUIET_GEN)$(CONFIGURE_RECIPE) && \
	if test -f config.status; then \
	  ./config.status --recheck; \
	else \
	  ./configure; \
	fi
reconfigure config.mak.autogen: config.status
	$(QUIET_GEN)./config.status
.PHONY: reconfigure # This is a convenience target.
endif

XDIFF_OBJS += xdiff/xdiffi.o
XDIFF_OBJS += xdiff/xprepare.o
XDIFF_OBJS += xdiff/xutils.o
XDIFF_OBJS += xdiff/xemit.o
XDIFF_OBJS += xdiff/xmerge.o
XDIFF_OBJS += xdiff/xpatience.o
XDIFF_OBJS += xdiff/xhistogram.o

VCSSVN_OBJS += vcs-svn/line_buffer.o
VCSSVN_OBJS += vcs-svn/sliding_window.o
VCSSVN_OBJS += vcs-svn/fast_export.o
VCSSVN_OBJS += vcs-svn/svndiff.o
VCSSVN_OBJS += vcs-svn/svndump.o

TEST_OBJS := $(patsubst %$X,%.o,$(TEST_PROGRAMS)) $(patsubst %,t/helper/%,$(TEST_BUILTINS_OBJS))
OBJECTS := $(LIB_OBJS) $(BUILTIN_OBJS) $(PROGRAM_OBJS) $(TEST_OBJS) \
	$(XDIFF_OBJS) \
	$(VCSSVN_OBJS) \
	common-main.o \
	git.o
ifndef NO_CURL
	OBJECTS += http.o http-walker.o remote-curl.o
endif

dep_files := $(foreach f,$(OBJECTS),$(dir $f).depend/$(notdir $f).d)
dep_dirs := $(addsuffix .depend,$(sort $(dir $(OBJECTS))))

ifeq ($(COMPUTE_HEADER_DEPENDENCIES),yes)
$(dep_dirs):
	@mkdir -p $@

missing_dep_dirs := $(filter-out $(wildcard $(dep_dirs)),$(dep_dirs))
dep_file = $(dir $@).depend/$(notdir $@).d
dep_args = -MF $(dep_file) -MQ $@ -MMD -MP
endif

ifneq ($(COMPUTE_HEADER_DEPENDENCIES),yes)
dep_dirs =
missing_dep_dirs =
dep_args =
endif

ASM_SRC := $(wildcard $(OBJECTS:o=S))
ASM_OBJ := $(ASM_SRC:S=o)
C_OBJ := $(filter-out $(ASM_OBJ),$(OBJECTS))

.SUFFIXES:

$(C_OBJ): %.o: %.c GIT-CFLAGS $(missing_dep_dirs)
	$(QUIET_CC)$(CC) -o $*.o -c $(dep_args) $(ALL_CFLAGS) $(EXTRA_CPPFLAGS) $<
$(ASM_OBJ): %.o: %.S GIT-CFLAGS $(missing_dep_dirs)
	$(QUIET_CC)$(CC) -o $*.o -c $(dep_args) $(ALL_CFLAGS) $(EXTRA_CPPFLAGS) $<

%.s: %.c GIT-CFLAGS FORCE
	$(QUIET_CC)$(CC) -o $@ -S $(ALL_CFLAGS) $(EXTRA_CPPFLAGS) $<

ifdef USE_COMPUTED_HEADER_DEPENDENCIES
# Take advantage of gcc's on-the-fly dependency generation
# See <http://gcc.gnu.org/gcc-3.0/features.html>.
dep_files_present := $(wildcard $(dep_files))
ifneq ($(dep_files_present),)
include $(dep_files_present)
endif
else
# Dependencies on header files, for platforms that do not support
# the gcc -MMD option.
#
# Dependencies on automatically generated headers such as common-cmds.h
# should _not_ be included here, since they are necessary even when
# building an object for the first time.

$(OBJECTS): $(LIB_H)
endif

exec-cmd.sp exec-cmd.s exec-cmd.o: GIT-PREFIX
exec-cmd.sp exec-cmd.s exec-cmd.o: EXTRA_CPPFLAGS = \
	'-DGIT_EXEC_PATH="$(gitexecdir_SQ)"' \
	'-DGIT_LOCALE_PATH="$(localedir_relative_SQ)"' \
	'-DBINDIR="$(bindir_relative_SQ)"' \
	'-DPREFIX="$(prefix_SQ)"'

builtin/init-db.sp builtin/init-db.s builtin/init-db.o: GIT-PREFIX
builtin/init-db.sp builtin/init-db.s builtin/init-db.o: EXTRA_CPPFLAGS = \
	-DDEFAULT_GIT_TEMPLATE_DIR='"$(template_dir_SQ)"'

config.sp config.s config.o: GIT-PREFIX
config.sp config.s config.o: EXTRA_CPPFLAGS = \
	-DETC_GITCONFIG='"$(ETC_GITCONFIG_SQ)"'

attr.sp attr.s attr.o: GIT-PREFIX
attr.sp attr.s attr.o: EXTRA_CPPFLAGS = \
	-DETC_GITATTRIBUTES='"$(ETC_GITATTRIBUTES_SQ)"'

gettext.sp gettext.s gettext.o: GIT-PREFIX
gettext.sp gettext.s gettext.o: EXTRA_CPPFLAGS = \
	-DGIT_LOCALE_PATH='"$(localedir_relative_SQ)"'

http-push.sp http.sp http-walker.sp remote-curl.sp imap-send.sp: SPARSE_FLAGS += \
	-DCURL_DISABLE_TYPECHECK

pack-revindex.sp: SPARSE_FLAGS += -Wno-memcpy-max-count

ifdef NO_EXPAT
http-walker.sp http-walker.s http-walker.o: EXTRA_CPPFLAGS = -DNO_EXPAT
endif

ifdef NO_REGEX
compat/regex/regex.sp compat/regex/regex.o: EXTRA_CPPFLAGS = \
	-DGAWK -DNO_MBSUPPORT
endif

ifdef USE_NED_ALLOCATOR
compat/nedmalloc/nedmalloc.sp compat/nedmalloc/nedmalloc.o: EXTRA_CPPFLAGS = \
	-DNDEBUG -DREPLACE_SYSTEM_ALLOCATOR
compat/nedmalloc/nedmalloc.sp: SPARSE_FLAGS += -Wno-non-pointer-null
endif

git-%$X: %.o GIT-LDFLAGS $(GITLIBS)
	$(QUIET_LINK)$(CC) $(ALL_CFLAGS) -o $@ $(ALL_LDFLAGS) $(filter %.o,$^) $(LIBS)

git-imap-send$X: imap-send.o $(IMAP_SEND_BUILDDEPS) GIT-LDFLAGS $(GITLIBS)
	$(QUIET_LINK)$(CC) $(ALL_CFLAGS) -o $@ $(ALL_LDFLAGS) $(filter %.o,$^) \
		$(IMAP_SEND_LDFLAGS) $(LIBS)

git-http-fetch$X: http.o http-walker.o http-fetch.o GIT-LDFLAGS $(GITLIBS)
	$(QUIET_LINK)$(CC) $(ALL_CFLAGS) -o $@ $(ALL_LDFLAGS) $(filter %.o,$^) \
		$(CURL_LIBCURL) $(LIBS)
git-http-push$X: http.o http-push.o GIT-LDFLAGS $(GITLIBS)
	$(QUIET_LINK)$(CC) $(ALL_CFLAGS) -o $@ $(ALL_LDFLAGS) $(filter %.o,$^) \
		$(CURL_LIBCURL) $(EXPAT_LIBEXPAT) $(LIBS)

git-remote-testsvn$X: remote-testsvn.o GIT-LDFLAGS $(GITLIBS) $(VCSSVN_LIB)
	$(QUIET_LINK)$(CC) $(ALL_CFLAGS) -o $@ $(ALL_LDFLAGS) $(filter %.o,$^) $(LIBS) \
	$(VCSSVN_LIB)

$(REMOTE_CURL_ALIASES): $(REMOTE_CURL_PRIMARY)
	$(QUIET_LNCP)$(RM) $@ && \
	ln $< $@ 2>/dev/null || \
	ln -s $< $@ 2>/dev/null || \
	cp $< $@

$(REMOTE_CURL_PRIMARY): remote-curl.o http.o http-walker.o GIT-LDFLAGS $(GITLIBS)
	$(QUIET_LINK)$(CC) $(ALL_CFLAGS) -o $@ $(ALL_LDFLAGS) $(filter %.o,$^) \
		$(CURL_LIBCURL) $(EXPAT_LIBEXPAT) $(LIBS)

$(LIB_FILE): $(LIB_OBJS)
	$(QUIET_AR)$(RM) $@ && $(AR) $(ARFLAGS) $@ $^

$(XDIFF_LIB): $(XDIFF_OBJS)
	$(QUIET_AR)$(RM) $@ && $(AR) $(ARFLAGS) $@ $^

$(VCSSVN_LIB): $(VCSSVN_OBJS)
	$(QUIET_AR)$(RM) $@ && $(AR) $(ARFLAGS) $@ $^

export DEFAULT_EDITOR DEFAULT_PAGER

.PHONY: doc man man-perl html info pdf
doc: man-perl
	$(MAKE) -C Documentation all

man: man-perl
	$(MAKE) -C Documentation man

man-perl: perl/build/man/man3/Git.3pm

html:
	$(MAKE) -C Documentation html

info:
	$(MAKE) -C Documentation info

pdf:
	$(MAKE) -C Documentation pdf

XGETTEXT_FLAGS = \
	--force-po \
	--add-comments=TRANSLATORS: \
	--msgid-bugs-address="Git Mailing List <git@vger.kernel.org>" \
	--from-code=UTF-8
XGETTEXT_FLAGS_C = $(XGETTEXT_FLAGS) --language=C \
	--keyword=_ --keyword=N_ --keyword="Q_:1,2"
XGETTEXT_FLAGS_SH = $(XGETTEXT_FLAGS) --language=Shell \
	--keyword=gettextln --keyword=eval_gettextln
XGETTEXT_FLAGS_PERL = $(XGETTEXT_FLAGS) --language=Perl \
	--keyword=__ --keyword=N__ --keyword="__n:1,2"
LOCALIZED_C = $(C_OBJ:o=c) $(LIB_H) $(GENERATED_H)
LOCALIZED_SH = $(SCRIPT_SH)
LOCALIZED_SH += git-parse-remote.sh
LOCALIZED_SH += git-rebase--interactive.sh
LOCALIZED_SH += git-sh-setup.sh
LOCALIZED_PERL = $(SCRIPT_PERL)

ifdef XGETTEXT_INCLUDE_TESTS
LOCALIZED_C += t/t0200/test.c
LOCALIZED_SH += t/t0200/test.sh
LOCALIZED_PERL += t/t0200/test.perl
endif

## Note that this is meant to be run only by the localization coordinator
## under a very controlled condition, i.e. (1) it is to be run in a
## Git repository (not a tarball extract), (2) any local modifications
## will be lost.
## Gettext tools cannot work with our own custom PRItime type, so
## we replace PRItime with PRIuMAX.  We need to update this to
## PRIdMAX if we switch to a signed type later.

po/git.pot: $(GENERATED_H) FORCE
	# All modifications will be reverted at the end, so we do not
	# want to have any local change.
	git diff --quiet HEAD && git diff --quiet --cached

	@for s in $(LOCALIZED_C) $(LOCALIZED_SH) $(LOCALIZED_PERL); \
	do \
		sed -e 's|PRItime|PRIuMAX|g' <"$$s" >"$$s+" && \
		cat "$$s+" >"$$s" && rm "$$s+"; \
	done

	$(QUIET_XGETTEXT)$(XGETTEXT) -o$@+ $(XGETTEXT_FLAGS_C) $(LOCALIZED_C)
	$(QUIET_XGETTEXT)$(XGETTEXT) -o$@+ --join-existing $(XGETTEXT_FLAGS_SH) \
		$(LOCALIZED_SH)
	$(QUIET_XGETTEXT)$(XGETTEXT) -o$@+ --join-existing $(XGETTEXT_FLAGS_PERL) \
		$(LOCALIZED_PERL)

	# Reverting the munged source, leaving only the updated $@
	git reset --hard
	mv $@+ $@

.PHONY: pot
pot: po/git.pot

POFILES := $(wildcard po/*.po)
MOFILES := $(patsubst po/%.po,po/build/locale/%/LC_MESSAGES/git.mo,$(POFILES))

ifndef NO_GETTEXT
all:: $(MOFILES)
endif

po/build/locale/%/LC_MESSAGES/git.mo: po/%.po
	$(QUIET_MSGFMT)mkdir -p $(dir $@) && $(MSGFMT) -o $@ $<

LIB_PERL := $(wildcard perl/Git.pm perl/Git/*.pm perl/Git/*/*.pm perl/Git/*/*/*.pm)
LIB_PERL_GEN := $(patsubst perl/%.pm,perl/build/lib/%.pm,$(LIB_PERL))
LIB_CPAN := $(wildcard perl/FromCPAN/*.pm perl/FromCPAN/*/*.pm)
LIB_CPAN_GEN := $(patsubst perl/%.pm,perl/build/lib/%.pm,$(LIB_CPAN))

ifndef NO_PERL
all:: $(LIB_PERL_GEN)
ifndef NO_PERL_CPAN_FALLBACKS
all:: $(LIB_CPAN_GEN)
endif
NO_PERL_CPAN_FALLBACKS_SQ = $(subst ','\'',$(NO_PERL_CPAN_FALLBACKS))
endif

perl/build/lib/%.pm: perl/%.pm
	$(QUIET_GEN)mkdir -p $(dir $@) && \
	sed -e 's|@@LOCALEDIR@@|$(perl_localedir_SQ)|g' \
	    -e 's|@@NO_PERL_CPAN_FALLBACKS@@|$(NO_PERL_CPAN_FALLBACKS_SQ)|g' \
	< $< > $@

perl/build/man/man3/Git.3pm: perl/Git.pm
	$(QUIET_GEN)mkdir -p $(dir $@) && \
	pod2man $< $@

FIND_SOURCE_FILES = ( \
	git ls-files \
		'*.[hcS]' \
		'*.sh' \
		':!*[tp][0-9][0-9][0-9][0-9]*' \
		':!contrib' \
		2>/dev/null || \
	$(FIND) . \
		\( -name .git -type d -prune \) \
		-o \( -name '[tp][0-9][0-9][0-9][0-9]*' -prune \) \
		-o \( -name contrib -type d -prune \) \
		-o \( -name build -type d -prune \) \
		-o \( -name 'trash*' -type d -prune \) \
		-o \( -name '*.[hcS]' -type f -print \) \
		-o \( -name '*.sh' -type f -print \) \
	)

$(ETAGS_TARGET): FORCE
	$(RM) $(ETAGS_TARGET)
	$(FIND_SOURCE_FILES) | xargs etags -a -o $(ETAGS_TARGET)

tags: FORCE
	$(RM) tags
	$(FIND_SOURCE_FILES) | xargs ctags -a

cscope:
	$(RM) cscope*
	$(FIND_SOURCE_FILES) | xargs cscope -b

### Detect prefix changes
TRACK_PREFIX = $(bindir_SQ):$(gitexecdir_SQ):$(template_dir_SQ):$(prefix_SQ):\
		$(localedir_SQ)

GIT-PREFIX: FORCE
	@FLAGS='$(TRACK_PREFIX)'; \
	if test x"$$FLAGS" != x"`cat GIT-PREFIX 2>/dev/null`" ; then \
		echo >&2 "    * new prefix flags"; \
		echo "$$FLAGS" >GIT-PREFIX; \
	fi

TRACK_CFLAGS = $(CC):$(subst ','\'',$(ALL_CFLAGS)):$(USE_GETTEXT_SCHEME)

GIT-CFLAGS: FORCE
	@FLAGS='$(TRACK_CFLAGS)'; \
	    if test x"$$FLAGS" != x"`cat GIT-CFLAGS 2>/dev/null`" ; then \
		echo >&2 "    * new build flags"; \
		echo "$$FLAGS" >GIT-CFLAGS; \
            fi

TRACK_LDFLAGS = $(subst ','\'',$(ALL_LDFLAGS))

GIT-LDFLAGS: FORCE
	@FLAGS='$(TRACK_LDFLAGS)'; \
	    if test x"$$FLAGS" != x"`cat GIT-LDFLAGS 2>/dev/null`" ; then \
		echo >&2 "    * new link flags"; \
		echo "$$FLAGS" >GIT-LDFLAGS; \
            fi

# We need to apply sq twice, once to protect from the shell
# that runs GIT-BUILD-OPTIONS, and then again to protect it
# and the first level quoting from the shell that runs "echo".
GIT-BUILD-OPTIONS: FORCE
	@echo SHELL_PATH=\''$(subst ','\'',$(SHELL_PATH_SQ))'\' >$@+
	@echo TEST_SHELL_PATH=\''$(subst ','\'',$(TEST_SHELL_PATH_SQ))'\' >>$@+
	@echo PERL_PATH=\''$(subst ','\'',$(PERL_PATH_SQ))'\' >>$@+
	@echo DIFF=\''$(subst ','\'',$(subst ','\'',$(DIFF)))'\' >>$@+
	@echo PYTHON_PATH=\''$(subst ','\'',$(PYTHON_PATH_SQ))'\' >>$@+
	@echo TAR=\''$(subst ','\'',$(subst ','\'',$(TAR)))'\' >>$@+
	@echo NO_CURL=\''$(subst ','\'',$(subst ','\'',$(NO_CURL)))'\' >>$@+
	@echo NO_EXPAT=\''$(subst ','\'',$(subst ','\'',$(NO_EXPAT)))'\' >>$@+
	@echo USE_LIBPCRE1=\''$(subst ','\'',$(subst ','\'',$(USE_LIBPCRE1)))'\' >>$@+
	@echo USE_LIBPCRE2=\''$(subst ','\'',$(subst ','\'',$(USE_LIBPCRE2)))'\' >>$@+
	@echo NO_LIBPCRE1_JIT=\''$(subst ','\'',$(subst ','\'',$(NO_LIBPCRE1_JIT)))'\' >>$@+
	@echo NO_PERL=\''$(subst ','\'',$(subst ','\'',$(NO_PERL)))'\' >>$@+
	@echo NO_PTHREADS=\''$(subst ','\'',$(subst ','\'',$(NO_PTHREADS)))'\' >>$@+
	@echo NO_PYTHON=\''$(subst ','\'',$(subst ','\'',$(NO_PYTHON)))'\' >>$@+
	@echo NO_UNIX_SOCKETS=\''$(subst ','\'',$(subst ','\'',$(NO_UNIX_SOCKETS)))'\' >>$@+
	@echo PAGER_ENV=\''$(subst ','\'',$(subst ','\'',$(PAGER_ENV)))'\' >>$@+
	@echo DC_SHA1=\''$(subst ','\'',$(subst ','\'',$(DC_SHA1)))'\' >>$@+
ifdef TEST_OUTPUT_DIRECTORY
	@echo TEST_OUTPUT_DIRECTORY=\''$(subst ','\'',$(subst ','\'',$(TEST_OUTPUT_DIRECTORY)))'\' >>$@+
endif
ifdef GIT_TEST_OPTS
	@echo GIT_TEST_OPTS=\''$(subst ','\'',$(subst ','\'',$(GIT_TEST_OPTS)))'\' >>$@+
endif
ifdef GIT_TEST_CMP
	@echo GIT_TEST_CMP=\''$(subst ','\'',$(subst ','\'',$(GIT_TEST_CMP)))'\' >>$@+
endif
ifdef GIT_TEST_CMP_USE_COPIED_CONTEXT
	@echo GIT_TEST_CMP_USE_COPIED_CONTEXT=YesPlease >>$@+
endif
	@echo NO_GETTEXT=\''$(subst ','\'',$(subst ','\'',$(NO_GETTEXT)))'\' >>$@+
	@echo GETTEXT_POISON=\''$(subst ','\'',$(subst ','\'',$(GETTEXT_POISON)))'\' >>$@+
ifdef GIT_PERF_REPEAT_COUNT
	@echo GIT_PERF_REPEAT_COUNT=\''$(subst ','\'',$(subst ','\'',$(GIT_PERF_REPEAT_COUNT)))'\' >>$@+
endif
ifdef GIT_PERF_REPO
	@echo GIT_PERF_REPO=\''$(subst ','\'',$(subst ','\'',$(GIT_PERF_REPO)))'\' >>$@+
endif
ifdef GIT_PERF_LARGE_REPO
	@echo GIT_PERF_LARGE_REPO=\''$(subst ','\'',$(subst ','\'',$(GIT_PERF_LARGE_REPO)))'\' >>$@+
endif
ifdef GIT_PERF_MAKE_OPTS
	@echo GIT_PERF_MAKE_OPTS=\''$(subst ','\'',$(subst ','\'',$(GIT_PERF_MAKE_OPTS)))'\' >>$@+
endif
ifdef GIT_PERF_MAKE_COMMAND
	@echo GIT_PERF_MAKE_COMMAND=\''$(subst ','\'',$(subst ','\'',$(GIT_PERF_MAKE_COMMAND)))'\' >>$@+
endif
ifdef GIT_INTEROP_MAKE_OPTS
	@echo GIT_INTEROP_MAKE_OPTS=\''$(subst ','\'',$(subst ','\'',$(GIT_INTEROP_MAKE_OPTS)))'\' >>$@+
endif
ifdef TEST_GIT_INDEX_VERSION
	@echo TEST_GIT_INDEX_VERSION=\''$(subst ','\'',$(subst ','\'',$(TEST_GIT_INDEX_VERSION)))'\' >>$@+
endif
	@if cmp $@+ $@ >/dev/null 2>&1; then $(RM) $@+; else mv $@+ $@; fi

### Detect Python interpreter path changes
ifndef NO_PYTHON
TRACK_PYTHON = $(subst ','\'',-DPYTHON_PATH='$(PYTHON_PATH_SQ)')

GIT-PYTHON-VARS: FORCE
	@VARS='$(TRACK_PYTHON)'; \
	    if test x"$$VARS" != x"`cat $@ 2>/dev/null`" ; then \
		echo >&2 "    * new Python interpreter location"; \
		echo "$$VARS" >$@; \
            fi
endif

test_bindir_programs := $(patsubst %,bin-wrappers/%,$(BINDIR_PROGRAMS_NEED_X) $(BINDIR_PROGRAMS_NO_X) $(TEST_PROGRAMS_NEED_X))

all:: $(TEST_PROGRAMS) $(test_bindir_programs)
all:: $(NO_INSTALL)

bin-wrappers/%: wrap-for-bin.sh
	@mkdir -p bin-wrappers
	$(QUIET_GEN)sed -e '1s|#!.*/sh|#!$(SHELL_PATH_SQ)|' \
	     -e 's|@@BUILD_DIR@@|$(shell pwd)|' \
	     -e 's|@@PROG@@|$(patsubst test-%,t/helper/test-%,$(@F))|' < $< > $@ && \
	chmod +x $@

# GNU make supports exporting all variables by "export" without parameters.
# However, the environment gets quite big, and some programs have problems
# with that.

export NO_SVN_TESTS
export TEST_NO_MALLOC_CHECK

### Testing rules

test: all
	$(MAKE) -C t/ all

perf: all
	$(MAKE) -C t/perf/ all

.PHONY: test perf

t/helper/test-line-buffer$X: $(VCSSVN_LIB)

t/helper/test-svn-fe$X: $(VCSSVN_LIB)

.PRECIOUS: $(TEST_OBJS)

t/helper/test-tool$X: $(patsubst %,t/helper/%,$(TEST_BUILTINS_OBJS))

t/helper/test-%$X: t/helper/test-%.o GIT-LDFLAGS $(GITLIBS)
	$(QUIET_LINK)$(CC) $(ALL_CFLAGS) -o $@ $(ALL_LDFLAGS) $(filter %.o,$^) $(filter %.a,$^) $(LIBS)

check-sha1:: t/helper/test-tool$X
	t/helper/test-sha1.sh

SP_OBJ = $(patsubst %.o,%.sp,$(C_OBJ))

$(SP_OBJ): %.sp: %.c GIT-CFLAGS FORCE
	$(QUIET_SP)cgcc -no-compile $(ALL_CFLAGS) $(EXTRA_CPPFLAGS) \
		$(SPARSE_FLAGS) $<

.PHONY: sparse $(SP_OBJ)
sparse: $(SP_OBJ)

.PHONY: style
style:
	git clang-format --style file --diff --extensions c,h

check: common-cmds.h
	@if sparse; \
	then \
		echo >&2 "Use 'make sparse' instead"; \
		$(MAKE) --no-print-directory sparse; \
	else \
		echo >&2 "Did you mean 'make test'?"; \
		exit 1; \
	fi

C_SOURCES = $(patsubst %.o,%.c,$(C_OBJ))
%.cocci.patch: %.cocci $(C_SOURCES)
	@echo '    ' SPATCH $<; \
	ret=0; \
	for f in $(C_SOURCES); do \
		$(SPATCH) --sp-file $< $$f $(SPATCH_FLAGS) || \
			{ ret=$$?; break; }; \
	done >$@+ 2>$@.log; \
	if test $$ret != 0; \
	then \
		cat $@.log; \
		exit 1; \
	fi; \
	mv $@+ $@; \
	if test -s $@; \
	then \
		echo '    ' SPATCH result: $@; \
	fi
coccicheck: $(patsubst %.cocci,%.cocci.patch,$(wildcard contrib/coccinelle/*.cocci))

### Installation rules

ifneq ($(filter /%,$(firstword $(template_dir))),)
template_instdir = $(template_dir)
else
template_instdir = $(prefix)/$(template_dir)
endif
export template_instdir

ifneq ($(filter /%,$(firstword $(gitexecdir))),)
gitexec_instdir = $(gitexecdir)
else
gitexec_instdir = $(prefix)/$(gitexecdir)
endif
gitexec_instdir_SQ = $(subst ','\'',$(gitexec_instdir))
export gitexec_instdir

ifneq ($(filter /%,$(firstword $(mergetoolsdir))),)
mergetools_instdir = $(mergetoolsdir)
else
mergetools_instdir = $(prefix)/$(mergetoolsdir)
endif
mergetools_instdir_SQ = $(subst ','\'',$(mergetools_instdir))

install_bindir_programs := $(patsubst %,%$X,$(BINDIR_PROGRAMS_NEED_X)) $(BINDIR_PROGRAMS_NO_X)

.PHONY: profile-install profile-fast-install
profile-install: profile
	$(MAKE) install

profile-fast-install: profile-fast
	$(MAKE) install

install: all
	$(INSTALL) -d -m 755 '$(DESTDIR_SQ)$(bindir_SQ)'
	$(INSTALL) -d -m 755 '$(DESTDIR_SQ)$(gitexec_instdir_SQ)'
	$(INSTALL) $(ALL_PROGRAMS) '$(DESTDIR_SQ)$(gitexec_instdir_SQ)'
	$(INSTALL) -m 644 $(SCRIPT_LIB) '$(DESTDIR_SQ)$(gitexec_instdir_SQ)'
	$(INSTALL) $(install_bindir_programs) '$(DESTDIR_SQ)$(bindir_SQ)'
	$(MAKE) -C templates DESTDIR='$(DESTDIR_SQ)' install
	$(INSTALL) -d -m 755 '$(DESTDIR_SQ)$(mergetools_instdir_SQ)'
	$(INSTALL) -m 644 mergetools/* '$(DESTDIR_SQ)$(mergetools_instdir_SQ)'
ifndef NO_GETTEXT
	$(INSTALL) -d -m 755 '$(DESTDIR_SQ)$(localedir_SQ)'
	(cd po/build/locale && $(TAR) cf - .) | \
	(cd '$(DESTDIR_SQ)$(localedir_SQ)' && umask 022 && $(TAR) xof -)
endif
ifndef NO_PERL
	$(INSTALL) -d -m 755 '$(DESTDIR_SQ)$(perllibdir_SQ)'
	(cd perl/build/lib && $(TAR) cf - .) | \
	(cd '$(DESTDIR_SQ)$(perllibdir_SQ)' && umask 022 && $(TAR) xof -)
	$(MAKE) -C gitweb install
endif
ifndef NO_TCLTK
	$(MAKE) -C gitk-git install
	$(MAKE) -C git-gui gitexecdir='$(gitexec_instdir_SQ)' install
endif
ifneq (,$X)
	$(foreach p,$(patsubst %$X,%,$(filter %$X,$(ALL_PROGRAMS) $(BUILT_INS) git$X)), test '$(DESTDIR_SQ)$(gitexec_instdir_SQ)/$p' -ef '$(DESTDIR_SQ)$(gitexec_instdir_SQ)/$p$X' || $(RM) '$(DESTDIR_SQ)$(gitexec_instdir_SQ)/$p';)
endif

	bindir=$$(cd '$(DESTDIR_SQ)$(bindir_SQ)' && pwd) && \
	execdir=$$(cd '$(DESTDIR_SQ)$(gitexec_instdir_SQ)' && pwd) && \
	destdir_from_execdir_SQ=$$(echo '$(gitexecdir_relative_SQ)' | sed -e 's|[^/][^/]*|..|g') && \
	{ test "$$bindir/" = "$$execdir/" || \
	  for p in git$X $(filter $(install_bindir_programs),$(ALL_PROGRAMS)); do \
		$(RM) "$$execdir/$$p" && \
		test -n "$(INSTALL_SYMLINKS)" && \
		ln -s "$$destdir_from_execdir_SQ/$(bindir_relative_SQ)/$$p" "$$execdir/$$p" || \
		{ test -z "$(NO_INSTALL_HARDLINKS)$(NO_CROSS_DIRECTORY_HARDLINKS)" && \
		  ln "$$bindir/$$p" "$$execdir/$$p" 2>/dev/null || \
		  cp "$$bindir/$$p" "$$execdir/$$p" || exit; } \
	  done; \
	} && \
	for p in $(filter $(install_bindir_programs),$(BUILT_INS)); do \
		$(RM) "$$bindir/$$p" && \
		test -n "$(INSTALL_SYMLINKS)" && \
		ln -s "git$X" "$$bindir/$$p" || \
		{ test -z "$(NO_INSTALL_HARDLINKS)" && \
		  ln "$$bindir/git$X" "$$bindir/$$p" 2>/dev/null || \
		  ln -s "git$X" "$$bindir/$$p" 2>/dev/null || \
		  cp "$$bindir/git$X" "$$bindir/$$p" || exit; } \
	done && \
	for p in $(BUILT_INS); do \
		$(RM) "$$execdir/$$p" && \
		test -n "$(INSTALL_SYMLINKS)" && \
		ln -s "$$destdir_from_execdir_SQ/$(bindir_relative_SQ)/git$X" "$$execdir/$$p" || \
		{ test -z "$(NO_INSTALL_HARDLINKS)" && \
		  ln "$$execdir/git$X" "$$execdir/$$p" 2>/dev/null || \
		  ln -s "git$X" "$$execdir/$$p" 2>/dev/null || \
		  cp "$$execdir/git$X" "$$execdir/$$p" || exit; } \
	done && \
	remote_curl_aliases="$(REMOTE_CURL_ALIASES)" && \
	for p in $$remote_curl_aliases; do \
		$(RM) "$$execdir/$$p" && \
		test -n "$(INSTALL_SYMLINKS)" && \
		ln -s "git-remote-http$X" "$$execdir/$$p" || \
		{ test -z "$(NO_INSTALL_HARDLINKS)" && \
		  ln "$$execdir/git-remote-http$X" "$$execdir/$$p" 2>/dev/null || \
		  ln -s "git-remote-http$X" "$$execdir/$$p" 2>/dev/null || \
		  cp "$$execdir/git-remote-http$X" "$$execdir/$$p" || exit; } \
	done && \
	./check_bindir "z$$bindir" "z$$execdir" "$$bindir/git-add$X"

.PHONY: install-gitweb install-doc install-man install-man-perl install-html install-info install-pdf
.PHONY: quick-install-doc quick-install-man quick-install-html
install-gitweb:
	$(MAKE) -C gitweb install

install-doc: install-man-perl
	$(MAKE) -C Documentation install

install-man: install-man-perl
	$(MAKE) -C Documentation install-man

install-man-perl: man-perl
	$(INSTALL) -d -m 755 '$(DESTDIR_SQ)$(mandir_SQ)/man3'
	(cd perl/build/man/man3 && $(TAR) cf - .) | \
	(cd '$(DESTDIR_SQ)$(mandir_SQ)/man3' && umask 022 && $(TAR) xof -)

install-html:
	$(MAKE) -C Documentation install-html

install-info:
	$(MAKE) -C Documentation install-info

install-pdf:
	$(MAKE) -C Documentation install-pdf

quick-install-doc:
	$(MAKE) -C Documentation quick-install

quick-install-man:
	$(MAKE) -C Documentation quick-install-man

quick-install-html:
	$(MAKE) -C Documentation quick-install-html



### Maintainer's dist rules

GIT_TARNAME = git-$(GIT_VERSION)
dist: git-archive$(X) configure
	./git-archive --format=tar \
		--prefix=$(GIT_TARNAME)/ HEAD^{tree} > $(GIT_TARNAME).tar
	@mkdir -p $(GIT_TARNAME)
	@cp configure $(GIT_TARNAME)
	@echo $(GIT_VERSION) > $(GIT_TARNAME)/version
	@$(MAKE) -C git-gui TARDIR=../$(GIT_TARNAME)/git-gui dist-version
	$(TAR) rf $(GIT_TARNAME).tar \
		$(GIT_TARNAME)/configure \
		$(GIT_TARNAME)/version \
		$(GIT_TARNAME)/git-gui/version
ifdef DC_SHA1_SUBMODULE
	@mkdir -p $(GIT_TARNAME)/sha1collisiondetection/lib
	@cp sha1collisiondetection/LICENSE.txt \
		$(GIT_TARNAME)/sha1collisiondetection/
	@cp sha1collisiondetection/LICENSE.txt \
		$(GIT_TARNAME)/sha1collisiondetection/
	@cp sha1collisiondetection/lib/sha1.[ch] \
		$(GIT_TARNAME)/sha1collisiondetection/lib/
	@cp sha1collisiondetection/lib/ubc_check.[ch] \
		$(GIT_TARNAME)/sha1collisiondetection/lib/
	$(TAR) rf $(GIT_TARNAME).tar \
		$(GIT_TARNAME)/sha1collisiondetection/LICENSE.txt \
		$(GIT_TARNAME)/sha1collisiondetection/lib/sha1.[ch] \
		$(GIT_TARNAME)/sha1collisiondetection/lib/ubc_check.[ch]
endif
	@$(RM) -r $(GIT_TARNAME)
	gzip -f -9 $(GIT_TARNAME).tar

rpm::
	@echo >&2 "Use distro packaged sources to run rpmbuild"
	@false
.PHONY: rpm

htmldocs = git-htmldocs-$(GIT_VERSION)
manpages = git-manpages-$(GIT_VERSION)
.PHONY: dist-doc distclean
dist-doc:
	$(RM) -r .doc-tmp-dir
	mkdir .doc-tmp-dir
	$(MAKE) -C Documentation WEBDOC_DEST=../.doc-tmp-dir install-webdoc
	cd .doc-tmp-dir && $(TAR) cf ../$(htmldocs).tar .
	gzip -n -9 -f $(htmldocs).tar
	:
	$(RM) -r .doc-tmp-dir
	mkdir -p .doc-tmp-dir/man1 .doc-tmp-dir/man5 .doc-tmp-dir/man7
	$(MAKE) -C Documentation DESTDIR=./ \
		man1dir=../.doc-tmp-dir/man1 \
		man5dir=../.doc-tmp-dir/man5 \
		man7dir=../.doc-tmp-dir/man7 \
		install
	cd .doc-tmp-dir && $(TAR) cf ../$(manpages).tar .
	gzip -n -9 -f $(manpages).tar
	$(RM) -r .doc-tmp-dir

### Cleaning rules

distclean: clean
	$(RM) configure
	$(RM) config.log config.status config.cache
	$(RM) config.mak.autogen config.mak.append
	$(RM) -r autom4te.cache

profile-clean:
	$(RM) $(addsuffix *.gcda,$(addprefix $(PROFILE_DIR)/, $(object_dirs)))
	$(RM) $(addsuffix *.gcno,$(addprefix $(PROFILE_DIR)/, $(object_dirs)))

clean: profile-clean coverage-clean
	$(RM) *.res
	$(RM) $(OBJECTS)
	$(RM) $(LIB_FILE) $(XDIFF_LIB) $(VCSSVN_LIB)
	$(RM) $(ALL_PROGRAMS) $(SCRIPT_LIB) $(BUILT_INS) git$X
	$(RM) $(TEST_PROGRAMS) $(NO_INSTALL)
	$(RM) -r bin-wrappers $(dep_dirs)
	$(RM) -r po/build/
	$(RM) *.pyc *.pyo */*.pyc */*.pyo common-cmds.h $(ETAGS_TARGET) tags cscope*
	$(RM) -r $(GIT_TARNAME) .doc-tmp-dir
	$(RM) $(GIT_TARNAME).tar.gz git-core_$(GIT_VERSION)-*.tar.gz
	$(RM) $(htmldocs).tar.gz $(manpages).tar.gz
	$(RM) contrib/coccinelle/*.cocci.patch*
	$(MAKE) -C Documentation/ clean
ifndef NO_PERL
	$(MAKE) -C gitweb clean
	$(RM) -r perl/build/
endif
	$(MAKE) -C templates/ clean
	$(MAKE) -C t/ clean
ifndef NO_TCLTK
	$(MAKE) -C gitk-git clean
	$(MAKE) -C git-gui clean
endif
	$(RM) GIT-VERSION-FILE GIT-CFLAGS GIT-LDFLAGS GIT-BUILD-OPTIONS
	$(RM) GIT-USER-AGENT GIT-PREFIX
	$(RM) GIT-SCRIPT-DEFINES GIT-PERL-DEFINES GIT-PERL-HEADER GIT-PYTHON-VARS

.PHONY: all install profile-clean clean strip
.PHONY: shell_compatibility_test please_set_SHELL_PATH_to_a_more_modern_shell
.PHONY: FORCE cscope

### Check documentation
#
ALL_COMMANDS = $(ALL_PROGRAMS) $(SCRIPT_LIB) $(BUILT_INS)
ALL_COMMANDS += git
ALL_COMMANDS += gitk
ALL_COMMANDS += gitweb
ALL_COMMANDS += git-gui git-citool

.PHONY: check-docs
check-docs::
	$(MAKE) -C Documentation lint-docs
	@(for v in $(ALL_COMMANDS); \
	do \
		case "$$v" in \
		git-merge-octopus | git-merge-ours | git-merge-recursive | \
		git-merge-resolve | git-merge-subtree | \
		git-fsck-objects | git-init-db | \
		git-remote-* | git-stage | \
		git-?*--?* ) continue ;; \
		esac ; \
		test -f "Documentation/$$v.txt" || \
		echo "no doc: $$v"; \
		sed -e '1,/^### command list/d' -e '/^#/d' command-list.txt | \
		grep -q "^$$v[ 	]" || \
		case "$$v" in \
		git) ;; \
		*) echo "no link: $$v";; \
		esac ; \
	done; \
	( \
		sed -e '1,/^### command list/d' \
		    -e '/^#/d' \
		    -e 's/[ 	].*//' \
		    -e 's/^/listed /' command-list.txt; \
		$(MAKE) -C Documentation print-man1 | \
		grep '\.txt$$' | \
		sed -e 's|Documentation/|documented |' \
		    -e 's/\.txt//'; \
	) | while read how cmd; \
	do \
		case " $(ALL_COMMANDS) " in \
		*" $$cmd "*)	;; \
		*) echo "removed but $$how: $$cmd" ;; \
		esac; \
	done ) | sort

### Make sure built-ins do not have dups and listed in git.c
#
check-builtins::
	./check-builtins.sh

### Test suite coverage testing
#
.PHONY: coverage coverage-clean coverage-compile coverage-test coverage-report
.PHONY: coverage-untested-functions cover_db cover_db_html
.PHONY: coverage-clean-results

coverage:
	$(MAKE) coverage-test
	$(MAKE) coverage-untested-functions

object_dirs := $(sort $(dir $(OBJECTS)))
coverage-clean-results:
	$(RM) $(addsuffix *.gcov,$(object_dirs))
	$(RM) $(addsuffix *.gcda,$(object_dirs))
	$(RM) coverage-untested-functions
	$(RM) -r cover_db/
	$(RM) -r cover_db_html/

coverage-clean: coverage-clean-results
	$(RM) $(addsuffix *.gcno,$(object_dirs))

COVERAGE_CFLAGS = $(CFLAGS) -O0 -ftest-coverage -fprofile-arcs
COVERAGE_LDFLAGS = $(CFLAGS)  -O0 -lgcov
GCOVFLAGS = --preserve-paths --branch-probabilities --all-blocks

coverage-compile:
	$(MAKE) CFLAGS="$(COVERAGE_CFLAGS)" LDFLAGS="$(COVERAGE_LDFLAGS)" all

coverage-test: coverage-clean-results coverage-compile
	$(MAKE) CFLAGS="$(COVERAGE_CFLAGS)" LDFLAGS="$(COVERAGE_LDFLAGS)" \
		DEFAULT_TEST_TARGET=test -j1 test

coverage-report:
	$(QUIET_GCOV)for dir in $(object_dirs); do \
		$(GCOV) $(GCOVFLAGS) --object-directory=$$dir $$dir*.c || exit; \
	done

coverage-untested-functions: coverage-report
	grep '^function.*called 0 ' *.c.gcov \
		| sed -e 's/\([^:]*\)\.gcov: *function \([^ ]*\) called.*/\1: \2/' \
		> coverage-untested-functions

cover_db: coverage-report
	gcov2perl -db cover_db *.gcov

cover_db_html: cover_db
	cover -report html -outputdir cover_db_html cover_db
<|MERGE_RESOLUTION|>--- conflicted
+++ resolved
@@ -2108,10 +2108,6 @@
 		echo "$$FLAGS" >$@; \
 	    fi
 
-<<<<<<< HEAD
-perllibdir:
-	@echo '$(perllibdir_SQ)'
-=======
 GIT-PERL-HEADER: $(PERL_HEADER_TEMPLATE) GIT-PERL-DEFINES Makefile
 	$(QUIET_GEN)$(RM) $@ && \
 	INSTLIBDIR='$(perllibdir_SQ)' && \
@@ -2125,7 +2121,9 @@
 	    -e 's=@@LOCALEDIR_REL@@=$(localedir_relative_SQ)=g' \
 	    $< >$@+ && \
 	mv $@+ $@
->>>>>>> 86e25458
+
+perllibdir:
+	@echo '$(perllibdir_SQ)'
 
 .PHONY: gitweb
 gitweb:
