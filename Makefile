# The default target of this Makefile is...
all:

# Define MOZILLA_SHA1 environment variable when running make to make use of
# a bundled SHA1 routine coming from Mozilla. It is GPL'd and should be fast
# on non-x86 architectures (e.g. PowerPC), while the OpenSSL version (default
# choice) has very fast version optimized for i586.
#
# Define NO_OPENSSL environment variable if you do not have OpenSSL.
# This also implies MOZILLA_SHA1.
#
# Define NO_CURL if you do not have curl installed.  git-http-pull and
# git-http-push are not built, and you cannot use http:// and https://
# transports.
#
# Define CURLDIR=/foo/bar if your curl header and library files are in
# /foo/bar/include and /foo/bar/lib directories.
#
# Define NO_EXPAT if you do not have expat installed.  git-http-push is
# not built, and you cannot push using http:// and https:// transports.
#
# Define NO_D_INO_IN_DIRENT if you don't have d_ino in your struct dirent.
#
# Define NO_D_TYPE_IN_DIRENT if your platform defines DT_UNKNOWN but lacks
# d_type in struct dirent (latest Cygwin -- will be fixed soonish).
#
# Define NO_STRCASESTR if you don't have strcasestr.
#
# Define NO_SETENV if you don't have setenv in the C library.
#
# Define NO_SYMLINK_HEAD if you never want .git/HEAD to be a symbolic link.
# Enable it on Windows.  By default, symrefs are still used.
#
# Define PPC_SHA1 environment variable when running make to make use of
# a bundled SHA1 routine optimized for PowerPC.
#
# Define ARM_SHA1 environment variable when running make to make use of
# a bundled SHA1 routine optimized for ARM.
#
# Define NEEDS_SSL_WITH_CRYPTO if you need -lcrypto with -lssl (Darwin).
#
# Define NEEDS_LIBICONV if linking with libc is not enough (Darwin).
#
# Define NEEDS_SOCKET if linking with libc is not enough (SunOS,
# Patrick Mauritz).
#
# Define NO_MMAP if you want to avoid mmap.
#
# Define WITH_OWN_SUBPROCESS_PY if you want to use with python 2.3.
#
# Define NO_IPV6 if you lack IPv6 support and getaddrinfo().
#
# Define NO_SOCKADDR_STORAGE if your platform does not have struct
# sockaddr_storage.
#
# Define NO_ICONV if your libc does not properly support iconv.
#
# Define NO_ACCURATE_DIFF if your diff program at least sometimes misses
# a missing newline at the end of the file.
#
# Define NO_PYTHON if you want to loose all benefits of the recursive merge.
#
# Define COLLISION_CHECK below if you believe that SHA1's
# 1461501637330902918203684832716283019655932542976 hashes do not give you
# sufficient guarantee that no collisions between objects will ever happen.

# Define USE_NSEC below if you want git to care about sub-second file mtimes
# and ctimes. Note that you need recent glibc (at least 2.2.4) for this, and
# it will BREAK YOUR LOCAL DIFFS! show-diff and anything using it will likely
# randomly break unless your underlying filesystem supports those sub-second
# times (my ext3 doesn't).

# Define USE_STDEV below if you want git to care about the underlying device
# change being considered an inode change from the update-cache perspective.

GIT-VERSION-FILE: .FORCE-GIT-VERSION-FILE
	@$(SHELL_PATH) ./GIT-VERSION-GEN
-include GIT-VERSION-FILE

uname_S := $(shell sh -c 'uname -s 2>/dev/null || echo not')
uname_M := $(shell sh -c 'uname -m 2>/dev/null || echo not')
uname_O := $(shell sh -c 'uname -o 2>/dev/null || echo not')
uname_R := $(shell sh -c 'uname -r 2>/dev/null || echo not')
uname_P := $(shell sh -c 'uname -p 2>/dev/null || echo not')

# CFLAGS and LDFLAGS are for the users to override from the command line.

CFLAGS = -g -O2 -Wall
LDFLAGS =
ALL_CFLAGS = $(CFLAGS)
ALL_LDFLAGS = $(LDFLAGS)
STRIP ?= strip

prefix = $(HOME)
bindir = $(prefix)/bin
gitexecdir = $(bindir)
template_dir = $(prefix)/share/git-core/templates/
GIT_PYTHON_DIR = $(prefix)/share/git-core/python
# DESTDIR=

CC = gcc
AR = ar
TAR = tar
INSTALL = install
RPMBUILD = rpmbuild

# sparse is architecture-neutral, which means that we need to tell it
# explicitly what architecture to check for. Fix this up for yours..
SPARSE_FLAGS = -D__BIG_ENDIAN__ -D__powerpc__



### --- END CONFIGURATION SECTION ---

SCRIPT_SH = \
	git-bisect.sh git-branch.sh git-checkout.sh \
	git-cherry.sh git-clean.sh git-clone.sh git-commit.sh \
	git-fetch.sh \
	git-ls-remote.sh \
	git-merge-one-file.sh git-parse-remote.sh \
	git-prune.sh git-pull.sh git-rebase.sh \
	git-repack.sh git-request-pull.sh git-reset.sh \
	git-resolve.sh git-revert.sh git-sh-setup.sh \
	git-tag.sh git-verify-tag.sh \
	git-applymbox.sh git-applypatch.sh git-am.sh \
	git-merge.sh git-merge-stupid.sh git-merge-octopus.sh \
	git-merge-resolve.sh git-merge-ours.sh \
	git-lost-found.sh git-quiltimport.sh

SCRIPT_PERL = \
	git-archimport.perl git-cvsimport.perl git-relink.perl \
	git-shortlog.perl git-fmt-merge-msg.perl git-rerere.perl \
	git-annotate.perl git-cvsserver.perl \
	git-svnimport.perl git-mv.perl git-cvsexportcommit.perl \
	git-send-email.perl

SCRIPT_PYTHON = \
	git-merge-recursive.py

SCRIPTS = $(patsubst %.sh,%,$(SCRIPT_SH)) \
	  $(patsubst %.perl,%,$(SCRIPT_PERL)) \
	  $(patsubst %.py,%,$(SCRIPT_PYTHON)) \
	  git-cherry-pick git-status

# The ones that do not have to link with lcrypto, lz nor xdiff.
SIMPLE_PROGRAMS = \
	git-get-tar-commit-id$X git-mailsplit$X \
	git-stripspace$X git-daemon$X

# ... and all the rest that could be moved out of bindir to gitexecdir
PROGRAMS = \
	git-cat-file$X \
	git-checkout-index$X git-clone-pack$X \
	git-convert-objects$X git-fetch-pack$X git-fsck-objects$X \
	git-hash-object$X git-index-pack$X git-local-fetch$X \
	git-mailinfo$X git-merge-base$X \
	git-merge-index$X git-mktag$X git-mktree$X git-pack-objects$X git-patch-id$X \
	git-peek-remote$X git-prune-packed$X \
	git-receive-pack$X git-rev-parse$X \
	git-send-pack$X git-shell$X \
	git-show-index$X git-ssh-fetch$X \
	git-ssh-upload$X git-unpack-file$X \
	git-unpack-objects$X git-update-index$X git-update-server-info$X \
	git-upload-pack$X git-verify-pack$X git-write-tree$X \
	git-update-ref$X git-symbolic-ref$X \
	git-name-rev$X git-pack-redundant$X git-repo-config$X git-var$X \
	git-describe$X git-merge-tree$X git-blame$X git-imap-send$X

BUILT_INS = git-log$X git-whatchanged$X git-show$X \
	git-count-objects$X git-diff$X git-push$X \
<<<<<<< HEAD
	git-grep$X git-add$X git-rm$X git-rev-list$X \
	git-check-ref-format$X \
	git-init-db$X git-tar-tree$X git-upload-tar$X \
	git-ls-files$X git-ls-tree$X \
	git-read-tree$X git-commit-tree$X \
	git-apply$X git-show-branch$X git-diff-files$X \
	git-diff-index$X git-diff-stages$X git-diff-tree$X
=======
	git-grep$X git-rev-list$X git-check-ref-format$X \
	git-init-db$X git-format-patch$X
>>>>>>> efbff236

# what 'all' will build and 'install' will install, in gitexecdir
ALL_PROGRAMS = $(PROGRAMS) $(SIMPLE_PROGRAMS) $(SCRIPTS)

# Backward compatibility -- to be removed after 1.0
PROGRAMS += git-ssh-pull$X git-ssh-push$X

# Set paths to tools early so that they can be used for version tests.
ifndef SHELL_PATH
	SHELL_PATH = /bin/sh
endif
ifndef PERL_PATH
	PERL_PATH = /usr/bin/perl
endif
ifndef PYTHON_PATH
	PYTHON_PATH = /usr/bin/python
endif

PYMODULES = \
	gitMergeCommon.py

LIB_FILE=libgit.a
XDIFF_LIB=xdiff/lib.a

LIB_H = \
	blob.h cache.h commit.h csum-file.h delta.h \
	diff.h object.h pack.h pkt-line.h quote.h refs.h \
	run-command.h strbuf.h tag.h tree.h git-compat-util.h revision.h \
	tree-walk.h log-tree.h dir.h

DIFF_OBJS = \
	diff.o diff-lib.o diffcore-break.o diffcore-order.o \
	diffcore-pickaxe.o diffcore-rename.o tree-diff.o combine-diff.o \
	diffcore-delta.o log-tree.o

LIB_OBJS = \
	blob.o commit.o connect.o csum-file.o base85.o \
	date.o diff-delta.o entry.o exec_cmd.o ident.o index.o \
	object.o pack-check.o patch-delta.o path.o pkt-line.o \
	quote.o read-cache.o refs.o run-command.o dir.o \
	server-info.o setup.o sha1_file.o sha1_name.o strbuf.o \
	tag.o tree.o usage.o config.o environment.o ctype.o copy.o \
	fetch-clone.o revision.o pager.o tree-walk.o xdiff-interface.o \
	$(DIFF_OBJS)

BUILTIN_OBJS = \
	builtin-log.o builtin-help.o builtin-count.o builtin-diff.o builtin-push.o \
	builtin-grep.o builtin-add.o builtin-rev-list.o builtin-check-ref-format.o \
	builtin-rm.o builtin-init-db.o \
	builtin-tar-tree.o builtin-upload-tar.o \
	builtin-ls-files.o builtin-ls-tree.o \
	builtin-read-tree.o builtin-commit-tree.o \
	builtin-apply.o builtin-show-branch.o builtin-diff-files.o \
	builtin-diff-index.o builtin-diff-stages.o builtin-diff-tree.o

GITLIBS = $(LIB_FILE) $(XDIFF_LIB)
LIBS = $(GITLIBS) -lz

#
# Platform specific tweaks
#

# We choose to avoid "if .. else if .. else .. endif endif"
# because maintaining the nesting to match is a pain.  If
# we had "elif" things would have been much nicer...

ifeq ($(uname_S),Darwin)
	NEEDS_SSL_WITH_CRYPTO = YesPlease
	NEEDS_LIBICONV = YesPlease
	## fink
	ifeq ($(shell test -d /sw/lib && echo y),y)
		ALL_CFLAGS += -I/sw/include
		ALL_LDFLAGS += -L/sw/lib
	endif
	## darwinports
	ifeq ($(shell test -d /opt/local/lib && echo y),y)
		ALL_CFLAGS += -I/opt/local/include
		ALL_LDFLAGS += -L/opt/local/lib
	endif
endif
ifeq ($(uname_S),SunOS)
	NEEDS_SOCKET = YesPlease
	NEEDS_NSL = YesPlease
	SHELL_PATH = /bin/bash
	NO_STRCASESTR = YesPlease
	ifeq ($(uname_R),5.8)
		NEEDS_LIBICONV = YesPlease
		NO_UNSETENV = YesPlease
		NO_SETENV = YesPlease
	endif
	ifeq ($(uname_R),5.9)
		NO_UNSETENV = YesPlease
		NO_SETENV = YesPlease
	endif
	INSTALL = ginstall
	TAR = gtar
	ALL_CFLAGS += -D__EXTENSIONS__
endif
ifeq ($(uname_O),Cygwin)
	NO_D_TYPE_IN_DIRENT = YesPlease
	NO_D_INO_IN_DIRENT = YesPlease
	NO_STRCASESTR = YesPlease
	NO_SYMLINK_HEAD = YesPlease
	NEEDS_LIBICONV = YesPlease
	# There are conflicting reports about this.
	# On some boxes NO_MMAP is needed, and not so elsewhere.
	# Try uncommenting this if you see things break -- YMMV.
	# NO_MMAP = YesPlease
	NO_IPV6 = YesPlease
	X = .exe
endif
ifeq ($(uname_S),FreeBSD)
	NEEDS_LIBICONV = YesPlease
	ALL_CFLAGS += -I/usr/local/include
	ALL_LDFLAGS += -L/usr/local/lib
endif
ifeq ($(uname_S),OpenBSD)
	NO_STRCASESTR = YesPlease
	NEEDS_LIBICONV = YesPlease
	ALL_CFLAGS += -I/usr/local/include
	ALL_LDFLAGS += -L/usr/local/lib
endif
ifeq ($(uname_S),NetBSD)
	ifeq ($(shell expr "$(uname_R)" : '[01]\.'),2)
		NEEDS_LIBICONV = YesPlease
	endif
	ALL_CFLAGS += -I/usr/pkg/include
	ALL_LDFLAGS += -L/usr/pkg/lib -Wl,-rpath,/usr/pkg/lib
endif
ifeq ($(uname_S),AIX)
	NO_STRCASESTR=YesPlease
	NEEDS_LIBICONV=YesPlease
endif
ifeq ($(uname_S),IRIX64)
	NO_IPV6=YesPlease
	NO_SETENV=YesPlease
	NO_STRCASESTR=YesPlease
	NO_SOCKADDR_STORAGE=YesPlease
	SHELL_PATH=/usr/gnu/bin/bash
	ALL_CFLAGS += -DPATH_MAX=1024
	# for now, build 32-bit version
	ALL_LDFLAGS += -L/usr/lib32
endif
ifneq (,$(findstring arm,$(uname_M)))
	ARM_SHA1 = YesPlease
endif

-include config.mak

ifdef WITH_OWN_SUBPROCESS_PY
	PYMODULES += compat/subprocess.py
else
	ifeq ($(NO_PYTHON),)
		ifneq ($(shell $(PYTHON_PATH) -c 'import subprocess;print"OK"' 2>/dev/null),OK)
			PYMODULES += compat/subprocess.py
		endif
	endif
endif

ifndef NO_CURL
	ifdef CURLDIR
		# This is still problematic -- gcc does not always want -R.
		ALL_CFLAGS += -I$(CURLDIR)/include
		CURL_LIBCURL = -L$(CURLDIR)/lib -R$(CURLDIR)/lib -lcurl
	else
		CURL_LIBCURL = -lcurl
	endif
	PROGRAMS += git-http-fetch$X
	curl_check := $(shell (echo 070908; curl-config --vernum) | sort -r | sed -ne 2p)
	ifeq "$(curl_check)" "070908"
		ifndef NO_EXPAT
			PROGRAMS += git-http-push$X
		endif
	endif
	ifndef NO_EXPAT
		EXPAT_LIBEXPAT = -lexpat
	endif
endif

ifndef NO_OPENSSL
	OPENSSL_LIBSSL = -lssl
	ifdef OPENSSLDIR
		# Again this may be problematic -- gcc does not always want -R.
		ALL_CFLAGS += -I$(OPENSSLDIR)/include
		OPENSSL_LINK = -L$(OPENSSLDIR)/lib -R$(OPENSSLDIR)/lib
	else
		OPENSSL_LINK =
	endif
else
	ALL_CFLAGS += -DNO_OPENSSL
	MOZILLA_SHA1 = 1
	OPENSSL_LIBSSL =
endif
ifdef NEEDS_SSL_WITH_CRYPTO
	LIB_4_CRYPTO = $(OPENSSL_LINK) -lcrypto -lssl
else
	LIB_4_CRYPTO = $(OPENSSL_LINK) -lcrypto
endif
ifdef NEEDS_LIBICONV
	ifdef ICONVDIR
		# Again this may be problematic -- gcc does not always want -R.
		ALL_CFLAGS += -I$(ICONVDIR)/include
		ICONV_LINK = -L$(ICONVDIR)/lib -R$(ICONVDIR)/lib
	else
		ICONV_LINK =
	endif
	LIB_4_ICONV = $(ICONV_LINK) -liconv
else
	LIB_4_ICONV =
endif
ifdef NEEDS_SOCKET
	LIBS += -lsocket
	SIMPLE_LIB += -lsocket
endif
ifdef NEEDS_NSL
	LIBS += -lnsl
	SIMPLE_LIB += -lnsl
endif
ifdef NO_D_TYPE_IN_DIRENT
	ALL_CFLAGS += -DNO_D_TYPE_IN_DIRENT
endif
ifdef NO_D_INO_IN_DIRENT
	ALL_CFLAGS += -DNO_D_INO_IN_DIRENT
endif
ifdef NO_SYMLINK_HEAD
	ALL_CFLAGS += -DNO_SYMLINK_HEAD
endif
ifdef NO_STRCASESTR
	COMPAT_CFLAGS += -DNO_STRCASESTR
	COMPAT_OBJS += compat/strcasestr.o
endif
ifdef NO_SETENV
	COMPAT_CFLAGS += -DNO_SETENV
	COMPAT_OBJS += compat/setenv.o
endif
ifdef NO_SETENV
	COMPAT_CFLAGS += -DNO_UNSETENV
	COMPAT_OBJS += compat/unsetenv.o
endif
ifdef NO_MMAP
	COMPAT_CFLAGS += -DNO_MMAP
	COMPAT_OBJS += compat/mmap.o
endif
ifdef NO_IPV6
	ALL_CFLAGS += -DNO_IPV6
endif
ifdef NO_SOCKADDR_STORAGE
ifdef NO_IPV6
	ALL_CFLAGS += -Dsockaddr_storage=sockaddr_in
else
	ALL_CFLAGS += -Dsockaddr_storage=sockaddr_in6
endif
endif
ifdef NO_INET_NTOP
	LIB_OBJS += compat/inet_ntop.o
endif

ifdef NO_ICONV
	ALL_CFLAGS += -DNO_ICONV
endif

ifdef PPC_SHA1
	SHA1_HEADER = "ppc/sha1.h"
	LIB_OBJS += ppc/sha1.o ppc/sha1ppc.o
else
ifdef ARM_SHA1
	SHA1_HEADER = "arm/sha1.h"
	LIB_OBJS += arm/sha1.o arm/sha1_arm.o
else
ifdef MOZILLA_SHA1
	SHA1_HEADER = "mozilla-sha1/sha1.h"
	LIB_OBJS += mozilla-sha1/sha1.o
else
	SHA1_HEADER = <openssl/sha.h>
	LIBS += $(LIB_4_CRYPTO)
endif
endif
endif
ifdef NO_ACCURATE_DIFF
	ALL_CFLAGS += -DNO_ACCURATE_DIFF
endif

# Shell quote (do not use $(call) to accomodate ancient setups);

SHA1_HEADER_SQ = $(subst ','\'',$(SHA1_HEADER))

DESTDIR_SQ = $(subst ','\'',$(DESTDIR))
bindir_SQ = $(subst ','\'',$(bindir))
gitexecdir_SQ = $(subst ','\'',$(gitexecdir))
template_dir_SQ = $(subst ','\'',$(template_dir))

SHELL_PATH_SQ = $(subst ','\'',$(SHELL_PATH))
PERL_PATH_SQ = $(subst ','\'',$(PERL_PATH))
PYTHON_PATH_SQ = $(subst ','\'',$(PYTHON_PATH))
GIT_PYTHON_DIR_SQ = $(subst ','\'',$(GIT_PYTHON_DIR))

ALL_CFLAGS += -DSHA1_HEADER='$(SHA1_HEADER_SQ)' $(COMPAT_CFLAGS)
ALL_CFLAGS += -DDEFAULT_GIT_TEMPLATE_DIR='"$(template_dir_SQ)"'
LIB_OBJS += $(COMPAT_OBJS)
export prefix TAR INSTALL DESTDIR SHELL_PATH template_dir
### Build rules

all: $(ALL_PROGRAMS) $(BUILT_INS) git$X gitk

all:
	$(MAKE) -C templates

strip: $(PROGRAMS) git$X
	$(STRIP) $(STRIP_OPTS) $(PROGRAMS) git$X

git$X: git.c common-cmds.h $(BUILTIN_OBJS) $(GITLIBS)
	$(CC) -DGIT_VERSION='"$(GIT_VERSION)"' \
		$(ALL_CFLAGS) -o $@ $(filter %.c,$^) \
		$(BUILTIN_OBJS) $(ALL_LDFLAGS) $(LIBS)

builtin-help.o: common-cmds.h

$(BUILT_INS): git$X
	rm -f $@ && ln git$X $@

common-cmds.h: Documentation/git-*.txt
	./generate-cmdlist.sh > $@

$(patsubst %.sh,%,$(SCRIPT_SH)) : % : %.sh
	rm -f $@
	sed -e '1s|#!.*/sh|#!$(SHELL_PATH_SQ)|' \
	    -e 's/@@GIT_VERSION@@/$(GIT_VERSION)/g' \
	    -e 's/@@NO_CURL@@/$(NO_CURL)/g' \
	    -e 's/@@NO_PYTHON@@/$(NO_PYTHON)/g' \
	    $@.sh >$@
	chmod +x $@

$(patsubst %.perl,%,$(SCRIPT_PERL)) : % : %.perl
	rm -f $@
	sed -e '1s|#!.*perl|#!$(PERL_PATH_SQ)|' \
	    -e 's/@@GIT_VERSION@@/$(GIT_VERSION)/g' \
	    $@.perl >$@
	chmod +x $@

$(patsubst %.py,%,$(SCRIPT_PYTHON)) : % : %.py
	rm -f $@
	sed -e '1s|#!.*python|#!$(PYTHON_PATH_SQ)|' \
	    -e 's|@@GIT_PYTHON_PATH@@|$(GIT_PYTHON_DIR_SQ)|g' \
	    -e 's/@@GIT_VERSION@@/$(GIT_VERSION)/g' \
	    $@.py >$@
	chmod +x $@

git-cherry-pick: git-revert
	cp $< $@

git-status: git-commit
	cp $< $@

# These can record GIT_VERSION
git$X git.spec \
	$(patsubst %.sh,%,$(SCRIPT_SH)) \
	$(patsubst %.perl,%,$(SCRIPT_PERL)) \
	$(patsubst %.py,%,$(SCRIPT_PYTHON)) \
	: GIT-VERSION-FILE

%.o: %.c
	$(CC) -o $*.o -c $(ALL_CFLAGS) $<
%.o: %.S
	$(CC) -o $*.o -c $(ALL_CFLAGS) $<

exec_cmd.o: exec_cmd.c
	$(CC) -o $*.o -c $(ALL_CFLAGS) '-DGIT_EXEC_PATH="$(gitexecdir_SQ)"' $<

http.o: http.c
	$(CC) -o $*.o -c $(ALL_CFLAGS) -DGIT_USER_AGENT='"git/$(GIT_VERSION)"' $<

ifdef NO_EXPAT
http-fetch.o: http-fetch.c
	$(CC) -o $*.o -c $(ALL_CFLAGS) -DNO_EXPAT $<
endif

git-%$X: %.o $(GITLIBS)
	$(CC) $(ALL_CFLAGS) -o $@ $(ALL_LDFLAGS) $(filter %.o,$^) $(LIBS)

$(SIMPLE_PROGRAMS) : $(LIB_FILE)
$(SIMPLE_PROGRAMS) : git-%$X : %.o
	$(CC) $(ALL_CFLAGS) -o $@ $(ALL_LDFLAGS) $(filter %.o,$^) \
		$(LIB_FILE) $(SIMPLE_LIB)

git-mailinfo$X: mailinfo.o $(LIB_FILE)
	$(CC) $(ALL_CFLAGS) -o $@ $(ALL_LDFLAGS) $(filter %.o,$^) \
		$(LIB_FILE) $(SIMPLE_LIB) $(LIB_4_ICONV)

git-local-fetch$X: fetch.o
git-ssh-fetch$X: rsh.o fetch.o
git-ssh-upload$X: rsh.o
git-ssh-pull$X: rsh.o fetch.o
git-ssh-push$X: rsh.o

git-imap-send$X: imap-send.o $(LIB_FILE)

git-http-fetch$X: fetch.o http.o http-fetch.o $(LIB_FILE)
	$(CC) $(ALL_CFLAGS) -o $@ $(ALL_LDFLAGS) $(filter %.o,$^) \
		$(LIBS) $(CURL_LIBCURL) $(EXPAT_LIBEXPAT)

git-http-push$X: revision.o http.o http-push.o $(LIB_FILE)
	$(CC) $(ALL_CFLAGS) -o $@ $(ALL_LDFLAGS) $(filter %.o,$^) \
		$(LIBS) $(CURL_LIBCURL) $(EXPAT_LIBEXPAT)

$(LIB_OBJS) $(BUILTIN_OBJS): $(LIB_H)
$(patsubst git-%$X,%.o,$(PROGRAMS)): $(GITLIBS)
$(DIFF_OBJS): diffcore.h

$(LIB_FILE): $(LIB_OBJS)
	rm -f $@ && $(AR) rcs $@ $(LIB_OBJS)

XDIFF_OBJS=xdiff/xdiffi.o xdiff/xprepare.o xdiff/xutils.o xdiff/xemit.o

$(XDIFF_LIB): $(XDIFF_OBJS)
	rm -f $@ && $(AR) rcs $@ $(XDIFF_OBJS)


doc:
	$(MAKE) -C Documentation all

TAGS:
	rm -f TAGS
	find . -name '*.[hcS]' -print | xargs etags -a

tags:
	rm -f tags
	find . -name '*.[hcS]' -print | xargs ctags -a

### Testing rules

# GNU make supports exporting all variables by "export" without parameters.
# However, the environment gets quite big, and some programs have problems
# with that.

export NO_PYTHON

test: all
	$(MAKE) -C t/ all

test-date$X: test-date.c date.o ctype.o
	$(CC) $(ALL_CFLAGS) -o $@ $(ALL_LDFLAGS) test-date.c date.o ctype.o

test-delta$X: test-delta.c diff-delta.o patch-delta.o
	$(CC) $(ALL_CFLAGS) -o $@ $(ALL_LDFLAGS) $^

check:
	for i in *.c; do sparse $(ALL_CFLAGS) $(SPARSE_FLAGS) $$i || exit; done



### Installation rules

install: all
	$(INSTALL) -d -m755 '$(DESTDIR_SQ)$(bindir_SQ)'
	$(INSTALL) -d -m755 '$(DESTDIR_SQ)$(gitexecdir_SQ)'
	$(INSTALL) $(ALL_PROGRAMS) '$(DESTDIR_SQ)$(gitexecdir_SQ)'
	$(INSTALL) git$X gitk '$(DESTDIR_SQ)$(bindir_SQ)'
	$(MAKE) -C templates install
	$(INSTALL) -d -m755 '$(DESTDIR_SQ)$(GIT_PYTHON_DIR_SQ)'
	$(INSTALL) $(PYMODULES) '$(DESTDIR_SQ)$(GIT_PYTHON_DIR_SQ)'
	if test 'z$(bindir_SQ)' != 'z$(gitexecdir_SQ)'; \
	then \
		ln -f '$(DESTDIR_SQ)$(bindir_SQ)/git$X' \
			'$(DESTDIR_SQ)$(gitexecdir_SQ)/git$X' || \
		cp '$(DESTDIR_SQ)$(bindir_SQ)/git$X' \
			'$(DESTDIR_SQ)$(gitexecdir_SQ)/git$X'; \
	fi
	$(foreach p,$(BUILT_INS), rm -f '$(DESTDIR_SQ)$(gitexecdir_SQ)/$p' && ln '$(DESTDIR_SQ)$(gitexecdir_SQ)/git$X' '$(DESTDIR_SQ)$(gitexecdir_SQ)/$p' ;)

install-doc:
	$(MAKE) -C Documentation install




### Maintainer's dist rules

git.spec: git.spec.in
	sed -e 's/@@VERSION@@/$(GIT_VERSION)/g' < $< > $@

GIT_TARNAME=git-$(GIT_VERSION)
dist: git.spec git-tar-tree
	./git-tar-tree HEAD $(GIT_TARNAME) > $(GIT_TARNAME).tar
	@mkdir -p $(GIT_TARNAME)
	@cp git.spec $(GIT_TARNAME)
	@echo $(GIT_VERSION) > $(GIT_TARNAME)/version
	$(TAR) rf $(GIT_TARNAME).tar \
		$(GIT_TARNAME)/git.spec $(GIT_TARNAME)/version
	@rm -rf $(GIT_TARNAME)
	gzip -f -9 $(GIT_TARNAME).tar

rpm: dist
	$(RPMBUILD) -ta $(GIT_TARNAME).tar.gz

htmldocs = git-htmldocs-$(GIT_VERSION)
manpages = git-manpages-$(GIT_VERSION)
dist-doc:
	rm -fr .doc-tmp-dir
	mkdir .doc-tmp-dir
	$(MAKE) -C Documentation WEBDOC_DEST=../.doc-tmp-dir install-webdoc
	cd .doc-tmp-dir && $(TAR) cf ../$(htmldocs).tar .
	gzip -n -9 -f $(htmldocs).tar
	:
	rm -fr .doc-tmp-dir
	mkdir .doc-tmp-dir .doc-tmp-dir/man1 .doc-tmp-dir/man7
	$(MAKE) -C Documentation DESTDIR=. \
		man1=../.doc-tmp-dir/man1 \
		man7=../.doc-tmp-dir/man7 \
		install
	cd .doc-tmp-dir && $(TAR) cf ../$(manpages).tar .
	gzip -n -9 -f $(manpages).tar
	rm -fr .doc-tmp-dir

### Cleaning rules

clean:
	rm -f *.o mozilla-sha1/*.o arm/*.o ppc/*.o compat/*.o xdiff/*.o \
		$(LIB_FILE) $(XDIFF_LIB)
	rm -f $(ALL_PROGRAMS) $(BUILT_INS) git$X
	rm -f *.spec *.pyc *.pyo */*.pyc */*.pyo common-cmds.h TAGS tags
	rm -rf $(GIT_TARNAME) .doc-tmp-dir
	rm -f $(GIT_TARNAME).tar.gz git-core_$(GIT_VERSION)-*.tar.gz
	rm -f $(htmldocs).tar $(manpages).tar
	$(MAKE) -C Documentation/ clean
	$(MAKE) -C templates clean
	$(MAKE) -C t/ clean
	rm -f GIT-VERSION-FILE

.PHONY: all install clean strip
.PHONY: .FORCE-GIT-VERSION-FILE TAGS tags

### Check documentation
#
check-docs::
	@for v in $(ALL_PROGRAMS) $(BUILT_INS) git$X gitk; \
	do \
		case "$$v" in \
		git-merge-octopus | git-merge-ours | git-merge-recursive | \
		git-merge-resolve | git-merge-stupid | \
		git-ssh-pull | git-ssh-push ) continue ;; \
		esac ; \
		test -f "Documentation/$$v.txt" || \
		echo "no doc: $$v"; \
		grep -q "^gitlink:$$v\[[0-9]\]::" Documentation/git.txt || \
		case "$$v" in \
		git) ;; \
		*) echo "no link: $$v";; \
		esac ; \
	done | sort
<|MERGE_RESOLUTION|>--- conflicted
+++ resolved
@@ -168,18 +168,13 @@
 
 BUILT_INS = git-log$X git-whatchanged$X git-show$X \
 	git-count-objects$X git-diff$X git-push$X \
-<<<<<<< HEAD
 	git-grep$X git-add$X git-rm$X git-rev-list$X \
 	git-check-ref-format$X \
-	git-init-db$X git-tar-tree$X git-upload-tar$X \
+	git-init-db$X git-tar-tree$X git-upload-tar$X git-format-patch$X \
 	git-ls-files$X git-ls-tree$X \
 	git-read-tree$X git-commit-tree$X \
 	git-apply$X git-show-branch$X git-diff-files$X \
 	git-diff-index$X git-diff-stages$X git-diff-tree$X
-=======
-	git-grep$X git-rev-list$X git-check-ref-format$X \
-	git-init-db$X git-format-patch$X
->>>>>>> efbff236
 
 # what 'all' will build and 'install' will install, in gitexecdir
 ALL_PROGRAMS = $(PROGRAMS) $(SIMPLE_PROGRAMS) $(SCRIPTS)
