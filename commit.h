#ifndef COMMIT_H
#define COMMIT_H

#include "object.h"
#include "tree.h"
#include "strbuf.h"
#include "decorate.h"
#include "gpg-interface.h"
#include "string-list.h"
#include "pretty.h"

#define COMMIT_NOT_FROM_GRAPH 0xFFFFFFFF
#define GENERATION_NUMBER_INFINITY 0xFFFFFFFF
#define GENERATION_NUMBER_MAX 0x3FFFFFFF
#define GENERATION_NUMBER_ZERO 0

struct commit_list {
	struct commit *item;
	struct commit_list *next;
};

/*
 * The size of this struct matters in full repo walk operations like
 * 'git clone' or 'git gc'. Consider using commit-slab to attach data
 * to a commit instead of adding new fields here.
 */
struct commit {
	struct object object;
<<<<<<< HEAD
	void *util;
=======
	unsigned int index;
>>>>>>> 9d2c9701
	timestamp_t date;
	struct commit_list *parents;

	/*
	 * If the commit is loaded from the commit-graph file, then this
	 * member may be NULL. Only access it through get_commit_tree()
	 * or get_commit_tree_oid().
	 */
	struct tree *maybe_tree;
	uint32_t graph_pos;
	uint32_t generation;
	unsigned int index;
};

extern int save_commit_buffer;
extern const char *commit_type;

/* While we can decorate any object with a name, it's only used for commits.. */
struct name_decoration {
	struct name_decoration *next;
	int type;
	char name[FLEX_ARRAY];
};

enum decoration_type {
	DECORATION_NONE = 0,
	DECORATION_REF_LOCAL,
	DECORATION_REF_REMOTE,
	DECORATION_REF_TAG,
	DECORATION_REF_STASH,
	DECORATION_REF_HEAD,
	DECORATION_GRAFTED,
};

void add_name_decoration(enum decoration_type type, const char *name, struct object *obj);
const struct name_decoration *get_name_decoration(const struct object *obj);

struct commit *lookup_commit(const struct object_id *oid);
struct commit *lookup_commit_reference(const struct object_id *oid);
struct commit *lookup_commit_reference_gently(const struct object_id *oid,
					      int quiet);
struct commit *lookup_commit_reference_by_name(const char *name);

/*
 * Look up object named by "oid", dereference tag as necessary,
 * get a commit and return it. If "oid" does not dereference to
 * a commit, use ref_name to report an error and die.
 */
struct commit *lookup_commit_or_die(const struct object_id *oid, const char *ref_name);

int parse_commit_buffer(struct commit *item, const void *buffer, unsigned long size, int check_graph);
int parse_commit_gently(struct commit *item, int quiet_on_missing);
static inline int parse_commit(struct commit *item)
{
	return parse_commit_gently(item, 0);
}
void parse_commit_or_die(struct commit *item);

/*
 * Associate an object buffer with the commit. The ownership of the
 * memory is handed over to the commit, and must be free()-able.
 */
void set_commit_buffer(struct commit *, void *buffer, unsigned long size);

/*
 * Get any cached object buffer associated with the commit. Returns NULL
 * if none. The resulting memory should not be freed.
 */
const void *get_cached_commit_buffer(const struct commit *, unsigned long *size);

/*
 * Get the commit's object contents, either from cache or by reading the object
 * from disk. The resulting memory should not be modified, and must be given
 * to unuse_commit_buffer when the caller is done.
 */
const void *get_commit_buffer(const struct commit *, unsigned long *size);

/*
 * Tell the commit subsytem that we are done with a particular commit buffer.
 * The commit and buffer should be the input and return value, respectively,
 * from an earlier call to get_commit_buffer.  The buffer may or may not be
 * freed by this call; callers should not access the memory afterwards.
 */
void unuse_commit_buffer(const struct commit *, const void *buffer);

/*
 * Free any cached object buffer associated with the commit.
 */
void free_commit_buffer(struct commit *);

struct tree *get_commit_tree(const struct commit *);
struct object_id *get_commit_tree_oid(const struct commit *);

/*
 * Disassociate any cached object buffer from the commit, but do not free it.
 * The buffer (or NULL, if none) is returned.
 */
const void *detach_commit_buffer(struct commit *, unsigned long *sizep);

/* Find beginning and length of commit subject. */
int find_commit_subject(const char *commit_buffer, const char **subject);

struct commit_list *commit_list_insert(struct commit *item,
					struct commit_list **list);
struct commit_list **commit_list_append(struct commit *commit,
					struct commit_list **next);
unsigned commit_list_count(const struct commit_list *l);
struct commit_list *commit_list_insert_by_date(struct commit *item,
				    struct commit_list **list);
void commit_list_sort_by_date(struct commit_list **list);

/* Shallow copy of the input list */
struct commit_list *copy_commit_list(struct commit_list *list);

void free_commit_list(struct commit_list *list);

struct rev_info; /* in revision.h, it circularly uses enum cmit_fmt */

extern int has_non_ascii(const char *text);
extern const char *logmsg_reencode(const struct commit *commit,
				   char **commit_encoding,
				   const char *output_encoding);
extern const char *skip_blank_lines(const char *msg);

/** Removes the first commit from a list sorted by date, and adds all
 * of its parents.
 **/
struct commit *pop_most_recent_commit(struct commit_list **list,
				      unsigned int mark);

struct commit *pop_commit(struct commit_list **stack);

void clear_commit_marks(struct commit *commit, unsigned int mark);
void clear_commit_marks_many(int nr, struct commit **commit, unsigned int mark);


enum rev_sort_order {
	REV_SORT_IN_GRAPH_ORDER = 0,
	REV_SORT_BY_COMMIT_DATE,
	REV_SORT_BY_AUTHOR_DATE
};

/*
 * Performs an in-place topological sort of list supplied.
 *
 *   invariant of resulting list is:
 *      a reachable from b => ord(b) < ord(a)
 *   sort_order further specifies:
 *   REV_SORT_IN_GRAPH_ORDER: try to show a commit on a single-parent
 *                            chain together.
 *   REV_SORT_BY_COMMIT_DATE: show eligible commits in committer-date order.
 */
void sort_in_topological_order(struct commit_list **, enum rev_sort_order);

struct commit_graft {
	struct object_id oid;
	int nr_parent; /* < 0 if shallow commit */
	struct object_id parent[FLEX_ARRAY]; /* more */
};
typedef int (*each_commit_graft_fn)(const struct commit_graft *, void *);

struct commit_graft *read_graft_line(struct strbuf *line);
int register_commit_graft(struct commit_graft *, int);
struct commit_graft *lookup_commit_graft(const struct object_id *oid);

extern struct commit_list *get_merge_bases(struct commit *rev1, struct commit *rev2);
extern struct commit_list *get_merge_bases_many(struct commit *one, int n, struct commit **twos);
extern struct commit_list *get_octopus_merge_bases(struct commit_list *in);

/* To be used only when object flags after this call no longer matter */
extern struct commit_list *get_merge_bases_many_dirty(struct commit *one, int n, struct commit **twos);

/* largest positive number a signed 32-bit integer can contain */
#define INFINITE_DEPTH 0x7fffffff

struct oid_array;
struct ref;
extern int register_shallow(const struct object_id *oid);
extern int unregister_shallow(const struct object_id *oid);
extern int for_each_commit_graft(each_commit_graft_fn, void *);
extern int is_repository_shallow(void);
extern struct commit_list *get_shallow_commits(struct object_array *heads,
		int depth, int shallow_flag, int not_shallow_flag);
extern struct commit_list *get_shallow_commits_by_rev_list(
		int ac, const char **av, int shallow_flag, int not_shallow_flag);
extern void set_alternate_shallow_file(const char *path, int override);
extern int write_shallow_commits(struct strbuf *out, int use_pack_protocol,
				 const struct oid_array *extra);
extern void setup_alternate_shallow(struct lock_file *shallow_lock,
				    const char **alternate_shallow_file,
				    const struct oid_array *extra);
extern const char *setup_temporary_shallow(const struct oid_array *extra);
extern void advertise_shallow_grafts(int);

struct shallow_info {
	struct oid_array *shallow;
	int *ours, nr_ours;
	int *theirs, nr_theirs;
	struct oid_array *ref;

	/* for receive-pack */
	uint32_t **used_shallow;
	int *need_reachability_test;
	int *reachable;
	int *shallow_ref;
	struct commit **commits;
	int nr_commits;
};

extern void prepare_shallow_info(struct shallow_info *, struct oid_array *);
extern void clear_shallow_info(struct shallow_info *);
extern void remove_nonexistent_theirs_shallow(struct shallow_info *);
extern void assign_shallow_commits_to_refs(struct shallow_info *info,
					   uint32_t **used,
					   int *ref_status);
extern int delayed_reachability_test(struct shallow_info *si, int c);
extern void prune_shallow(int show_only);
extern struct trace_key trace_shallow;

int is_descendant_of(struct commit *, struct commit_list *);
int in_merge_bases(struct commit *, struct commit *);
int in_merge_bases_many(struct commit *, int, struct commit **);

extern int interactive_add(int argc, const char **argv, const char *prefix, int patch);
extern int run_add_interactive(const char *revision, const char *patch_mode,
			       const struct pathspec *pathspec);

/*
 * Takes a list of commits and returns a new list where those
 * have been removed that can be reached from other commits in
 * the list. It is useful for, e.g., reducing the commits
 * randomly thrown at the git-merge command and removing
 * redundant commits that the user shouldn't have given to it.
 *
 * This function destroys the STALE bit of the commit objects'
 * flags.
 */
extern struct commit_list *reduce_heads(struct commit_list *heads);

/*
 * Like `reduce_heads()`, except it replaces the list. Use this
 * instead of `foo = reduce_heads(foo);` to avoid memory leaks.
 */
extern void reduce_heads_replace(struct commit_list **heads);

struct commit_extra_header {
	struct commit_extra_header *next;
	char *key;
	char *value;
	size_t len;
};

extern void append_merge_tag_headers(struct commit_list *parents,
				     struct commit_extra_header ***tail);

extern int commit_tree(const char *msg, size_t msg_len,
		       const struct object_id *tree,
		       struct commit_list *parents, struct object_id *ret,
		       const char *author, const char *sign_commit);

extern int commit_tree_extended(const char *msg, size_t msg_len,
				const struct object_id *tree,
				struct commit_list *parents,
				struct object_id *ret, const char *author,
				const char *sign_commit,
				struct commit_extra_header *);

extern struct commit_extra_header *read_commit_extra_headers(struct commit *, const char **);

extern void free_commit_extra_headers(struct commit_extra_header *extra);

/*
 * Search the commit object contents given by "msg" for the header "key".
 * Returns a pointer to the start of the header contents, or NULL. The length
 * of the header, up to the first newline, is returned via out_len.
 *
 * Note that some headers (like mergetag) may be multi-line. It is the caller's
 * responsibility to parse further in this case!
 */
extern const char *find_commit_header(const char *msg, const char *key,
				      size_t *out_len);

/* Find the end of the log message, the right place for a new trailer. */
extern int ignore_non_trailer(const char *buf, size_t len);

typedef int (*each_mergetag_fn)(struct commit *commit, struct commit_extra_header *extra,
				 void *cb_data);

extern int for_each_mergetag(each_mergetag_fn fn, struct commit *commit, void *data);

struct merge_remote_desc {
	struct object *obj; /* the named object, could be a tag */
	char name[FLEX_ARRAY];
};
extern struct merge_remote_desc *merge_remote_util(struct commit *);
extern void set_merge_remote_desc(struct commit *commit,
				  const char *name, struct object *obj);

/*
 * Given "name" from the command line to merge, find the commit object
 * and return it, while storing merge_remote_desc in its ->util field,
 * to allow callers to tell if we are told to merge a tag.
 */
struct commit *get_merge_parent(const char *name);

extern int parse_signed_commit(const struct commit *commit,
			       struct strbuf *message, struct strbuf *signature);
extern int remove_signature(struct strbuf *buf);

/*
 * Check the signature of the given commit. The result of the check is stored
 * in sig->check_result, 'G' for a good signature, 'U' for a good signature
 * from an untrusted signer, 'B' for a bad signature and 'N' for no signature
 * at all.  This may allocate memory for sig->gpg_output, sig->gpg_status,
 * sig->signer and sig->key.
 */
extern int check_commit_signature(const struct commit *commit, struct signature_check *sigc);

int compare_commits_by_commit_date(const void *a_, const void *b_, void *unused);
int compare_commits_by_gen_then_commit_date(const void *a_, const void *b_, void *unused);

LAST_ARG_MUST_BE_NULL
extern int run_commit_hook(int editor_is_used, const char *index_file, const char *name, ...);

#endif /* COMMIT_H */<|MERGE_RESOLUTION|>--- conflicted
+++ resolved
@@ -26,11 +26,6 @@
  */
 struct commit {
 	struct object object;
-<<<<<<< HEAD
-	void *util;
-=======
-	unsigned int index;
->>>>>>> 9d2c9701
 	timestamp_t date;
 	struct commit_list *parents;
 
