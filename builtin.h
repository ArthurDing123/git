--- conflicted
+++ resolved
@@ -50,11 +50,7 @@
 extern int cmd_rev_list(int argc, const char **argv, const char *prefix);
 extern int cmd_rev_parse(int argc, const char **argv, const char *prefix);
 extern int cmd_rm(int argc, const char **argv, const char *prefix);
-<<<<<<< HEAD
 extern int cmd_runstatus(int argc, const char **argv, const char *prefix);
-extern int cmd_show_branch(int argc, const char **argv, const char *prefix);
-=======
->>>>>>> 1729fa98
 extern int cmd_show(int argc, const char **argv, const char *prefix);
 extern int cmd_show_branch(int argc, const char **argv, const char *prefix);
 extern int cmd_stripspace(int argc, const char **argv, const char *prefix);
