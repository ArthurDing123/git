--- conflicted
+++ resolved
@@ -13,11 +13,8 @@
 #include "tree-walk.h"
 #include "sha1-array.h"
 #include "packfile.h"
-<<<<<<< HEAD
 #include "object-store.h"
-=======
 #include "remote-odb.h"
->>>>>>> 550be5c8
 
 struct batch_options {
 	int enabled;
