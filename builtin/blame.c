/*
 * Blame
 *
 * Copyright (c) 2006, 2014 by its authors
 * See COPYING for licensing conditions
 */

#include "cache.h"
#include "builtin.h"
#include "commit.h"
#include "diff.h"
#include "revision.h"
#include "quote.h"
#include "string-list.h"
#include "mailmap.h"
#include "parse-options.h"
#include "prio-queue.h"
#include "utf8.h"
#include "userdiff.h"
#include "line-range.h"
#include "line-log.h"
#include "dir.h"
#include "progress.h"
#include "blame.h"

static char blame_usage[] = N_("git blame [<options>] [<rev-opts>] [<rev>] [--] <file>");

static const char *blame_opt_usage[] = {
	blame_usage,
	"",
	N_("<rev-opts> are documented in git-rev-list(1)"),
	NULL
};

static int longest_file;
static int longest_author;
static int max_orig_digits;
static int max_digits;
static int max_score_digits;
static int show_root;
static int reverse;
static int blank_boundary;
static int incremental;
static int xdl_opts;
static int abbrev = -1;
static int no_whole_file_rename;
static int show_progress;

static struct date_mode blame_date_mode = { DATE_ISO8601 };
static size_t blame_date_width;

static struct string_list mailmap = STRING_LIST_INIT_NODUP;

#ifndef DEBUG
#define DEBUG 0
#endif

<<<<<<< HEAD
/* stats */
static int num_read_blob;
static int num_get_patch;
static int num_commits;

#define PICKAXE_BLAME_MOVE		01
#define PICKAXE_BLAME_COPY		02
#define PICKAXE_BLAME_COPY_HARDER	04
#define PICKAXE_BLAME_COPY_HARDEST	010

/*
 * blame for a blame_entry with score lower than these thresholds
 * is not passed to the parent using move/copy logic.
 */
static unsigned blame_move_score;
static unsigned blame_copy_score;
#define BLAME_DEFAULT_MOVE_SCORE	20
#define BLAME_DEFAULT_COPY_SCORE	40

/* Remember to update object flag allocation in object.h */
#define METAINFO_SHOWN		(1u<<12)
#define MORE_THAN_ONE_PATH	(1u<<13)

/*
 * One blob in a commit that is being suspected
 */
struct origin {
	int refcnt;
	/* Record preceding blame record for this blob */
	struct origin *previous;
	/* origins are put in a list linked via `next' hanging off the
	 * corresponding commit's util field in order to make finding
	 * them fast.  The presence in this chain does not count
	 * towards the origin's reference count.  It is tempting to
	 * let it count as long as the commit is pending examination,
	 * but even under circumstances where the commit will be
	 * present multiple times in the priority queue of unexamined
	 * commits, processing the first instance will not leave any
	 * work requiring the origin data for the second instance.  An
	 * interspersed commit changing that would have to be
	 * preexisting with a different ancestry and with the same
	 * commit date in order to wedge itself between two instances
	 * of the same commit in the priority queue _and_ produce
	 * blame entries relevant for it.  While we don't want to let
	 * us get tripped up by this case, it certainly does not seem
	 * worth optimizing for.
	 */
	struct origin *next;
	struct commit *commit;
	/* `suspects' contains blame entries that may be attributed to
	 * this origin's commit or to parent commits.  When a commit
	 * is being processed, all suspects will be moved, either by
	 * assigning them to an origin in a different commit, or by
	 * shipping them to the scoreboard's ent list because they
	 * cannot be attributed to a different commit.
	 */
	struct blame_entry *suspects;
	mmfile_t file;
	struct object_id blob_oid;
	unsigned mode;
	/* guilty gets set when shipping any suspects to the final
	 * blame list instead of other commits
	 */
	char guilty;
	char path[FLEX_ARRAY];
};

struct progress_info {
	struct progress *progress;
	int blamed_lines;
};

static int diff_hunks(mmfile_t *file_a, mmfile_t *file_b,
		      xdl_emit_hunk_consume_func_t hunk_func, void *cb_data)
{
	xpparam_t xpp = {0};
	xdemitconf_t xecfg = {0};
	xdemitcb_t ecb = {NULL};

	xpp.flags = xdl_opts;
	xecfg.hunk_func = hunk_func;
	ecb.priv = cb_data;
	return xdi_diff(file_a, file_b, &xpp, &xecfg, &ecb);
}

/*
 * Prepare diff_filespec and convert it using diff textconv API
 * if the textconv driver exists.
 * Return 1 if the conversion succeeds, 0 otherwise.
 */
int textconv_object(const char *path,
		    unsigned mode,
		    const struct object_id *oid,
		    int oid_valid,
		    char **buf,
		    unsigned long *buf_size)
{
	struct diff_filespec *df;
	struct userdiff_driver *textconv;

	df = alloc_filespec(path);
	fill_filespec(df, oid->hash, oid_valid, mode);
	textconv = get_textconv(df);
	if (!textconv) {
		free_filespec(df);
		return 0;
	}

	*buf_size = fill_textconv(textconv, df, buf);
	free_filespec(df);
	return 1;
}

/*
 * Given an origin, prepare mmfile_t structure to be used by the
 * diff machinery
 */
static void fill_origin_blob(struct diff_options *opt,
			     struct origin *o, mmfile_t *file)
{
	if (!o->file.ptr) {
		enum object_type type;
		unsigned long file_size;

		num_read_blob++;
		if (DIFF_OPT_TST(opt, ALLOW_TEXTCONV) &&
		    textconv_object(o->path, o->mode, &o->blob_oid, 1, &file->ptr, &file_size))
			;
		else
			file->ptr = read_sha1_file(o->blob_oid.hash, &type,
						   &file_size);
		file->size = file_size;

		if (!file->ptr)
			die("Cannot read blob %s for path %s",
			    oid_to_hex(&o->blob_oid),
			    o->path);
		o->file = *file;
	}
	else
		*file = o->file;
}

/*
 * Origin is refcounted and usually we keep the blob contents to be
 * reused.
 */
static inline struct origin *origin_incref(struct origin *o)
{
	if (o)
		o->refcnt++;
	return o;
}

static void origin_decref(struct origin *o)
{
	if (o && --o->refcnt <= 0) {
		struct origin *p, *l = NULL;
		if (o->previous)
			origin_decref(o->previous);
		free(o->file.ptr);
		/* Should be present exactly once in commit chain */
		for (p = o->commit->util; p; l = p, p = p->next) {
			if (p == o) {
				if (l)
					l->next = p->next;
				else
					o->commit->util = p->next;
				free(o);
				return;
			}
		}
		die("internal error in blame::origin_decref");
	}
}

static void drop_origin_blob(struct origin *o)
{
	if (o->file.ptr) {
		free(o->file.ptr);
		o->file.ptr = NULL;
	}
}

/*
 * Each group of lines is described by a blame_entry; it can be split
 * as we pass blame to the parents.  They are arranged in linked lists
 * kept as `suspects' of some unprocessed origin, or entered (when the
 * blame origin has been finalized) into the scoreboard structure.
 * While the scoreboard structure is only sorted at the end of
 * processing (according to final image line number), the lists
 * attached to an origin are sorted by the target line number.
 */
struct blame_entry {
	struct blame_entry *next;

	/* the first line of this group in the final image;
	 * internally all line numbers are 0 based.
	 */
	int lno;

	/* how many lines this group has */
	int num_lines;

	/* the commit that introduced this group into the final image */
	struct origin *suspect;

	/* the line number of the first line of this group in the
	 * suspect's file; internally all line numbers are 0 based.
	 */
	int s_lno;

	/* how significant this entry is -- cached to avoid
	 * scanning the lines over and over.
	 */
	unsigned score;
};

/*
 * Any merge of blames happens on lists of blames that arrived via
 * different parents in a single suspect.  In this case, we want to
 * sort according to the suspect line numbers as opposed to the final
 * image line numbers.  The function body is somewhat longish because
 * it avoids unnecessary writes.
 */

static struct blame_entry *blame_merge(struct blame_entry *list1,
				       struct blame_entry *list2)
{
	struct blame_entry *p1 = list1, *p2 = list2,
		**tail = &list1;

	if (!p1)
		return p2;
	if (!p2)
		return p1;

	if (p1->s_lno <= p2->s_lno) {
		do {
			tail = &p1->next;
			if ((p1 = *tail) == NULL) {
				*tail = p2;
				return list1;
			}
		} while (p1->s_lno <= p2->s_lno);
	}
	for (;;) {
		*tail = p2;
		do {
			tail = &p2->next;
			if ((p2 = *tail) == NULL)  {
				*tail = p1;
				return list1;
			}
		} while (p1->s_lno > p2->s_lno);
		*tail = p1;
		do {
			tail = &p1->next;
			if ((p1 = *tail) == NULL) {
				*tail = p2;
				return list1;
			}
		} while (p1->s_lno <= p2->s_lno);
	}
}

static void *get_next_blame(const void *p)
{
	return ((struct blame_entry *)p)->next;
}

static void set_next_blame(void *p1, void *p2)
{
	((struct blame_entry *)p1)->next = p2;
}

/*
 * Final image line numbers are all different, so we don't need a
 * three-way comparison here.
 */

static int compare_blame_final(const void *p1, const void *p2)
{
	return ((struct blame_entry *)p1)->lno > ((struct blame_entry *)p2)->lno
		? 1 : -1;
}

static int compare_blame_suspect(const void *p1, const void *p2)
{
	const struct blame_entry *s1 = p1, *s2 = p2;
	/*
	 * to allow for collating suspects, we sort according to the
	 * respective pointer value as the primary sorting criterion.
	 * The actual relation is pretty unimportant as long as it
	 * establishes a total order.  Comparing as integers gives us
	 * that.
	 */
	if (s1->suspect != s2->suspect)
		return (intptr_t)s1->suspect > (intptr_t)s2->suspect ? 1 : -1;
	if (s1->s_lno == s2->s_lno)
		return 0;
	return s1->s_lno > s2->s_lno ? 1 : -1;
}

static struct blame_entry *blame_sort(struct blame_entry *head,
				      int (*compare_fn)(const void *, const void *))
{
	return llist_mergesort (head, get_next_blame, set_next_blame, compare_fn);
}

static int compare_commits_by_reverse_commit_date(const void *a,
						  const void *b,
						  void *c)
{
	return -compare_commits_by_commit_date(a, b, c);
}

/*
 * The current state of the blame assignment.
 */
struct scoreboard {
	/* the final commit (i.e. where we started digging from) */
	struct commit *final;
	/* Priority queue for commits with unassigned blame records */
	struct prio_queue commits;
	struct rev_info *revs;
	const char *path;

	/*
	 * The contents in the final image.
	 * Used by many functions to obtain contents of the nth line,
	 * indexed with scoreboard.lineno[blame_entry.lno].
	 */
	const char *final_buf;
	unsigned long final_buf_size;

	/* linked list of blames */
	struct blame_entry *ent;

	/* look-up a line in the final buffer */
	int num_lines;
	int *lineno;
};

static void sanity_check_refcnt(struct scoreboard *);

/*
 * If two blame entries that are next to each other came from
 * contiguous lines in the same origin (i.e. <commit, path> pair),
 * merge them together.
 */
static void coalesce(struct scoreboard *sb)
{
	struct blame_entry *ent, *next;

	for (ent = sb->ent; ent && (next = ent->next); ent = next) {
		if (ent->suspect == next->suspect &&
		    ent->s_lno + ent->num_lines == next->s_lno) {
			ent->num_lines += next->num_lines;
			ent->next = next->next;
			origin_decref(next->suspect);
			free(next);
			ent->score = 0;
			next = ent; /* again */
		}
	}

	if (DEBUG) /* sanity */
		sanity_check_refcnt(sb);
}

/*
 * Merge the given sorted list of blames into a preexisting origin.
 * If there were no previous blames to that commit, it is entered into
 * the commit priority queue of the score board.
 */

static void queue_blames(struct scoreboard *sb, struct origin *porigin,
			 struct blame_entry *sorted)
{
	if (porigin->suspects)
		porigin->suspects = blame_merge(porigin->suspects, sorted);
	else {
		struct origin *o;
		for (o = porigin->commit->util; o; o = o->next) {
			if (o->suspects) {
				porigin->suspects = sorted;
				return;
			}
		}
		porigin->suspects = sorted;
		prio_queue_put(&sb->commits, porigin->commit);
	}
}

/*
 * Given a commit and a path in it, create a new origin structure.
 * The callers that add blame to the scoreboard should use
 * get_origin() to obtain shared, refcounted copy instead of calling
 * this function directly.
 */
static struct origin *make_origin(struct commit *commit, const char *path)
{
	struct origin *o;
	FLEX_ALLOC_STR(o, path, path);
	o->commit = commit;
	o->refcnt = 1;
	o->next = commit->util;
	commit->util = o;
	return o;
}

/*
 * Locate an existing origin or create a new one.
 * This moves the origin to front position in the commit util list.
 */
static struct origin *get_origin(struct scoreboard *sb,
				 struct commit *commit,
				 const char *path)
{
	struct origin *o, *l;

	for (o = commit->util, l = NULL; o; l = o, o = o->next) {
		if (!strcmp(o->path, path)) {
			/* bump to front */
			if (l) {
				l->next = o->next;
				o->next = commit->util;
				commit->util = o;
			}
			return origin_incref(o);
		}
	}
	return make_origin(commit, path);
}

/*
 * Fill the blob_sha1 field of an origin if it hasn't, so that later
 * call to fill_origin_blob() can use it to locate the data.  blob_sha1
 * for an origin is also used to pass the blame for the entire file to
 * the parent to detect the case where a child's blob is identical to
 * that of its parent's.
 *
 * This also fills origin->mode for corresponding tree path.
 */
static int fill_blob_sha1_and_mode(struct origin *origin)
{
	if (!is_null_oid(&origin->blob_oid))
		return 0;
	if (get_tree_entry(origin->commit->object.oid.hash,
			   origin->path,
			   origin->blob_oid.hash, &origin->mode))
		goto error_out;
	if (sha1_object_info(origin->blob_oid.hash, NULL) != OBJ_BLOB)
		goto error_out;
	return 0;
 error_out:
	oidclr(&origin->blob_oid);
	origin->mode = S_IFINVALID;
	return -1;
}

/*
 * We have an origin -- check if the same path exists in the
 * parent and return an origin structure to represent it.
 */
static struct origin *find_origin(struct scoreboard *sb,
				  struct commit *parent,
				  struct origin *origin)
{
	struct origin *porigin;
	struct diff_options diff_opts;
	const char *paths[2];

	/* First check any existing origins */
	for (porigin = parent->util; porigin; porigin = porigin->next)
		if (!strcmp(porigin->path, origin->path)) {
			/*
			 * The same path between origin and its parent
			 * without renaming -- the most common case.
			 */
			return origin_incref (porigin);
		}

	/* See if the origin->path is different between parent
	 * and origin first.  Most of the time they are the
	 * same and diff-tree is fairly efficient about this.
	 */
	diff_setup(&diff_opts);
	DIFF_OPT_SET(&diff_opts, RECURSIVE);
	diff_opts.detect_rename = 0;
	diff_opts.output_format = DIFF_FORMAT_NO_OUTPUT;
	paths[0] = origin->path;
	paths[1] = NULL;

	parse_pathspec(&diff_opts.pathspec,
		       PATHSPEC_ALL_MAGIC & ~PATHSPEC_LITERAL,
		       PATHSPEC_LITERAL_PATH, "", paths);
	diff_setup_done(&diff_opts);

	if (is_null_oid(&origin->commit->object.oid))
		do_diff_cache(&parent->tree->object.oid, &diff_opts);
	else
		diff_tree_sha1(parent->tree->object.oid.hash,
			       origin->commit->tree->object.oid.hash,
			       "", &diff_opts);
	diffcore_std(&diff_opts);

	if (!diff_queued_diff.nr) {
		/* The path is the same as parent */
		porigin = get_origin(sb, parent, origin->path);
		oidcpy(&porigin->blob_oid, &origin->blob_oid);
		porigin->mode = origin->mode;
	} else {
		/*
		 * Since origin->path is a pathspec, if the parent
		 * commit had it as a directory, we will see a whole
		 * bunch of deletion of files in the directory that we
		 * do not care about.
		 */
		int i;
		struct diff_filepair *p = NULL;
		for (i = 0; i < diff_queued_diff.nr; i++) {
			const char *name;
			p = diff_queued_diff.queue[i];
			name = p->one->path ? p->one->path : p->two->path;
			if (!strcmp(name, origin->path))
				break;
		}
		if (!p)
			die("internal error in blame::find_origin");
		switch (p->status) {
		default:
			die("internal error in blame::find_origin (%c)",
			    p->status);
		case 'M':
			porigin = get_origin(sb, parent, origin->path);
			oidcpy(&porigin->blob_oid, &p->one->oid);
			porigin->mode = p->one->mode;
			break;
		case 'A':
		case 'T':
			/* Did not exist in parent, or type changed */
			break;
		}
	}
	diff_flush(&diff_opts);
	clear_pathspec(&diff_opts.pathspec);
	return porigin;
}

/*
 * We have an origin -- find the path that corresponds to it in its
 * parent and return an origin structure to represent it.
 */
static struct origin *find_rename(struct scoreboard *sb,
				  struct commit *parent,
				  struct origin *origin)
{
	struct origin *porigin = NULL;
	struct diff_options diff_opts;
	int i;

	diff_setup(&diff_opts);
	DIFF_OPT_SET(&diff_opts, RECURSIVE);
	diff_opts.detect_rename = DIFF_DETECT_RENAME;
	diff_opts.output_format = DIFF_FORMAT_NO_OUTPUT;
	diff_opts.single_follow = origin->path;
	diff_setup_done(&diff_opts);

	if (is_null_oid(&origin->commit->object.oid))
		do_diff_cache(&parent->tree->object.oid, &diff_opts);
	else
		diff_tree_sha1(parent->tree->object.oid.hash,
			       origin->commit->tree->object.oid.hash,
			       "", &diff_opts);
	diffcore_std(&diff_opts);

	for (i = 0; i < diff_queued_diff.nr; i++) {
		struct diff_filepair *p = diff_queued_diff.queue[i];
		if ((p->status == 'R' || p->status == 'C') &&
		    !strcmp(p->two->path, origin->path)) {
			porigin = get_origin(sb, parent, p->one->path);
			oidcpy(&porigin->blob_oid, &p->one->oid);
			porigin->mode = p->one->mode;
			break;
		}
	}
	diff_flush(&diff_opts);
	clear_pathspec(&diff_opts.pathspec);
	return porigin;
}

/*
 * Append a new blame entry to a given output queue.
 */
static void add_blame_entry(struct blame_entry ***queue,
			    const struct blame_entry *src)
{
	struct blame_entry *e = xmalloc(sizeof(*e));
	memcpy(e, src, sizeof(*e));
	origin_incref(e->suspect);

	e->next = **queue;
	**queue = e;
	*queue = &e->next;
}

/*
 * src typically is on-stack; we want to copy the information in it to
 * a malloced blame_entry that gets added to the given queue.  The
 * origin of dst loses a refcnt.
 */
static void dup_entry(struct blame_entry ***queue,
		      struct blame_entry *dst, struct blame_entry *src)
{
	origin_incref(src->suspect);
	origin_decref(dst->suspect);
	memcpy(dst, src, sizeof(*src));
	dst->next = **queue;
	**queue = dst;
	*queue = &dst->next;
}

static const char *nth_line(struct scoreboard *sb, long lno)
{
	return sb->final_buf + sb->lineno[lno];
}

static const char *nth_line_cb(void *data, long lno)
{
	return nth_line((struct scoreboard *)data, lno);
}

/*
 * It is known that lines between tlno to same came from parent, and e
 * has an overlap with that range.  it also is known that parent's
 * line plno corresponds to e's line tlno.
 *
 *                <---- e ----->
 *                   <------>
 *                   <------------>
 *             <------------>
 *             <------------------>
 *
 * Split e into potentially three parts; before this chunk, the chunk
 * to be blamed for the parent, and after that portion.
 */
static void split_overlap(struct blame_entry *split,
			  struct blame_entry *e,
			  int tlno, int plno, int same,
			  struct origin *parent)
{
	int chunk_end_lno;
	memset(split, 0, sizeof(struct blame_entry [3]));

	if (e->s_lno < tlno) {
		/* there is a pre-chunk part not blamed on parent */
		split[0].suspect = origin_incref(e->suspect);
		split[0].lno = e->lno;
		split[0].s_lno = e->s_lno;
		split[0].num_lines = tlno - e->s_lno;
		split[1].lno = e->lno + tlno - e->s_lno;
		split[1].s_lno = plno;
	}
	else {
		split[1].lno = e->lno;
		split[1].s_lno = plno + (e->s_lno - tlno);
	}

	if (same < e->s_lno + e->num_lines) {
		/* there is a post-chunk part not blamed on parent */
		split[2].suspect = origin_incref(e->suspect);
		split[2].lno = e->lno + (same - e->s_lno);
		split[2].s_lno = e->s_lno + (same - e->s_lno);
		split[2].num_lines = e->s_lno + e->num_lines - same;
		chunk_end_lno = split[2].lno;
	}
	else
		chunk_end_lno = e->lno + e->num_lines;
	split[1].num_lines = chunk_end_lno - split[1].lno;

	/*
	 * if it turns out there is nothing to blame the parent for,
	 * forget about the splitting.  !split[1].suspect signals this.
	 */
	if (split[1].num_lines < 1)
		return;
	split[1].suspect = origin_incref(parent);
}

/*
 * split_overlap() divided an existing blame e into up to three parts
 * in split.  Any assigned blame is moved to queue to
 * reflect the split.
 */
static void split_blame(struct blame_entry ***blamed,
			struct blame_entry ***unblamed,
			struct blame_entry *split,
			struct blame_entry *e)
{
	if (split[0].suspect && split[2].suspect) {
		/* The first part (reuse storage for the existing entry e) */
		dup_entry(unblamed, e, &split[0]);

		/* The last part -- me */
		add_blame_entry(unblamed, &split[2]);

		/* ... and the middle part -- parent */
		add_blame_entry(blamed, &split[1]);
	}
	else if (!split[0].suspect && !split[2].suspect)
		/*
		 * The parent covers the entire area; reuse storage for
		 * e and replace it with the parent.
		 */
		dup_entry(blamed, e, &split[1]);
	else if (split[0].suspect) {
		/* me and then parent */
		dup_entry(unblamed, e, &split[0]);
		add_blame_entry(blamed, &split[1]);
	}
	else {
		/* parent and then me */
		dup_entry(blamed, e, &split[1]);
		add_blame_entry(unblamed, &split[2]);
	}
}

/*
 * After splitting the blame, the origins used by the
 * on-stack blame_entry should lose one refcnt each.
 */
static void decref_split(struct blame_entry *split)
{
	int i;

	for (i = 0; i < 3; i++)
		origin_decref(split[i].suspect);
}

/*
 * reverse_blame reverses the list given in head, appending tail.
 * That allows us to build lists in reverse order, then reverse them
 * afterwards.  This can be faster than building the list in proper
 * order right away.  The reason is that building in proper order
 * requires writing a link in the _previous_ element, while building
 * in reverse order just requires placing the list head into the
 * _current_ element.
 */

static struct blame_entry *reverse_blame(struct blame_entry *head,
					 struct blame_entry *tail)
{
	while (head) {
		struct blame_entry *next = head->next;
		head->next = tail;
		tail = head;
		head = next;
	}
	return tail;
}

/*
 * Process one hunk from the patch between the current suspect for
 * blame_entry e and its parent.  This first blames any unfinished
 * entries before the chunk (which is where target and parent start
 * differing) on the parent, and then splits blame entries at the
 * start and at the end of the difference region.  Since use of -M and
 * -C options may lead to overlapping/duplicate source line number
 * ranges, all we can rely on from sorting/merging is the order of the
 * first suspect line number.
 */
static void blame_chunk(struct blame_entry ***dstq, struct blame_entry ***srcq,
			int tlno, int offset, int same,
			struct origin *parent)
{
	struct blame_entry *e = **srcq;
	struct blame_entry *samep = NULL, *diffp = NULL;

	while (e && e->s_lno < tlno) {
		struct blame_entry *next = e->next;
		/*
		 * current record starts before differing portion.  If
		 * it reaches into it, we need to split it up and
		 * examine the second part separately.
		 */
		if (e->s_lno + e->num_lines > tlno) {
			/* Move second half to a new record */
			int len = tlno - e->s_lno;
			struct blame_entry *n = xcalloc(1, sizeof (struct blame_entry));
			n->suspect = e->suspect;
			n->lno = e->lno + len;
			n->s_lno = e->s_lno + len;
			n->num_lines = e->num_lines - len;
			e->num_lines = len;
			e->score = 0;
			/* Push new record to diffp */
			n->next = diffp;
			diffp = n;
		} else
			origin_decref(e->suspect);
		/* Pass blame for everything before the differing
		 * chunk to the parent */
		e->suspect = origin_incref(parent);
		e->s_lno += offset;
		e->next = samep;
		samep = e;
		e = next;
	}
	/*
	 * As we don't know how much of a common stretch after this
	 * diff will occur, the currently blamed parts are all that we
	 * can assign to the parent for now.
	 */

	if (samep) {
		**dstq = reverse_blame(samep, **dstq);
		*dstq = &samep->next;
	}
	/*
	 * Prepend the split off portions: everything after e starts
	 * after the blameable portion.
	 */
	e = reverse_blame(diffp, e);

	/*
	 * Now retain records on the target while parts are different
	 * from the parent.
	 */
	samep = NULL;
	diffp = NULL;
	while (e && e->s_lno < same) {
		struct blame_entry *next = e->next;

		/*
		 * If current record extends into sameness, need to split.
		 */
		if (e->s_lno + e->num_lines > same) {
			/*
			 * Move second half to a new record to be
			 * processed by later chunks
			 */
			int len = same - e->s_lno;
			struct blame_entry *n = xcalloc(1, sizeof (struct blame_entry));
			n->suspect = origin_incref(e->suspect);
			n->lno = e->lno + len;
			n->s_lno = e->s_lno + len;
			n->num_lines = e->num_lines - len;
			e->num_lines = len;
			e->score = 0;
			/* Push new record to samep */
			n->next = samep;
			samep = n;
		}
		e->next = diffp;
		diffp = e;
		e = next;
	}
	**srcq = reverse_blame(diffp, reverse_blame(samep, e));
	/* Move across elements that are in the unblamable portion */
	if (diffp)
		*srcq = &diffp->next;
}

struct blame_chunk_cb_data {
	struct origin *parent;
	long offset;
	struct blame_entry **dstq;
	struct blame_entry **srcq;
};

/* diff chunks are from parent to target */
static int blame_chunk_cb(long start_a, long count_a,
			  long start_b, long count_b, void *data)
{
	struct blame_chunk_cb_data *d = data;
	if (start_a - start_b != d->offset)
		die("internal error in blame::blame_chunk_cb");
	blame_chunk(&d->dstq, &d->srcq, start_b, start_a - start_b,
		    start_b + count_b, d->parent);
	d->offset = start_a + count_a - (start_b + count_b);
	return 0;
}

/*
 * We are looking at the origin 'target' and aiming to pass blame
 * for the lines it is suspected to its parent.  Run diff to find
 * which lines came from parent and pass blame for them.
 */
static void pass_blame_to_parent(struct scoreboard *sb,
				 struct origin *target,
				 struct origin *parent)
{
	mmfile_t file_p, file_o;
	struct blame_chunk_cb_data d;
	struct blame_entry *newdest = NULL;

	if (!target->suspects)
		return; /* nothing remains for this target */

	d.parent = parent;
	d.offset = 0;
	d.dstq = &newdest; d.srcq = &target->suspects;

	fill_origin_blob(&sb->revs->diffopt, parent, &file_p);
	fill_origin_blob(&sb->revs->diffopt, target, &file_o);
	num_get_patch++;

	if (diff_hunks(&file_p, &file_o, blame_chunk_cb, &d))
		die("unable to generate diff (%s -> %s)",
		    oid_to_hex(&parent->commit->object.oid),
		    oid_to_hex(&target->commit->object.oid));
	/* The rest are the same as the parent */
	blame_chunk(&d.dstq, &d.srcq, INT_MAX, d.offset, INT_MAX, parent);
	*d.dstq = NULL;
	queue_blames(sb, parent, newdest);

	return;
}

/*
 * The lines in blame_entry after splitting blames many times can become
 * very small and trivial, and at some point it becomes pointless to
 * blame the parents.  E.g. "\t\t}\n\t}\n\n" appears everywhere in any
 * ordinary C program, and it is not worth to say it was copied from
 * totally unrelated file in the parent.
 *
 * Compute how trivial the lines in the blame_entry are.
 */
static unsigned ent_score(struct scoreboard *sb, struct blame_entry *e)
{
	unsigned score;
	const char *cp, *ep;

	if (e->score)
		return e->score;

	score = 1;
	cp = nth_line(sb, e->lno);
	ep = nth_line(sb, e->lno + e->num_lines);
	while (cp < ep) {
		unsigned ch = *((unsigned char *)cp);
		if (isalnum(ch))
			score++;
		cp++;
	}
	e->score = score;
	return score;
}

/*
 * best_so_far[] and this[] are both a split of an existing blame_entry
 * that passes blame to the parent.  Maintain best_so_far the best split
 * so far, by comparing this and best_so_far and copying this into
 * bst_so_far as needed.
 */
static void copy_split_if_better(struct scoreboard *sb,
				 struct blame_entry *best_so_far,
				 struct blame_entry *this)
{
	int i;

	if (!this[1].suspect)
		return;
	if (best_so_far[1].suspect) {
		if (ent_score(sb, &this[1]) < ent_score(sb, &best_so_far[1]))
			return;
	}

	for (i = 0; i < 3; i++)
		origin_incref(this[i].suspect);
	decref_split(best_so_far);
	memcpy(best_so_far, this, sizeof(struct blame_entry [3]));
}

/*
 * We are looking at a part of the final image represented by
 * ent (tlno and same are offset by ent->s_lno).
 * tlno is where we are looking at in the final image.
 * up to (but not including) same match preimage.
 * plno is where we are looking at in the preimage.
 *
 * <-------------- final image ---------------------->
 *       <------ent------>
 *         ^tlno ^same
 *    <---------preimage----->
 *         ^plno
 *
 * All line numbers are 0-based.
 */
static void handle_split(struct scoreboard *sb,
			 struct blame_entry *ent,
			 int tlno, int plno, int same,
			 struct origin *parent,
			 struct blame_entry *split)
{
	if (ent->num_lines <= tlno)
		return;
	if (tlno < same) {
		struct blame_entry this[3];
		tlno += ent->s_lno;
		same += ent->s_lno;
		split_overlap(this, ent, tlno, plno, same, parent);
		copy_split_if_better(sb, split, this);
		decref_split(this);
	}
}

struct handle_split_cb_data {
	struct scoreboard *sb;
	struct blame_entry *ent;
	struct origin *parent;
	struct blame_entry *split;
	long plno;
	long tlno;
};

static int handle_split_cb(long start_a, long count_a,
			   long start_b, long count_b, void *data)
{
	struct handle_split_cb_data *d = data;
	handle_split(d->sb, d->ent, d->tlno, d->plno, start_b, d->parent,
		     d->split);
	d->plno = start_a + count_a;
	d->tlno = start_b + count_b;
	return 0;
}

/*
 * Find the lines from parent that are the same as ent so that
 * we can pass blames to it.  file_p has the blob contents for
 * the parent.
 */
static void find_copy_in_blob(struct scoreboard *sb,
			      struct blame_entry *ent,
			      struct origin *parent,
			      struct blame_entry *split,
			      mmfile_t *file_p)
{
	const char *cp;
	mmfile_t file_o;
	struct handle_split_cb_data d;

	memset(&d, 0, sizeof(d));
	d.sb = sb; d.ent = ent; d.parent = parent; d.split = split;
	/*
	 * Prepare mmfile that contains only the lines in ent.
	 */
	cp = nth_line(sb, ent->lno);
	file_o.ptr = (char *) cp;
	file_o.size = nth_line(sb, ent->lno + ent->num_lines) - cp;

	/*
	 * file_o is a part of final image we are annotating.
	 * file_p partially may match that image.
	 */
	memset(split, 0, sizeof(struct blame_entry [3]));
	if (diff_hunks(file_p, &file_o, handle_split_cb, &d))
		die("unable to generate diff (%s)",
		    oid_to_hex(&parent->commit->object.oid));
	/* remainder, if any, all match the preimage */
	handle_split(sb, ent, d.tlno, d.plno, ent->num_lines, parent, split);
}

/* Move all blame entries from list *source that have a score smaller
 * than score_min to the front of list *small.
 * Returns a pointer to the link pointing to the old head of the small list.
 */

static struct blame_entry **filter_small(struct scoreboard *sb,
					 struct blame_entry **small,
					 struct blame_entry **source,
					 unsigned score_min)
{
	struct blame_entry *p = *source;
	struct blame_entry *oldsmall = *small;
	while (p) {
		if (ent_score(sb, p) <= score_min) {
			*small = p;
			small = &p->next;
			p = *small;
		} else {
			*source = p;
			source = &p->next;
			p = *source;
		}
	}
	*small = oldsmall;
	*source = NULL;
	return small;
}

/*
 * See if lines currently target is suspected for can be attributed to
 * parent.
 */
static void find_move_in_parent(struct scoreboard *sb,
				struct blame_entry ***blamed,
				struct blame_entry **toosmall,
				struct origin *target,
				struct origin *parent)
{
	struct blame_entry *e, split[3];
	struct blame_entry *unblamed = target->suspects;
	struct blame_entry *leftover = NULL;
	mmfile_t file_p;

	if (!unblamed)
		return; /* nothing remains for this target */

	fill_origin_blob(&sb->revs->diffopt, parent, &file_p);
	if (!file_p.ptr)
		return;
=======
static unsigned blame_move_score;
static unsigned blame_copy_score;
>>>>>>> bd481de7

/* Remember to update object flag allocation in object.h */
#define METAINFO_SHOWN		(1u<<12)
#define MORE_THAN_ONE_PATH	(1u<<13)

struct progress_info {
	struct progress *progress;
	int blamed_lines;
};

<<<<<<< HEAD
/*
 * Count the number of entries the target is suspected for,
 * and prepare a list of entry and the best split.
 */
static struct blame_list *setup_blame_list(struct blame_entry *unblamed,
					   int *num_ents_p)
{
	struct blame_entry *e;
	int num_ents, i;
	struct blame_list *blame_list = NULL;

	for (e = unblamed, num_ents = 0; e; e = e->next)
		num_ents++;
	if (num_ents) {
		blame_list = xcalloc(num_ents, sizeof(struct blame_list));
		for (e = unblamed, i = 0; e; e = e->next)
			blame_list[i++].ent = e;
	}
	*num_ents_p = num_ents;
	return blame_list;
}

/*
 * For lines target is suspected for, see if we can find code movement
 * across file boundary from the parent commit.  porigin is the path
 * in the parent we already tried.
 */
static void find_copy_in_parent(struct scoreboard *sb,
				struct blame_entry ***blamed,
				struct blame_entry **toosmall,
				struct origin *target,
				struct commit *parent,
				struct origin *porigin,
				int opt)
{
	struct diff_options diff_opts;
	int i, j;
	struct blame_list *blame_list;
	int num_ents;
	struct blame_entry *unblamed = target->suspects;
	struct blame_entry *leftover = NULL;

	if (!unblamed)
		return; /* nothing remains for this target */

	diff_setup(&diff_opts);
	DIFF_OPT_SET(&diff_opts, RECURSIVE);
	diff_opts.output_format = DIFF_FORMAT_NO_OUTPUT;

	diff_setup_done(&diff_opts);

	/* Try "find copies harder" on new path if requested;
	 * we do not want to use diffcore_rename() actually to
	 * match things up; find_copies_harder is set only to
	 * force diff_tree_sha1() to feed all filepairs to diff_queue,
	 * and this code needs to be after diff_setup_done(), which
	 * usually makes find-copies-harder imply copy detection.
	 */
	if ((opt & PICKAXE_BLAME_COPY_HARDEST)
	    || ((opt & PICKAXE_BLAME_COPY_HARDER)
		&& (!porigin || strcmp(target->path, porigin->path))))
		DIFF_OPT_SET(&diff_opts, FIND_COPIES_HARDER);

	if (is_null_oid(&target->commit->object.oid))
		do_diff_cache(&parent->tree->object.oid, &diff_opts);
	else
		diff_tree_sha1(parent->tree->object.oid.hash,
			       target->commit->tree->object.oid.hash,
			       "", &diff_opts);

	if (!DIFF_OPT_TST(&diff_opts, FIND_COPIES_HARDER))
		diffcore_std(&diff_opts);

	do {
		struct blame_entry **unblamedtail = &unblamed;
		blame_list = setup_blame_list(unblamed, &num_ents);

		for (i = 0; i < diff_queued_diff.nr; i++) {
			struct diff_filepair *p = diff_queued_diff.queue[i];
			struct origin *norigin;
			mmfile_t file_p;
			struct blame_entry this[3];

			if (!DIFF_FILE_VALID(p->one))
				continue; /* does not exist in parent */
			if (S_ISGITLINK(p->one->mode))
				continue; /* ignore git links */
			if (porigin && !strcmp(p->one->path, porigin->path))
				/* find_move already dealt with this path */
				continue;

			norigin = get_origin(sb, parent, p->one->path);
			oidcpy(&norigin->blob_oid, &p->one->oid);
			norigin->mode = p->one->mode;
			fill_origin_blob(&sb->revs->diffopt, norigin, &file_p);
			if (!file_p.ptr)
				continue;

			for (j = 0; j < num_ents; j++) {
				find_copy_in_blob(sb, blame_list[j].ent,
						  norigin, this, &file_p);
				copy_split_if_better(sb, blame_list[j].split,
						     this);
				decref_split(this);
			}
			origin_decref(norigin);
		}

		for (j = 0; j < num_ents; j++) {
			struct blame_entry *split = blame_list[j].split;
			if (split[1].suspect &&
			    blame_copy_score < ent_score(sb, &split[1])) {
				split_blame(blamed, &unblamedtail, split,
					    blame_list[j].ent);
			} else {
				blame_list[j].ent->next = leftover;
				leftover = blame_list[j].ent;
			}
			decref_split(split);
		}
		free(blame_list);
		*unblamedtail = NULL;
		toosmall = filter_small(sb, toosmall, &unblamed, blame_copy_score);
	} while (unblamed);
	target->suspects = reverse_blame(leftover, NULL);
	diff_flush(&diff_opts);
	clear_pathspec(&diff_opts.pathspec);
}

/*
 * The blobs of origin and porigin exactly match, so everything
 * origin is suspected for can be blamed on the parent.
 */
static void pass_whole_blame(struct scoreboard *sb,
			     struct origin *origin, struct origin *porigin)
{
	struct blame_entry *e, *suspects;

	if (!porigin->file.ptr && origin->file.ptr) {
		/* Steal its file */
		porigin->file = origin->file;
		origin->file.ptr = NULL;
	}
	suspects = origin->suspects;
	origin->suspects = NULL;
	for (e = suspects; e; e = e->next) {
		origin_incref(porigin);
		origin_decref(e->suspect);
		e->suspect = porigin;
	}
	queue_blames(sb, porigin, suspects);
}

/*
 * We pass blame from the current commit to its parents.  We keep saying
 * "parent" (and "porigin"), but what we mean is to find scapegoat to
 * exonerate ourselves.
 */
static struct commit_list *first_scapegoat(struct rev_info *revs, struct commit *commit)
{
	if (!reverse) {
		if (revs->first_parent_only &&
		    commit->parents &&
		    commit->parents->next) {
			free_commit_list(commit->parents->next);
			commit->parents->next = NULL;
		}
		return commit->parents;
	}
	return lookup_decoration(&revs->children, &commit->object);
}

static int num_scapegoats(struct rev_info *revs, struct commit *commit)
{
	struct commit_list *l = first_scapegoat(revs, commit);
	return commit_list_count(l);
}

/* Distribute collected unsorted blames to the respected sorted lists
 * in the various origins.
 */
static void distribute_blame(struct scoreboard *sb, struct blame_entry *blamed)
{
	blamed = blame_sort(blamed, compare_blame_suspect);
	while (blamed)
	{
		struct origin *porigin = blamed->suspect;
		struct blame_entry *suspects = NULL;
		do {
			struct blame_entry *next = blamed->next;
			blamed->next = suspects;
			suspects = blamed;
			blamed = next;
		} while (blamed && blamed->suspect == porigin);
		suspects = reverse_blame(suspects, NULL);
		queue_blames(sb, porigin, suspects);
	}
}

#define MAXSG 16

static void pass_blame(struct scoreboard *sb, struct origin *origin, int opt)
=======
static const char *nth_line_cb(void *data, long lno)
>>>>>>> bd481de7
{
	return blame_nth_line((struct blame_scoreboard *)data, lno);
}

/*
 * Information on commits, used for output.
 */
struct commit_info {
	struct strbuf author;
	struct strbuf author_mail;
	timestamp_t author_time;
	struct strbuf author_tz;

	/* filled only when asked for details */
	struct strbuf committer;
	struct strbuf committer_mail;
	timestamp_t committer_time;
	struct strbuf committer_tz;

	struct strbuf summary;
};

/*
 * Parse author/committer line in the commit object buffer
 */
static void get_ac_line(const char *inbuf, const char *what,
	struct strbuf *name, struct strbuf *mail,
	timestamp_t *time, struct strbuf *tz)
{
	struct ident_split ident;
	size_t len, maillen, namelen;
	char *tmp, *endp;
	const char *namebuf, *mailbuf;

	tmp = strstr(inbuf, what);
	if (!tmp)
		goto error_out;
	tmp += strlen(what);
	endp = strchr(tmp, '\n');
	if (!endp)
		len = strlen(tmp);
	else
		len = endp - tmp;

	if (split_ident_line(&ident, tmp, len)) {
	error_out:
		/* Ugh */
		tmp = "(unknown)";
		strbuf_addstr(name, tmp);
		strbuf_addstr(mail, tmp);
		strbuf_addstr(tz, tmp);
		*time = 0;
		return;
	}

	namelen = ident.name_end - ident.name_begin;
	namebuf = ident.name_begin;

	maillen = ident.mail_end - ident.mail_begin;
	mailbuf = ident.mail_begin;

	if (ident.date_begin && ident.date_end)
		*time = strtoul(ident.date_begin, NULL, 10);
	else
		*time = 0;

	if (ident.tz_begin && ident.tz_end)
		strbuf_add(tz, ident.tz_begin, ident.tz_end - ident.tz_begin);
	else
		strbuf_addstr(tz, "(unknown)");

	/*
	 * Now, convert both name and e-mail using mailmap
	 */
	map_user(&mailmap, &mailbuf, &maillen,
		 &namebuf, &namelen);

	strbuf_addf(mail, "<%.*s>", (int)maillen, mailbuf);
	strbuf_add(name, namebuf, namelen);
}

static void commit_info_init(struct commit_info *ci)
{

	strbuf_init(&ci->author, 0);
	strbuf_init(&ci->author_mail, 0);
	strbuf_init(&ci->author_tz, 0);
	strbuf_init(&ci->committer, 0);
	strbuf_init(&ci->committer_mail, 0);
	strbuf_init(&ci->committer_tz, 0);
	strbuf_init(&ci->summary, 0);
}

static void commit_info_destroy(struct commit_info *ci)
{

	strbuf_release(&ci->author);
	strbuf_release(&ci->author_mail);
	strbuf_release(&ci->author_tz);
	strbuf_release(&ci->committer);
	strbuf_release(&ci->committer_mail);
	strbuf_release(&ci->committer_tz);
	strbuf_release(&ci->summary);
}

static void get_commit_info(struct commit *commit,
			    struct commit_info *ret,
			    int detailed)
{
	int len;
	const char *subject, *encoding;
	const char *message;

	commit_info_init(ret);

	encoding = get_log_output_encoding();
	message = logmsg_reencode(commit, NULL, encoding);
	get_ac_line(message, "\nauthor ",
		    &ret->author, &ret->author_mail,
		    &ret->author_time, &ret->author_tz);

	if (!detailed) {
		unuse_commit_buffer(commit, message);
		return;
	}

	get_ac_line(message, "\ncommitter ",
		    &ret->committer, &ret->committer_mail,
		    &ret->committer_time, &ret->committer_tz);

	len = find_commit_subject(message, &subject);
	if (len)
		strbuf_add(&ret->summary, subject, len);
	else
		strbuf_addf(&ret->summary, "(%s)", oid_to_hex(&commit->object.oid));

	unuse_commit_buffer(commit, message);
}

/*
 * Write out any suspect information which depends on the path. This must be
 * handled separately from emit_one_suspect_detail(), because a given commit
 * may have changes in multiple paths. So this needs to appear each time
 * we mention a new group.
 *
 * To allow LF and other nonportable characters in pathnames,
 * they are c-style quoted as needed.
 */
static void write_filename_info(struct blame_origin *suspect)
{
	if (suspect->previous) {
		struct blame_origin *prev = suspect->previous;
		printf("previous %s ", oid_to_hex(&prev->commit->object.oid));
		write_name_quoted(prev->path, stdout, '\n');
	}
	printf("filename ");
	write_name_quoted(suspect->path, stdout, '\n');
}

/*
 * Porcelain/Incremental format wants to show a lot of details per
 * commit.  Instead of repeating this every line, emit it only once,
 * the first time each commit appears in the output (unless the
 * user has specifically asked for us to repeat).
 */
static int emit_one_suspect_detail(struct blame_origin *suspect, int repeat)
{
	struct commit_info ci;

	if (!repeat && (suspect->commit->object.flags & METAINFO_SHOWN))
		return 0;

	suspect->commit->object.flags |= METAINFO_SHOWN;
	get_commit_info(suspect->commit, &ci, 1);
	printf("author %s\n", ci.author.buf);
	printf("author-mail %s\n", ci.author_mail.buf);
	printf("author-time %"PRItime"\n", ci.author_time);
	printf("author-tz %s\n", ci.author_tz.buf);
	printf("committer %s\n", ci.committer.buf);
	printf("committer-mail %s\n", ci.committer_mail.buf);
	printf("committer-time %"PRItime"\n", ci.committer_time);
	printf("committer-tz %s\n", ci.committer_tz.buf);
	printf("summary %s\n", ci.summary.buf);
	if (suspect->commit->object.flags & UNINTERESTING)
		printf("boundary\n");

	commit_info_destroy(&ci);

	return 1;
}

/*
 * The blame_entry is found to be guilty for the range.
 * Show it in incremental output.
 */
static void found_guilty_entry(struct blame_entry *ent, void *data)
{
	struct progress_info *pi = (struct progress_info *)data;

	if (incremental) {
		struct blame_origin *suspect = ent->suspect;

		printf("%s %d %d %d\n",
		       oid_to_hex(&suspect->commit->object.oid),
		       ent->s_lno + 1, ent->lno + 1, ent->num_lines);
		emit_one_suspect_detail(suspect, 0);
		write_filename_info(suspect);
		maybe_flush_or_die(stdout, "stdout");
	}
	pi->blamed_lines += ent->num_lines;
	display_progress(pi->progress, pi->blamed_lines);
}

static const char *format_time(timestamp_t time, const char *tz_str,
			       int show_raw_time)
{
	static struct strbuf time_buf = STRBUF_INIT;

	strbuf_reset(&time_buf);
	if (show_raw_time) {
		strbuf_addf(&time_buf, "%"PRItime" %s", time, tz_str);
	}
	else {
		const char *time_str;
		size_t time_width;
		int tz;
		tz = atoi(tz_str);
		time_str = show_date(time, tz, &blame_date_mode);
		strbuf_addstr(&time_buf, time_str);
		/*
		 * Add space paddings to time_buf to display a fixed width
		 * string, and use time_width for display width calibration.
		 */
		for (time_width = utf8_strwidth(time_str);
		     time_width < blame_date_width;
		     time_width++)
			strbuf_addch(&time_buf, ' ');
	}
	return time_buf.buf;
}

#define OUTPUT_ANNOTATE_COMPAT	001
#define OUTPUT_LONG_OBJECT_NAME	002
#define OUTPUT_RAW_TIMESTAMP	004
#define OUTPUT_PORCELAIN	010
#define OUTPUT_SHOW_NAME	020
#define OUTPUT_SHOW_NUMBER	040
#define OUTPUT_SHOW_SCORE      0100
#define OUTPUT_NO_AUTHOR       0200
#define OUTPUT_SHOW_EMAIL	0400
#define OUTPUT_LINE_PORCELAIN 01000

static void emit_porcelain_details(struct blame_origin *suspect, int repeat)
{
	if (emit_one_suspect_detail(suspect, repeat) ||
	    (suspect->commit->object.flags & MORE_THAN_ONE_PATH))
		write_filename_info(suspect);
}

static void emit_porcelain(struct blame_scoreboard *sb, struct blame_entry *ent,
			   int opt)
{
	int repeat = opt & OUTPUT_LINE_PORCELAIN;
	int cnt;
	const char *cp;
	struct blame_origin *suspect = ent->suspect;
	char hex[GIT_MAX_HEXSZ + 1];

	oid_to_hex_r(hex, &suspect->commit->object.oid);
	printf("%s %d %d %d\n",
	       hex,
	       ent->s_lno + 1,
	       ent->lno + 1,
	       ent->num_lines);
	emit_porcelain_details(suspect, repeat);

	cp = blame_nth_line(sb, ent->lno);
	for (cnt = 0; cnt < ent->num_lines; cnt++) {
		char ch;
		if (cnt) {
			printf("%s %d %d\n", hex,
			       ent->s_lno + 1 + cnt,
			       ent->lno + 1 + cnt);
			if (repeat)
				emit_porcelain_details(suspect, 1);
		}
		putchar('\t');
		do {
			ch = *cp++;
			putchar(ch);
		} while (ch != '\n' &&
			 cp < sb->final_buf + sb->final_buf_size);
	}

	if (sb->final_buf_size && cp[-1] != '\n')
		putchar('\n');
}

static void emit_other(struct blame_scoreboard *sb, struct blame_entry *ent, int opt)
{
	int cnt;
	const char *cp;
	struct blame_origin *suspect = ent->suspect;
	struct commit_info ci;
	char hex[GIT_MAX_HEXSZ + 1];
	int show_raw_time = !!(opt & OUTPUT_RAW_TIMESTAMP);

	get_commit_info(suspect->commit, &ci, 1);
	oid_to_hex_r(hex, &suspect->commit->object.oid);

	cp = blame_nth_line(sb, ent->lno);
	for (cnt = 0; cnt < ent->num_lines; cnt++) {
		char ch;
		int length = (opt & OUTPUT_LONG_OBJECT_NAME) ? GIT_SHA1_HEXSZ : abbrev;

		if (suspect->commit->object.flags & UNINTERESTING) {
			if (blank_boundary)
				memset(hex, ' ', length);
			else if (!(opt & OUTPUT_ANNOTATE_COMPAT)) {
				length--;
				putchar('^');
			}
		}

		printf("%.*s", length, hex);
		if (opt & OUTPUT_ANNOTATE_COMPAT) {
			const char *name;
			if (opt & OUTPUT_SHOW_EMAIL)
				name = ci.author_mail.buf;
			else
				name = ci.author.buf;
			printf("\t(%10s\t%10s\t%d)", name,
			       format_time(ci.author_time, ci.author_tz.buf,
					   show_raw_time),
			       ent->lno + 1 + cnt);
		} else {
			if (opt & OUTPUT_SHOW_SCORE)
				printf(" %*d %02d",
				       max_score_digits, ent->score,
				       ent->suspect->refcnt);
			if (opt & OUTPUT_SHOW_NAME)
				printf(" %-*.*s", longest_file, longest_file,
				       suspect->path);
			if (opt & OUTPUT_SHOW_NUMBER)
				printf(" %*d", max_orig_digits,
				       ent->s_lno + 1 + cnt);

			if (!(opt & OUTPUT_NO_AUTHOR)) {
				const char *name;
				int pad;
				if (opt & OUTPUT_SHOW_EMAIL)
					name = ci.author_mail.buf;
				else
					name = ci.author.buf;
				pad = longest_author - utf8_strwidth(name);
				printf(" (%s%*s %10s",
				       name, pad, "",
				       format_time(ci.author_time,
						   ci.author_tz.buf,
						   show_raw_time));
			}
			printf(" %*d) ",
			       max_digits, ent->lno + 1 + cnt);
		}
		do {
			ch = *cp++;
			putchar(ch);
		} while (ch != '\n' &&
			 cp < sb->final_buf + sb->final_buf_size);
	}

	if (sb->final_buf_size && cp[-1] != '\n')
		putchar('\n');

	commit_info_destroy(&ci);
}

static void output(struct blame_scoreboard *sb, int option)
{
	struct blame_entry *ent;

	if (option & OUTPUT_PORCELAIN) {
		for (ent = sb->ent; ent; ent = ent->next) {
			int count = 0;
			struct blame_origin *suspect;
			struct commit *commit = ent->suspect->commit;
			if (commit->object.flags & MORE_THAN_ONE_PATH)
				continue;
			for (suspect = commit->util; suspect; suspect = suspect->next) {
				if (suspect->guilty && count++) {
					commit->object.flags |= MORE_THAN_ONE_PATH;
					break;
				}
			}
		}
	}

	for (ent = sb->ent; ent; ent = ent->next) {
		if (option & OUTPUT_PORCELAIN)
			emit_porcelain(sb, ent, option);
		else {
			emit_other(sb, ent, option);
		}
	}
}

/*
 * Add phony grafts for use with -S; this is primarily to
 * support git's cvsserver that wants to give a linear history
 * to its clients.
 */
static int read_ancestry(const char *graft_file)
{
	FILE *fp = fopen(graft_file, "r");
	struct strbuf buf = STRBUF_INIT;
	if (!fp)
		return -1;
	while (!strbuf_getwholeline(&buf, fp, '\n')) {
		/* The format is just "Commit Parent1 Parent2 ...\n" */
		struct commit_graft *graft = read_graft_line(buf.buf, buf.len);
		if (graft)
			register_commit_graft(graft, 0);
	}
	fclose(fp);
	strbuf_release(&buf);
	return 0;
}

static int update_auto_abbrev(int auto_abbrev, struct blame_origin *suspect)
{
	const char *uniq = find_unique_abbrev(suspect->commit->object.oid.hash,
					      auto_abbrev);
	int len = strlen(uniq);
	if (auto_abbrev < len)
		return len;
	return auto_abbrev;
}

/*
 * How many columns do we need to show line numbers, authors,
 * and filenames?
 */
static void find_alignment(struct blame_scoreboard *sb, int *option)
{
	int longest_src_lines = 0;
	int longest_dst_lines = 0;
	unsigned largest_score = 0;
	struct blame_entry *e;
	int compute_auto_abbrev = (abbrev < 0);
	int auto_abbrev = DEFAULT_ABBREV;

	for (e = sb->ent; e; e = e->next) {
		struct blame_origin *suspect = e->suspect;
		int num;

		if (compute_auto_abbrev)
			auto_abbrev = update_auto_abbrev(auto_abbrev, suspect);
		if (strcmp(suspect->path, sb->path))
			*option |= OUTPUT_SHOW_NAME;
		num = strlen(suspect->path);
		if (longest_file < num)
			longest_file = num;
		if (!(suspect->commit->object.flags & METAINFO_SHOWN)) {
			struct commit_info ci;
			suspect->commit->object.flags |= METAINFO_SHOWN;
			get_commit_info(suspect->commit, &ci, 1);
			if (*option & OUTPUT_SHOW_EMAIL)
				num = utf8_strwidth(ci.author_mail.buf);
			else
				num = utf8_strwidth(ci.author.buf);
			if (longest_author < num)
				longest_author = num;
			commit_info_destroy(&ci);
		}
		num = e->s_lno + e->num_lines;
		if (longest_src_lines < num)
			longest_src_lines = num;
		num = e->lno + e->num_lines;
		if (longest_dst_lines < num)
			longest_dst_lines = num;
		if (largest_score < blame_entry_score(sb, e))
			largest_score = blame_entry_score(sb, e);
	}
	max_orig_digits = decimal_width(longest_src_lines);
	max_digits = decimal_width(longest_dst_lines);
	max_score_digits = decimal_width(largest_score);

	if (compute_auto_abbrev)
		/* one more abbrev length is needed for the boundary commit */
		abbrev = auto_abbrev + 1;
}

static void sanity_check_on_fail(struct blame_scoreboard *sb, int baa)
{
	int opt = OUTPUT_SHOW_SCORE | OUTPUT_SHOW_NUMBER | OUTPUT_SHOW_NAME;
	find_alignment(sb, &opt);
	output(sb, opt);
	die("Baa %d!", baa);
}

static unsigned parse_score(const char *arg)
{
	char *end;
	unsigned long score = strtoul(arg, &end, 10);
	if (*end)
		return 0;
	return score;
}

static const char *add_prefix(const char *prefix, const char *path)
{
	return prefix_path(prefix, prefix ? strlen(prefix) : 0, path);
}

static int git_blame_config(const char *var, const char *value, void *cb)
{
	if (!strcmp(var, "blame.showroot")) {
		show_root = git_config_bool(var, value);
		return 0;
	}
	if (!strcmp(var, "blame.blankboundary")) {
		blank_boundary = git_config_bool(var, value);
		return 0;
	}
	if (!strcmp(var, "blame.showemail")) {
		int *output_option = cb;
		if (git_config_bool(var, value))
			*output_option |= OUTPUT_SHOW_EMAIL;
		else
			*output_option &= ~OUTPUT_SHOW_EMAIL;
		return 0;
	}
	if (!strcmp(var, "blame.date")) {
		if (!value)
			return config_error_nonbool(var);
		parse_date_format(value, &blame_date_mode);
		return 0;
	}

	if (git_diff_heuristic_config(var, value, cb) < 0)
		return -1;
	if (userdiff_config(var, value) < 0)
		return -1;

	return git_default_config(var, value, cb);
}

<<<<<<< HEAD
static void verify_working_tree_path(struct commit *work_tree, const char *path)
{
	struct commit_list *parents;
	int pos;

	for (parents = work_tree->parents; parents; parents = parents->next) {
		const struct object_id *commit_oid = &parents->item->object.oid;
		struct object_id blob_oid;
		unsigned mode;

		if (!get_tree_entry(commit_oid->hash, path, blob_oid.hash, &mode) &&
		    sha1_object_info(blob_oid.hash, NULL) == OBJ_BLOB)
			return;
	}

	pos = cache_name_pos(path, strlen(path));
	if (pos >= 0)
		; /* path is in the index */
	else if (-1 - pos < active_nr &&
		 !strcmp(active_cache[-1 - pos]->name, path))
		; /* path is in the index, unmerged */
	else
		die("no such path '%s' in HEAD", path);
}

static struct commit_list **append_parent(struct commit_list **tail, const struct object_id *oid)
{
	struct commit *parent;

	parent = lookup_commit_reference(oid);
	if (!parent)
		die("no such commit %s", oid_to_hex(oid));
	return &commit_list_insert(parent, tail)->next;
}

static void append_merge_parents(struct commit_list **tail)
{
	int merge_head;
	struct strbuf line = STRBUF_INIT;

	merge_head = open(git_path_merge_head(), O_RDONLY);
	if (merge_head < 0) {
		if (errno == ENOENT)
			return;
		die("cannot open '%s' for reading", git_path_merge_head());
	}

	while (!strbuf_getwholeline_fd(&line, merge_head, '\n')) {
		struct object_id oid;
		if (line.len < GIT_SHA1_HEXSZ || get_oid_hex(line.buf, &oid))
			die("unknown line in '%s': %s", git_path_merge_head(), line.buf);
		tail = append_parent(tail, &oid);
	}
	close(merge_head);
	strbuf_release(&line);
}

/*
 * This isn't as simple as passing sb->buf and sb->len, because we
 * want to transfer ownership of the buffer to the commit (so we
 * must use detach).
 */
static void set_commit_buffer_from_strbuf(struct commit *c, struct strbuf *sb)
{
	size_t len;
	void *buf = strbuf_detach(sb, &len);
	set_commit_buffer(c, buf, len);
}

/*
 * Prepare a dummy commit that represents the work tree (or staged) item.
 * Note that annotating work tree item never works in the reverse.
 */
static struct commit *fake_working_tree_commit(struct diff_options *opt,
					       const char *path,
					       const char *contents_from)
{
	struct commit *commit;
	struct origin *origin;
	struct commit_list **parent_tail, *parent;
	struct object_id head_oid;
	struct strbuf buf = STRBUF_INIT;
	const char *ident;
	time_t now;
	int size, len;
	struct cache_entry *ce;
	unsigned mode;
	struct strbuf msg = STRBUF_INIT;

	read_cache();
	time(&now);
	commit = alloc_commit_node();
	commit->object.parsed = 1;
	commit->date = now;
	parent_tail = &commit->parents;

	if (!resolve_ref_unsafe("HEAD", RESOLVE_REF_READING, head_oid.hash, NULL))
		die("no such ref: HEAD");

	parent_tail = append_parent(parent_tail, &head_oid);
	append_merge_parents(parent_tail);
	verify_working_tree_path(commit, path);

	origin = make_origin(commit, path);

	ident = fmt_ident("Not Committed Yet", "not.committed.yet", NULL, 0);
	strbuf_addstr(&msg, "tree 0000000000000000000000000000000000000000\n");
	for (parent = commit->parents; parent; parent = parent->next)
		strbuf_addf(&msg, "parent %s\n",
			    oid_to_hex(&parent->item->object.oid));
	strbuf_addf(&msg,
		    "author %s\n"
		    "committer %s\n\n"
		    "Version of %s from %s\n",
		    ident, ident, path,
		    (!contents_from ? path :
		     (!strcmp(contents_from, "-") ? "standard input" : contents_from)));
	set_commit_buffer_from_strbuf(commit, &msg);

	if (!contents_from || strcmp("-", contents_from)) {
		struct stat st;
		const char *read_from;
		char *buf_ptr;
		unsigned long buf_len;

		if (contents_from) {
			if (stat(contents_from, &st) < 0)
				die_errno("Cannot stat '%s'", contents_from);
			read_from = contents_from;
		}
		else {
			if (lstat(path, &st) < 0)
				die_errno("Cannot lstat '%s'", path);
			read_from = path;
		}
		mode = canon_mode(st.st_mode);

		switch (st.st_mode & S_IFMT) {
		case S_IFREG:
			if (DIFF_OPT_TST(opt, ALLOW_TEXTCONV) &&
			    textconv_object(read_from, mode, &null_oid, 0, &buf_ptr, &buf_len))
				strbuf_attach(&buf, buf_ptr, buf_len, buf_len + 1);
			else if (strbuf_read_file(&buf, read_from, st.st_size) != st.st_size)
				die_errno("cannot open or read '%s'", read_from);
			break;
		case S_IFLNK:
			if (strbuf_readlink(&buf, read_from, st.st_size) < 0)
				die_errno("cannot readlink '%s'", read_from);
			break;
		default:
			die("unsupported file type %s", read_from);
		}
	}
	else {
		/* Reading from stdin */
		mode = 0;
		if (strbuf_read(&buf, 0, 0) < 0)
			die_errno("failed to read from stdin");
	}
	convert_to_git(path, buf.buf, buf.len, &buf, 0);
	origin->file.ptr = buf.buf;
	origin->file.size = buf.len;
	pretend_sha1_file(buf.buf, buf.len, OBJ_BLOB, origin->blob_oid.hash);

	/*
	 * Read the current index, replace the path entry with
	 * origin->blob_sha1 without mucking with its mode or type
	 * bits; we are not going to write this index out -- we just
	 * want to run "diff-index --cached".
	 */
	discard_cache();
	read_cache();

	len = strlen(path);
	if (!mode) {
		int pos = cache_name_pos(path, len);
		if (0 <= pos)
			mode = active_cache[pos]->ce_mode;
		else
			/* Let's not bother reading from HEAD tree */
			mode = S_IFREG | 0644;
	}
	size = cache_entry_size(len);
	ce = xcalloc(1, size);
	oidcpy(&ce->oid, &origin->blob_oid);
	memcpy(ce->name, path, len);
	ce->ce_flags = create_ce_flags(0);
	ce->ce_namelen = len;
	ce->ce_mode = create_ce_mode(mode);
	add_cache_entry(ce, ADD_CACHE_OK_TO_ADD|ADD_CACHE_OK_TO_REPLACE);

	cache_tree_invalidate_path(&the_index, path);

	return commit;
}

static struct commit *find_single_final(struct rev_info *revs,
					const char **name_p)
{
	int i;
	struct commit *found = NULL;
	const char *name = NULL;

	for (i = 0; i < revs->pending.nr; i++) {
		struct object *obj = revs->pending.objects[i].item;
		if (obj->flags & UNINTERESTING)
			continue;
		obj = deref_tag(obj, NULL, 0);
		if (obj->type != OBJ_COMMIT)
			die("Non commit %s?", revs->pending.objects[i].name);
		if (found)
			die("More than one commit to dig from %s and %s?",
			    revs->pending.objects[i].name, name);
		found = (struct commit *)obj;
		name = revs->pending.objects[i].name;
	}
	if (name_p)
		*name_p = name;
	return found;
}

static char *prepare_final(struct scoreboard *sb)
{
	const char *name;
	sb->final = find_single_final(sb->revs, &name);
	return xstrdup_or_null(name);
}

static const char *dwim_reverse_initial(struct scoreboard *sb)
{
	/*
	 * DWIM "git blame --reverse ONE -- PATH" as
	 * "git blame --reverse ONE..HEAD -- PATH" but only do so
	 * when it makes sense.
	 */
	struct object *obj;
	struct commit *head_commit;
	struct object_id head_oid;

	if (sb->revs->pending.nr != 1)
		return NULL;

	/* Is that sole rev a committish? */
	obj = sb->revs->pending.objects[0].item;
	obj = deref_tag(obj, NULL, 0);
	if (obj->type != OBJ_COMMIT)
		return NULL;

	/* Do we have HEAD? */
	if (!resolve_ref_unsafe("HEAD", RESOLVE_REF_READING, head_oid.hash, NULL))
		return NULL;
	head_commit = lookup_commit_reference_gently(&head_oid, 1);
	if (!head_commit)
		return NULL;

	/* Turn "ONE" into "ONE..HEAD" then */
	obj->flags |= UNINTERESTING;
	add_pending_object(sb->revs, &head_commit->object, "HEAD");

	sb->final = (struct commit *)obj;
	return sb->revs->pending.objects[0].name;
}

static char *prepare_initial(struct scoreboard *sb)
{
	int i;
	const char *final_commit_name = NULL;
	struct rev_info *revs = sb->revs;

	/*
	 * There must be one and only one negative commit, and it must be
	 * the boundary.
	 */
	for (i = 0; i < revs->pending.nr; i++) {
		struct object *obj = revs->pending.objects[i].item;
		if (!(obj->flags & UNINTERESTING))
			continue;
		obj = deref_tag(obj, NULL, 0);
		if (obj->type != OBJ_COMMIT)
			die("Non commit %s?", revs->pending.objects[i].name);
		if (sb->final)
			die("More than one commit to dig up from, %s and %s?",
			    revs->pending.objects[i].name,
			    final_commit_name);
		sb->final = (struct commit *) obj;
		final_commit_name = revs->pending.objects[i].name;
	}

	if (!final_commit_name)
		final_commit_name = dwim_reverse_initial(sb);
	if (!final_commit_name)
		die("No commit to dig up from?");
	return xstrdup(final_commit_name);
}

=======
>>>>>>> bd481de7
static int blame_copy_callback(const struct option *option, const char *arg, int unset)
{
	int *opt = option->value;

	/*
	 * -C enables copy from removed files;
	 * -C -C enables copy from existing files, but only
	 *       when blaming a new file;
	 * -C -C -C enables copy from existing files for
	 *          everybody
	 */
	if (*opt & PICKAXE_BLAME_COPY_HARDER)
		*opt |= PICKAXE_BLAME_COPY_HARDEST;
	if (*opt & PICKAXE_BLAME_COPY)
		*opt |= PICKAXE_BLAME_COPY_HARDER;
	*opt |= PICKAXE_BLAME_COPY | PICKAXE_BLAME_MOVE;

	if (arg)
		blame_copy_score = parse_score(arg);
	return 0;
}

static int blame_move_callback(const struct option *option, const char *arg, int unset)
{
	int *opt = option->value;

	*opt |= PICKAXE_BLAME_MOVE;

	if (arg)
		blame_move_score = parse_score(arg);
	return 0;
}

int cmd_blame(int argc, const char **argv, const char *prefix)
{
	struct rev_info revs;
	const char *path;
	struct blame_scoreboard sb;
	struct blame_origin *o;
	struct blame_entry *ent = NULL;
	long dashdash_pos, lno;
	struct progress_info pi = { NULL, 0 };

	struct string_list range_list = STRING_LIST_INIT_NODUP;
	int output_option = 0, opt = 0;
	int show_stats = 0;
	const char *revs_file = NULL;
	const char *contents_from = NULL;
	const struct option options[] = {
		OPT_BOOL(0, "incremental", &incremental, N_("Show blame entries as we find them, incrementally")),
		OPT_BOOL('b', NULL, &blank_boundary, N_("Show blank SHA-1 for boundary commits (Default: off)")),
		OPT_BOOL(0, "root", &show_root, N_("Do not treat root commits as boundaries (Default: off)")),
		OPT_BOOL(0, "show-stats", &show_stats, N_("Show work cost statistics")),
		OPT_BOOL(0, "progress", &show_progress, N_("Force progress reporting")),
		OPT_BIT(0, "score-debug", &output_option, N_("Show output score for blame entries"), OUTPUT_SHOW_SCORE),
		OPT_BIT('f', "show-name", &output_option, N_("Show original filename (Default: auto)"), OUTPUT_SHOW_NAME),
		OPT_BIT('n', "show-number", &output_option, N_("Show original linenumber (Default: off)"), OUTPUT_SHOW_NUMBER),
		OPT_BIT('p', "porcelain", &output_option, N_("Show in a format designed for machine consumption"), OUTPUT_PORCELAIN),
		OPT_BIT(0, "line-porcelain", &output_option, N_("Show porcelain format with per-line commit information"), OUTPUT_PORCELAIN|OUTPUT_LINE_PORCELAIN),
		OPT_BIT('c', NULL, &output_option, N_("Use the same output mode as git-annotate (Default: off)"), OUTPUT_ANNOTATE_COMPAT),
		OPT_BIT('t', NULL, &output_option, N_("Show raw timestamp (Default: off)"), OUTPUT_RAW_TIMESTAMP),
		OPT_BIT('l', NULL, &output_option, N_("Show long commit SHA1 (Default: off)"), OUTPUT_LONG_OBJECT_NAME),
		OPT_BIT('s', NULL, &output_option, N_("Suppress author name and timestamp (Default: off)"), OUTPUT_NO_AUTHOR),
		OPT_BIT('e', "show-email", &output_option, N_("Show author email instead of name (Default: off)"), OUTPUT_SHOW_EMAIL),
		OPT_BIT('w', NULL, &xdl_opts, N_("Ignore whitespace differences"), XDF_IGNORE_WHITESPACE),

		/*
		 * The following two options are parsed by parse_revision_opt()
		 * and are only included here to get included in the "-h"
		 * output:
		 */
		{ OPTION_LOWLEVEL_CALLBACK, 0, "indent-heuristic", NULL, NULL, N_("Use an experimental heuristic to improve diffs"), PARSE_OPT_NOARG, parse_opt_unknown_cb },

		OPT_BIT(0, "minimal", &xdl_opts, N_("Spend extra cycles to find better match"), XDF_NEED_MINIMAL),
		OPT_STRING('S', NULL, &revs_file, N_("file"), N_("Use revisions from <file> instead of calling git-rev-list")),
		OPT_STRING(0, "contents", &contents_from, N_("file"), N_("Use <file>'s contents as the final image")),
		{ OPTION_CALLBACK, 'C', NULL, &opt, N_("score"), N_("Find line copies within and across files"), PARSE_OPT_OPTARG, blame_copy_callback },
		{ OPTION_CALLBACK, 'M', NULL, &opt, N_("score"), N_("Find line movements within and across files"), PARSE_OPT_OPTARG, blame_move_callback },
		OPT_STRING_LIST('L', NULL, &range_list, N_("n,m"), N_("Process only line range n,m, counting from 1")),
		OPT__ABBREV(&abbrev),
		OPT_END()
	};

	struct parse_opt_ctx_t ctx;
	int cmd_is_annotate = !strcmp(argv[0], "annotate");
	struct range_set ranges;
	unsigned int range_i;
	long anchor;

	git_config(git_blame_config, &output_option);
	init_revisions(&revs, NULL);
	revs.date_mode = blame_date_mode;
	DIFF_OPT_SET(&revs.diffopt, ALLOW_TEXTCONV);
	DIFF_OPT_SET(&revs.diffopt, FOLLOW_RENAMES);

	save_commit_buffer = 0;
	dashdash_pos = 0;
	show_progress = -1;

	parse_options_start(&ctx, argc, argv, prefix, options,
			    PARSE_OPT_KEEP_DASHDASH | PARSE_OPT_KEEP_ARGV0);
	for (;;) {
		switch (parse_options_step(&ctx, options, blame_opt_usage)) {
		case PARSE_OPT_HELP:
			exit(129);
		case PARSE_OPT_DONE:
			if (ctx.argv[0])
				dashdash_pos = ctx.cpidx;
			goto parse_done;
		}

		if (!strcmp(ctx.argv[0], "--reverse")) {
			ctx.argv[0] = "--children";
			reverse = 1;
		}
		parse_revision_opt(&revs, &ctx, options, blame_opt_usage);
	}
parse_done:
	no_whole_file_rename = !DIFF_OPT_TST(&revs.diffopt, FOLLOW_RENAMES);
	xdl_opts |= revs.diffopt.xdl_opts & XDF_INDENT_HEURISTIC;
	DIFF_OPT_CLR(&revs.diffopt, FOLLOW_RENAMES);
	argc = parse_options_end(&ctx);

	if (incremental || (output_option & OUTPUT_PORCELAIN)) {
		if (show_progress > 0)
			die(_("--progress can't be used with --incremental or porcelain formats"));
		show_progress = 0;
	} else if (show_progress < 0)
		show_progress = isatty(2);

	if (0 < abbrev && abbrev < GIT_SHA1_HEXSZ)
		/* one more abbrev length is needed for the boundary commit */
		abbrev++;
	else if (!abbrev)
		abbrev = GIT_SHA1_HEXSZ;

	if (revs_file && read_ancestry(revs_file))
		die_errno("reading graft file '%s' failed", revs_file);

	if (cmd_is_annotate) {
		output_option |= OUTPUT_ANNOTATE_COMPAT;
		blame_date_mode.type = DATE_ISO8601;
	} else {
		blame_date_mode = revs.date_mode;
	}

	/* The maximum width used to show the dates */
	switch (blame_date_mode.type) {
	case DATE_RFC2822:
		blame_date_width = sizeof("Thu, 19 Oct 2006 16:00:04 -0700");
		break;
	case DATE_ISO8601_STRICT:
		blame_date_width = sizeof("2006-10-19T16:00:04-07:00");
		break;
	case DATE_ISO8601:
		blame_date_width = sizeof("2006-10-19 16:00:04 -0700");
		break;
	case DATE_RAW:
		blame_date_width = sizeof("1161298804 -0700");
		break;
	case DATE_UNIX:
		blame_date_width = sizeof("1161298804");
		break;
	case DATE_SHORT:
		blame_date_width = sizeof("2006-10-19");
		break;
	case DATE_RELATIVE:
		/*
		 * TRANSLATORS: This string is used to tell us the
		 * maximum display width for a relative timestamp in
		 * "git blame" output.  For C locale, "4 years, 11
		 * months ago", which takes 22 places, is the longest
		 * among various forms of relative timestamps, but
		 * your language may need more or fewer display
		 * columns.
		 */
		blame_date_width = utf8_strwidth(_("4 years, 11 months ago")) + 1; /* add the null */
		break;
	case DATE_NORMAL:
		blame_date_width = sizeof("Thu Oct 19 16:00:04 2006 -0700");
		break;
	case DATE_STRFTIME:
		blame_date_width = strlen(show_date(0, 0, &blame_date_mode)) + 1; /* add the null */
		break;
	}
	blame_date_width -= 1; /* strip the null */

	if (DIFF_OPT_TST(&revs.diffopt, FIND_COPIES_HARDER))
		opt |= (PICKAXE_BLAME_COPY | PICKAXE_BLAME_MOVE |
			PICKAXE_BLAME_COPY_HARDER);

	/*
	 * We have collected options unknown to us in argv[1..unk]
	 * which are to be passed to revision machinery if we are
	 * going to do the "bottom" processing.
	 *
	 * The remaining are:
	 *
	 * (1) if dashdash_pos != 0, it is either
	 *     "blame [revisions] -- <path>" or
	 *     "blame -- <path> <rev>"
	 *
	 * (2) otherwise, it is one of the two:
	 *     "blame [revisions] <path>"
	 *     "blame <path> <rev>"
	 *
	 * Note that we must strip out <path> from the arguments: we do not
	 * want the path pruning but we may want "bottom" processing.
	 */
	if (dashdash_pos) {
		switch (argc - dashdash_pos - 1) {
		case 2: /* (1b) */
			if (argc != 4)
				usage_with_options(blame_opt_usage, options);
			/* reorder for the new way: <rev> -- <path> */
			argv[1] = argv[3];
			argv[3] = argv[2];
			argv[2] = "--";
			/* FALLTHROUGH */
		case 1: /* (1a) */
			path = add_prefix(prefix, argv[--argc]);
			argv[argc] = NULL;
			break;
		default:
			usage_with_options(blame_opt_usage, options);
		}
	} else {
		if (argc < 2)
			usage_with_options(blame_opt_usage, options);
		path = add_prefix(prefix, argv[argc - 1]);
		if (argc == 3 && !file_exists(path)) { /* (2b) */
			path = add_prefix(prefix, argv[1]);
			argv[1] = argv[2];
		}
		argv[argc - 1] = "--";

		setup_work_tree();
		if (!file_exists(path))
			die_errno("cannot stat path '%s'", path);
	}

	revs.disable_stdin = 1;
	setup_revisions(argc, argv, &revs, NULL);

	init_scoreboard(&sb);
	sb.revs = &revs;
	sb.contents_from = contents_from;
	sb.reverse = reverse;
	setup_scoreboard(&sb, path, &o);
	lno = sb.num_lines;

	if (lno && !range_list.nr)
		string_list_append(&range_list, "1");

	anchor = 1;
	range_set_init(&ranges, range_list.nr);
	for (range_i = 0; range_i < range_list.nr; ++range_i) {
		long bottom, top;
		if (parse_range_arg(range_list.items[range_i].string,
				    nth_line_cb, &sb, lno, anchor,
				    &bottom, &top, sb.path))
			usage(blame_usage);
		if (lno < top || ((lno || bottom) && lno < bottom))
			die(Q_("file %s has only %lu line",
			       "file %s has only %lu lines",
			       lno), path, lno);
		if (bottom < 1)
			bottom = 1;
		if (top < 1)
			top = lno;
		bottom--;
		range_set_append_unsafe(&ranges, bottom, top);
		anchor = top + 1;
	}
	sort_and_merge_range_set(&ranges);

	for (range_i = ranges.nr; range_i > 0; --range_i) {
		const struct range *r = &ranges.ranges[range_i - 1];
		ent = blame_entry_prepend(ent, r->start, r->end, o);
	}

	o->suspects = ent;
	prio_queue_put(&sb.commits, o->commit);

	blame_origin_decref(o);

	range_set_release(&ranges);
	string_list_clear(&range_list, 0);

	sb.ent = NULL;
	sb.path = path;

	if (blame_move_score)
		sb.move_score = blame_move_score;
	if (blame_copy_score)
		sb.copy_score = blame_copy_score;

	sb.debug = DEBUG;
	sb.on_sanity_fail = &sanity_check_on_fail;

	sb.show_root = show_root;
	sb.xdl_opts = xdl_opts;
	sb.no_whole_file_rename = no_whole_file_rename;

	read_mailmap(&mailmap, NULL);

	sb.found_guilty_entry = &found_guilty_entry;
	sb.found_guilty_entry_data = &pi;
	if (show_progress)
		pi.progress = start_progress_delay(_("Blaming lines"),
						   sb.num_lines, 50, 1);

	assign_blame(&sb, opt);

	stop_progress(&pi.progress);

	if (!incremental)
		setup_pager();
	else
		return 0;

	blame_sort_final(&sb);

	blame_coalesce(&sb);

	if (!(output_option & OUTPUT_PORCELAIN))
		find_alignment(&sb, &output_option);

	output(&sb, output_option);
	free((void *)sb.final_buf);
	for (ent = sb.ent; ent; ) {
		struct blame_entry *e = ent->next;
		free(ent);
		ent = e;
	}

	if (show_stats) {
		printf("num read blob: %d\n", sb.num_read_blob);
		printf("num get patch: %d\n", sb.num_get_patch);
		printf("num commits: %d\n", sb.num_commits);
	}
	return 0;
}<|MERGE_RESOLUTION|>--- conflicted
+++ resolved
@@ -55,1341 +55,19 @@
 #define DEBUG 0
 #endif
 
-<<<<<<< HEAD
-/* stats */
-static int num_read_blob;
-static int num_get_patch;
-static int num_commits;
-
-#define PICKAXE_BLAME_MOVE		01
-#define PICKAXE_BLAME_COPY		02
-#define PICKAXE_BLAME_COPY_HARDER	04
-#define PICKAXE_BLAME_COPY_HARDEST	010
-
-/*
- * blame for a blame_entry with score lower than these thresholds
- * is not passed to the parent using move/copy logic.
- */
 static unsigned blame_move_score;
 static unsigned blame_copy_score;
-#define BLAME_DEFAULT_MOVE_SCORE	20
-#define BLAME_DEFAULT_COPY_SCORE	40
 
 /* Remember to update object flag allocation in object.h */
 #define METAINFO_SHOWN		(1u<<12)
 #define MORE_THAN_ONE_PATH	(1u<<13)
-
-/*
- * One blob in a commit that is being suspected
- */
-struct origin {
-	int refcnt;
-	/* Record preceding blame record for this blob */
-	struct origin *previous;
-	/* origins are put in a list linked via `next' hanging off the
-	 * corresponding commit's util field in order to make finding
-	 * them fast.  The presence in this chain does not count
-	 * towards the origin's reference count.  It is tempting to
-	 * let it count as long as the commit is pending examination,
-	 * but even under circumstances where the commit will be
-	 * present multiple times in the priority queue of unexamined
-	 * commits, processing the first instance will not leave any
-	 * work requiring the origin data for the second instance.  An
-	 * interspersed commit changing that would have to be
-	 * preexisting with a different ancestry and with the same
-	 * commit date in order to wedge itself between two instances
-	 * of the same commit in the priority queue _and_ produce
-	 * blame entries relevant for it.  While we don't want to let
-	 * us get tripped up by this case, it certainly does not seem
-	 * worth optimizing for.
-	 */
-	struct origin *next;
-	struct commit *commit;
-	/* `suspects' contains blame entries that may be attributed to
-	 * this origin's commit or to parent commits.  When a commit
-	 * is being processed, all suspects will be moved, either by
-	 * assigning them to an origin in a different commit, or by
-	 * shipping them to the scoreboard's ent list because they
-	 * cannot be attributed to a different commit.
-	 */
-	struct blame_entry *suspects;
-	mmfile_t file;
-	struct object_id blob_oid;
-	unsigned mode;
-	/* guilty gets set when shipping any suspects to the final
-	 * blame list instead of other commits
-	 */
-	char guilty;
-	char path[FLEX_ARRAY];
-};
 
 struct progress_info {
 	struct progress *progress;
 	int blamed_lines;
 };
 
-static int diff_hunks(mmfile_t *file_a, mmfile_t *file_b,
-		      xdl_emit_hunk_consume_func_t hunk_func, void *cb_data)
-{
-	xpparam_t xpp = {0};
-	xdemitconf_t xecfg = {0};
-	xdemitcb_t ecb = {NULL};
-
-	xpp.flags = xdl_opts;
-	xecfg.hunk_func = hunk_func;
-	ecb.priv = cb_data;
-	return xdi_diff(file_a, file_b, &xpp, &xecfg, &ecb);
-}
-
-/*
- * Prepare diff_filespec and convert it using diff textconv API
- * if the textconv driver exists.
- * Return 1 if the conversion succeeds, 0 otherwise.
- */
-int textconv_object(const char *path,
-		    unsigned mode,
-		    const struct object_id *oid,
-		    int oid_valid,
-		    char **buf,
-		    unsigned long *buf_size)
-{
-	struct diff_filespec *df;
-	struct userdiff_driver *textconv;
-
-	df = alloc_filespec(path);
-	fill_filespec(df, oid->hash, oid_valid, mode);
-	textconv = get_textconv(df);
-	if (!textconv) {
-		free_filespec(df);
-		return 0;
-	}
-
-	*buf_size = fill_textconv(textconv, df, buf);
-	free_filespec(df);
-	return 1;
-}
-
-/*
- * Given an origin, prepare mmfile_t structure to be used by the
- * diff machinery
- */
-static void fill_origin_blob(struct diff_options *opt,
-			     struct origin *o, mmfile_t *file)
-{
-	if (!o->file.ptr) {
-		enum object_type type;
-		unsigned long file_size;
-
-		num_read_blob++;
-		if (DIFF_OPT_TST(opt, ALLOW_TEXTCONV) &&
-		    textconv_object(o->path, o->mode, &o->blob_oid, 1, &file->ptr, &file_size))
-			;
-		else
-			file->ptr = read_sha1_file(o->blob_oid.hash, &type,
-						   &file_size);
-		file->size = file_size;
-
-		if (!file->ptr)
-			die("Cannot read blob %s for path %s",
-			    oid_to_hex(&o->blob_oid),
-			    o->path);
-		o->file = *file;
-	}
-	else
-		*file = o->file;
-}
-
-/*
- * Origin is refcounted and usually we keep the blob contents to be
- * reused.
- */
-static inline struct origin *origin_incref(struct origin *o)
-{
-	if (o)
-		o->refcnt++;
-	return o;
-}
-
-static void origin_decref(struct origin *o)
-{
-	if (o && --o->refcnt <= 0) {
-		struct origin *p, *l = NULL;
-		if (o->previous)
-			origin_decref(o->previous);
-		free(o->file.ptr);
-		/* Should be present exactly once in commit chain */
-		for (p = o->commit->util; p; l = p, p = p->next) {
-			if (p == o) {
-				if (l)
-					l->next = p->next;
-				else
-					o->commit->util = p->next;
-				free(o);
-				return;
-			}
-		}
-		die("internal error in blame::origin_decref");
-	}
-}
-
-static void drop_origin_blob(struct origin *o)
-{
-	if (o->file.ptr) {
-		free(o->file.ptr);
-		o->file.ptr = NULL;
-	}
-}
-
-/*
- * Each group of lines is described by a blame_entry; it can be split
- * as we pass blame to the parents.  They are arranged in linked lists
- * kept as `suspects' of some unprocessed origin, or entered (when the
- * blame origin has been finalized) into the scoreboard structure.
- * While the scoreboard structure is only sorted at the end of
- * processing (according to final image line number), the lists
- * attached to an origin are sorted by the target line number.
- */
-struct blame_entry {
-	struct blame_entry *next;
-
-	/* the first line of this group in the final image;
-	 * internally all line numbers are 0 based.
-	 */
-	int lno;
-
-	/* how many lines this group has */
-	int num_lines;
-
-	/* the commit that introduced this group into the final image */
-	struct origin *suspect;
-
-	/* the line number of the first line of this group in the
-	 * suspect's file; internally all line numbers are 0 based.
-	 */
-	int s_lno;
-
-	/* how significant this entry is -- cached to avoid
-	 * scanning the lines over and over.
-	 */
-	unsigned score;
-};
-
-/*
- * Any merge of blames happens on lists of blames that arrived via
- * different parents in a single suspect.  In this case, we want to
- * sort according to the suspect line numbers as opposed to the final
- * image line numbers.  The function body is somewhat longish because
- * it avoids unnecessary writes.
- */
-
-static struct blame_entry *blame_merge(struct blame_entry *list1,
-				       struct blame_entry *list2)
-{
-	struct blame_entry *p1 = list1, *p2 = list2,
-		**tail = &list1;
-
-	if (!p1)
-		return p2;
-	if (!p2)
-		return p1;
-
-	if (p1->s_lno <= p2->s_lno) {
-		do {
-			tail = &p1->next;
-			if ((p1 = *tail) == NULL) {
-				*tail = p2;
-				return list1;
-			}
-		} while (p1->s_lno <= p2->s_lno);
-	}
-	for (;;) {
-		*tail = p2;
-		do {
-			tail = &p2->next;
-			if ((p2 = *tail) == NULL)  {
-				*tail = p1;
-				return list1;
-			}
-		} while (p1->s_lno > p2->s_lno);
-		*tail = p1;
-		do {
-			tail = &p1->next;
-			if ((p1 = *tail) == NULL) {
-				*tail = p2;
-				return list1;
-			}
-		} while (p1->s_lno <= p2->s_lno);
-	}
-}
-
-static void *get_next_blame(const void *p)
-{
-	return ((struct blame_entry *)p)->next;
-}
-
-static void set_next_blame(void *p1, void *p2)
-{
-	((struct blame_entry *)p1)->next = p2;
-}
-
-/*
- * Final image line numbers are all different, so we don't need a
- * three-way comparison here.
- */
-
-static int compare_blame_final(const void *p1, const void *p2)
-{
-	return ((struct blame_entry *)p1)->lno > ((struct blame_entry *)p2)->lno
-		? 1 : -1;
-}
-
-static int compare_blame_suspect(const void *p1, const void *p2)
-{
-	const struct blame_entry *s1 = p1, *s2 = p2;
-	/*
-	 * to allow for collating suspects, we sort according to the
-	 * respective pointer value as the primary sorting criterion.
-	 * The actual relation is pretty unimportant as long as it
-	 * establishes a total order.  Comparing as integers gives us
-	 * that.
-	 */
-	if (s1->suspect != s2->suspect)
-		return (intptr_t)s1->suspect > (intptr_t)s2->suspect ? 1 : -1;
-	if (s1->s_lno == s2->s_lno)
-		return 0;
-	return s1->s_lno > s2->s_lno ? 1 : -1;
-}
-
-static struct blame_entry *blame_sort(struct blame_entry *head,
-				      int (*compare_fn)(const void *, const void *))
-{
-	return llist_mergesort (head, get_next_blame, set_next_blame, compare_fn);
-}
-
-static int compare_commits_by_reverse_commit_date(const void *a,
-						  const void *b,
-						  void *c)
-{
-	return -compare_commits_by_commit_date(a, b, c);
-}
-
-/*
- * The current state of the blame assignment.
- */
-struct scoreboard {
-	/* the final commit (i.e. where we started digging from) */
-	struct commit *final;
-	/* Priority queue for commits with unassigned blame records */
-	struct prio_queue commits;
-	struct rev_info *revs;
-	const char *path;
-
-	/*
-	 * The contents in the final image.
-	 * Used by many functions to obtain contents of the nth line,
-	 * indexed with scoreboard.lineno[blame_entry.lno].
-	 */
-	const char *final_buf;
-	unsigned long final_buf_size;
-
-	/* linked list of blames */
-	struct blame_entry *ent;
-
-	/* look-up a line in the final buffer */
-	int num_lines;
-	int *lineno;
-};
-
-static void sanity_check_refcnt(struct scoreboard *);
-
-/*
- * If two blame entries that are next to each other came from
- * contiguous lines in the same origin (i.e. <commit, path> pair),
- * merge them together.
- */
-static void coalesce(struct scoreboard *sb)
-{
-	struct blame_entry *ent, *next;
-
-	for (ent = sb->ent; ent && (next = ent->next); ent = next) {
-		if (ent->suspect == next->suspect &&
-		    ent->s_lno + ent->num_lines == next->s_lno) {
-			ent->num_lines += next->num_lines;
-			ent->next = next->next;
-			origin_decref(next->suspect);
-			free(next);
-			ent->score = 0;
-			next = ent; /* again */
-		}
-	}
-
-	if (DEBUG) /* sanity */
-		sanity_check_refcnt(sb);
-}
-
-/*
- * Merge the given sorted list of blames into a preexisting origin.
- * If there were no previous blames to that commit, it is entered into
- * the commit priority queue of the score board.
- */
-
-static void queue_blames(struct scoreboard *sb, struct origin *porigin,
-			 struct blame_entry *sorted)
-{
-	if (porigin->suspects)
-		porigin->suspects = blame_merge(porigin->suspects, sorted);
-	else {
-		struct origin *o;
-		for (o = porigin->commit->util; o; o = o->next) {
-			if (o->suspects) {
-				porigin->suspects = sorted;
-				return;
-			}
-		}
-		porigin->suspects = sorted;
-		prio_queue_put(&sb->commits, porigin->commit);
-	}
-}
-
-/*
- * Given a commit and a path in it, create a new origin structure.
- * The callers that add blame to the scoreboard should use
- * get_origin() to obtain shared, refcounted copy instead of calling
- * this function directly.
- */
-static struct origin *make_origin(struct commit *commit, const char *path)
-{
-	struct origin *o;
-	FLEX_ALLOC_STR(o, path, path);
-	o->commit = commit;
-	o->refcnt = 1;
-	o->next = commit->util;
-	commit->util = o;
-	return o;
-}
-
-/*
- * Locate an existing origin or create a new one.
- * This moves the origin to front position in the commit util list.
- */
-static struct origin *get_origin(struct scoreboard *sb,
-				 struct commit *commit,
-				 const char *path)
-{
-	struct origin *o, *l;
-
-	for (o = commit->util, l = NULL; o; l = o, o = o->next) {
-		if (!strcmp(o->path, path)) {
-			/* bump to front */
-			if (l) {
-				l->next = o->next;
-				o->next = commit->util;
-				commit->util = o;
-			}
-			return origin_incref(o);
-		}
-	}
-	return make_origin(commit, path);
-}
-
-/*
- * Fill the blob_sha1 field of an origin if it hasn't, so that later
- * call to fill_origin_blob() can use it to locate the data.  blob_sha1
- * for an origin is also used to pass the blame for the entire file to
- * the parent to detect the case where a child's blob is identical to
- * that of its parent's.
- *
- * This also fills origin->mode for corresponding tree path.
- */
-static int fill_blob_sha1_and_mode(struct origin *origin)
-{
-	if (!is_null_oid(&origin->blob_oid))
-		return 0;
-	if (get_tree_entry(origin->commit->object.oid.hash,
-			   origin->path,
-			   origin->blob_oid.hash, &origin->mode))
-		goto error_out;
-	if (sha1_object_info(origin->blob_oid.hash, NULL) != OBJ_BLOB)
-		goto error_out;
-	return 0;
- error_out:
-	oidclr(&origin->blob_oid);
-	origin->mode = S_IFINVALID;
-	return -1;
-}
-
-/*
- * We have an origin -- check if the same path exists in the
- * parent and return an origin structure to represent it.
- */
-static struct origin *find_origin(struct scoreboard *sb,
-				  struct commit *parent,
-				  struct origin *origin)
-{
-	struct origin *porigin;
-	struct diff_options diff_opts;
-	const char *paths[2];
-
-	/* First check any existing origins */
-	for (porigin = parent->util; porigin; porigin = porigin->next)
-		if (!strcmp(porigin->path, origin->path)) {
-			/*
-			 * The same path between origin and its parent
-			 * without renaming -- the most common case.
-			 */
-			return origin_incref (porigin);
-		}
-
-	/* See if the origin->path is different between parent
-	 * and origin first.  Most of the time they are the
-	 * same and diff-tree is fairly efficient about this.
-	 */
-	diff_setup(&diff_opts);
-	DIFF_OPT_SET(&diff_opts, RECURSIVE);
-	diff_opts.detect_rename = 0;
-	diff_opts.output_format = DIFF_FORMAT_NO_OUTPUT;
-	paths[0] = origin->path;
-	paths[1] = NULL;
-
-	parse_pathspec(&diff_opts.pathspec,
-		       PATHSPEC_ALL_MAGIC & ~PATHSPEC_LITERAL,
-		       PATHSPEC_LITERAL_PATH, "", paths);
-	diff_setup_done(&diff_opts);
-
-	if (is_null_oid(&origin->commit->object.oid))
-		do_diff_cache(&parent->tree->object.oid, &diff_opts);
-	else
-		diff_tree_sha1(parent->tree->object.oid.hash,
-			       origin->commit->tree->object.oid.hash,
-			       "", &diff_opts);
-	diffcore_std(&diff_opts);
-
-	if (!diff_queued_diff.nr) {
-		/* The path is the same as parent */
-		porigin = get_origin(sb, parent, origin->path);
-		oidcpy(&porigin->blob_oid, &origin->blob_oid);
-		porigin->mode = origin->mode;
-	} else {
-		/*
-		 * Since origin->path is a pathspec, if the parent
-		 * commit had it as a directory, we will see a whole
-		 * bunch of deletion of files in the directory that we
-		 * do not care about.
-		 */
-		int i;
-		struct diff_filepair *p = NULL;
-		for (i = 0; i < diff_queued_diff.nr; i++) {
-			const char *name;
-			p = diff_queued_diff.queue[i];
-			name = p->one->path ? p->one->path : p->two->path;
-			if (!strcmp(name, origin->path))
-				break;
-		}
-		if (!p)
-			die("internal error in blame::find_origin");
-		switch (p->status) {
-		default:
-			die("internal error in blame::find_origin (%c)",
-			    p->status);
-		case 'M':
-			porigin = get_origin(sb, parent, origin->path);
-			oidcpy(&porigin->blob_oid, &p->one->oid);
-			porigin->mode = p->one->mode;
-			break;
-		case 'A':
-		case 'T':
-			/* Did not exist in parent, or type changed */
-			break;
-		}
-	}
-	diff_flush(&diff_opts);
-	clear_pathspec(&diff_opts.pathspec);
-	return porigin;
-}
-
-/*
- * We have an origin -- find the path that corresponds to it in its
- * parent and return an origin structure to represent it.
- */
-static struct origin *find_rename(struct scoreboard *sb,
-				  struct commit *parent,
-				  struct origin *origin)
-{
-	struct origin *porigin = NULL;
-	struct diff_options diff_opts;
-	int i;
-
-	diff_setup(&diff_opts);
-	DIFF_OPT_SET(&diff_opts, RECURSIVE);
-	diff_opts.detect_rename = DIFF_DETECT_RENAME;
-	diff_opts.output_format = DIFF_FORMAT_NO_OUTPUT;
-	diff_opts.single_follow = origin->path;
-	diff_setup_done(&diff_opts);
-
-	if (is_null_oid(&origin->commit->object.oid))
-		do_diff_cache(&parent->tree->object.oid, &diff_opts);
-	else
-		diff_tree_sha1(parent->tree->object.oid.hash,
-			       origin->commit->tree->object.oid.hash,
-			       "", &diff_opts);
-	diffcore_std(&diff_opts);
-
-	for (i = 0; i < diff_queued_diff.nr; i++) {
-		struct diff_filepair *p = diff_queued_diff.queue[i];
-		if ((p->status == 'R' || p->status == 'C') &&
-		    !strcmp(p->two->path, origin->path)) {
-			porigin = get_origin(sb, parent, p->one->path);
-			oidcpy(&porigin->blob_oid, &p->one->oid);
-			porigin->mode = p->one->mode;
-			break;
-		}
-	}
-	diff_flush(&diff_opts);
-	clear_pathspec(&diff_opts.pathspec);
-	return porigin;
-}
-
-/*
- * Append a new blame entry to a given output queue.
- */
-static void add_blame_entry(struct blame_entry ***queue,
-			    const struct blame_entry *src)
-{
-	struct blame_entry *e = xmalloc(sizeof(*e));
-	memcpy(e, src, sizeof(*e));
-	origin_incref(e->suspect);
-
-	e->next = **queue;
-	**queue = e;
-	*queue = &e->next;
-}
-
-/*
- * src typically is on-stack; we want to copy the information in it to
- * a malloced blame_entry that gets added to the given queue.  The
- * origin of dst loses a refcnt.
- */
-static void dup_entry(struct blame_entry ***queue,
-		      struct blame_entry *dst, struct blame_entry *src)
-{
-	origin_incref(src->suspect);
-	origin_decref(dst->suspect);
-	memcpy(dst, src, sizeof(*src));
-	dst->next = **queue;
-	**queue = dst;
-	*queue = &dst->next;
-}
-
-static const char *nth_line(struct scoreboard *sb, long lno)
-{
-	return sb->final_buf + sb->lineno[lno];
-}
-
 static const char *nth_line_cb(void *data, long lno)
-{
-	return nth_line((struct scoreboard *)data, lno);
-}
-
-/*
- * It is known that lines between tlno to same came from parent, and e
- * has an overlap with that range.  it also is known that parent's
- * line plno corresponds to e's line tlno.
- *
- *                <---- e ----->
- *                   <------>
- *                   <------------>
- *             <------------>
- *             <------------------>
- *
- * Split e into potentially three parts; before this chunk, the chunk
- * to be blamed for the parent, and after that portion.
- */
-static void split_overlap(struct blame_entry *split,
-			  struct blame_entry *e,
-			  int tlno, int plno, int same,
-			  struct origin *parent)
-{
-	int chunk_end_lno;
-	memset(split, 0, sizeof(struct blame_entry [3]));
-
-	if (e->s_lno < tlno) {
-		/* there is a pre-chunk part not blamed on parent */
-		split[0].suspect = origin_incref(e->suspect);
-		split[0].lno = e->lno;
-		split[0].s_lno = e->s_lno;
-		split[0].num_lines = tlno - e->s_lno;
-		split[1].lno = e->lno + tlno - e->s_lno;
-		split[1].s_lno = plno;
-	}
-	else {
-		split[1].lno = e->lno;
-		split[1].s_lno = plno + (e->s_lno - tlno);
-	}
-
-	if (same < e->s_lno + e->num_lines) {
-		/* there is a post-chunk part not blamed on parent */
-		split[2].suspect = origin_incref(e->suspect);
-		split[2].lno = e->lno + (same - e->s_lno);
-		split[2].s_lno = e->s_lno + (same - e->s_lno);
-		split[2].num_lines = e->s_lno + e->num_lines - same;
-		chunk_end_lno = split[2].lno;
-	}
-	else
-		chunk_end_lno = e->lno + e->num_lines;
-	split[1].num_lines = chunk_end_lno - split[1].lno;
-
-	/*
-	 * if it turns out there is nothing to blame the parent for,
-	 * forget about the splitting.  !split[1].suspect signals this.
-	 */
-	if (split[1].num_lines < 1)
-		return;
-	split[1].suspect = origin_incref(parent);
-}
-
-/*
- * split_overlap() divided an existing blame e into up to three parts
- * in split.  Any assigned blame is moved to queue to
- * reflect the split.
- */
-static void split_blame(struct blame_entry ***blamed,
-			struct blame_entry ***unblamed,
-			struct blame_entry *split,
-			struct blame_entry *e)
-{
-	if (split[0].suspect && split[2].suspect) {
-		/* The first part (reuse storage for the existing entry e) */
-		dup_entry(unblamed, e, &split[0]);
-
-		/* The last part -- me */
-		add_blame_entry(unblamed, &split[2]);
-
-		/* ... and the middle part -- parent */
-		add_blame_entry(blamed, &split[1]);
-	}
-	else if (!split[0].suspect && !split[2].suspect)
-		/*
-		 * The parent covers the entire area; reuse storage for
-		 * e and replace it with the parent.
-		 */
-		dup_entry(blamed, e, &split[1]);
-	else if (split[0].suspect) {
-		/* me and then parent */
-		dup_entry(unblamed, e, &split[0]);
-		add_blame_entry(blamed, &split[1]);
-	}
-	else {
-		/* parent and then me */
-		dup_entry(blamed, e, &split[1]);
-		add_blame_entry(unblamed, &split[2]);
-	}
-}
-
-/*
- * After splitting the blame, the origins used by the
- * on-stack blame_entry should lose one refcnt each.
- */
-static void decref_split(struct blame_entry *split)
-{
-	int i;
-
-	for (i = 0; i < 3; i++)
-		origin_decref(split[i].suspect);
-}
-
-/*
- * reverse_blame reverses the list given in head, appending tail.
- * That allows us to build lists in reverse order, then reverse them
- * afterwards.  This can be faster than building the list in proper
- * order right away.  The reason is that building in proper order
- * requires writing a link in the _previous_ element, while building
- * in reverse order just requires placing the list head into the
- * _current_ element.
- */
-
-static struct blame_entry *reverse_blame(struct blame_entry *head,
-					 struct blame_entry *tail)
-{
-	while (head) {
-		struct blame_entry *next = head->next;
-		head->next = tail;
-		tail = head;
-		head = next;
-	}
-	return tail;
-}
-
-/*
- * Process one hunk from the patch between the current suspect for
- * blame_entry e and its parent.  This first blames any unfinished
- * entries before the chunk (which is where target and parent start
- * differing) on the parent, and then splits blame entries at the
- * start and at the end of the difference region.  Since use of -M and
- * -C options may lead to overlapping/duplicate source line number
- * ranges, all we can rely on from sorting/merging is the order of the
- * first suspect line number.
- */
-static void blame_chunk(struct blame_entry ***dstq, struct blame_entry ***srcq,
-			int tlno, int offset, int same,
-			struct origin *parent)
-{
-	struct blame_entry *e = **srcq;
-	struct blame_entry *samep = NULL, *diffp = NULL;
-
-	while (e && e->s_lno < tlno) {
-		struct blame_entry *next = e->next;
-		/*
-		 * current record starts before differing portion.  If
-		 * it reaches into it, we need to split it up and
-		 * examine the second part separately.
-		 */
-		if (e->s_lno + e->num_lines > tlno) {
-			/* Move second half to a new record */
-			int len = tlno - e->s_lno;
-			struct blame_entry *n = xcalloc(1, sizeof (struct blame_entry));
-			n->suspect = e->suspect;
-			n->lno = e->lno + len;
-			n->s_lno = e->s_lno + len;
-			n->num_lines = e->num_lines - len;
-			e->num_lines = len;
-			e->score = 0;
-			/* Push new record to diffp */
-			n->next = diffp;
-			diffp = n;
-		} else
-			origin_decref(e->suspect);
-		/* Pass blame for everything before the differing
-		 * chunk to the parent */
-		e->suspect = origin_incref(parent);
-		e->s_lno += offset;
-		e->next = samep;
-		samep = e;
-		e = next;
-	}
-	/*
-	 * As we don't know how much of a common stretch after this
-	 * diff will occur, the currently blamed parts are all that we
-	 * can assign to the parent for now.
-	 */
-
-	if (samep) {
-		**dstq = reverse_blame(samep, **dstq);
-		*dstq = &samep->next;
-	}
-	/*
-	 * Prepend the split off portions: everything after e starts
-	 * after the blameable portion.
-	 */
-	e = reverse_blame(diffp, e);
-
-	/*
-	 * Now retain records on the target while parts are different
-	 * from the parent.
-	 */
-	samep = NULL;
-	diffp = NULL;
-	while (e && e->s_lno < same) {
-		struct blame_entry *next = e->next;
-
-		/*
-		 * If current record extends into sameness, need to split.
-		 */
-		if (e->s_lno + e->num_lines > same) {
-			/*
-			 * Move second half to a new record to be
-			 * processed by later chunks
-			 */
-			int len = same - e->s_lno;
-			struct blame_entry *n = xcalloc(1, sizeof (struct blame_entry));
-			n->suspect = origin_incref(e->suspect);
-			n->lno = e->lno + len;
-			n->s_lno = e->s_lno + len;
-			n->num_lines = e->num_lines - len;
-			e->num_lines = len;
-			e->score = 0;
-			/* Push new record to samep */
-			n->next = samep;
-			samep = n;
-		}
-		e->next = diffp;
-		diffp = e;
-		e = next;
-	}
-	**srcq = reverse_blame(diffp, reverse_blame(samep, e));
-	/* Move across elements that are in the unblamable portion */
-	if (diffp)
-		*srcq = &diffp->next;
-}
-
-struct blame_chunk_cb_data {
-	struct origin *parent;
-	long offset;
-	struct blame_entry **dstq;
-	struct blame_entry **srcq;
-};
-
-/* diff chunks are from parent to target */
-static int blame_chunk_cb(long start_a, long count_a,
-			  long start_b, long count_b, void *data)
-{
-	struct blame_chunk_cb_data *d = data;
-	if (start_a - start_b != d->offset)
-		die("internal error in blame::blame_chunk_cb");
-	blame_chunk(&d->dstq, &d->srcq, start_b, start_a - start_b,
-		    start_b + count_b, d->parent);
-	d->offset = start_a + count_a - (start_b + count_b);
-	return 0;
-}
-
-/*
- * We are looking at the origin 'target' and aiming to pass blame
- * for the lines it is suspected to its parent.  Run diff to find
- * which lines came from parent and pass blame for them.
- */
-static void pass_blame_to_parent(struct scoreboard *sb,
-				 struct origin *target,
-				 struct origin *parent)
-{
-	mmfile_t file_p, file_o;
-	struct blame_chunk_cb_data d;
-	struct blame_entry *newdest = NULL;
-
-	if (!target->suspects)
-		return; /* nothing remains for this target */
-
-	d.parent = parent;
-	d.offset = 0;
-	d.dstq = &newdest; d.srcq = &target->suspects;
-
-	fill_origin_blob(&sb->revs->diffopt, parent, &file_p);
-	fill_origin_blob(&sb->revs->diffopt, target, &file_o);
-	num_get_patch++;
-
-	if (diff_hunks(&file_p, &file_o, blame_chunk_cb, &d))
-		die("unable to generate diff (%s -> %s)",
-		    oid_to_hex(&parent->commit->object.oid),
-		    oid_to_hex(&target->commit->object.oid));
-	/* The rest are the same as the parent */
-	blame_chunk(&d.dstq, &d.srcq, INT_MAX, d.offset, INT_MAX, parent);
-	*d.dstq = NULL;
-	queue_blames(sb, parent, newdest);
-
-	return;
-}
-
-/*
- * The lines in blame_entry after splitting blames many times can become
- * very small and trivial, and at some point it becomes pointless to
- * blame the parents.  E.g. "\t\t}\n\t}\n\n" appears everywhere in any
- * ordinary C program, and it is not worth to say it was copied from
- * totally unrelated file in the parent.
- *
- * Compute how trivial the lines in the blame_entry are.
- */
-static unsigned ent_score(struct scoreboard *sb, struct blame_entry *e)
-{
-	unsigned score;
-	const char *cp, *ep;
-
-	if (e->score)
-		return e->score;
-
-	score = 1;
-	cp = nth_line(sb, e->lno);
-	ep = nth_line(sb, e->lno + e->num_lines);
-	while (cp < ep) {
-		unsigned ch = *((unsigned char *)cp);
-		if (isalnum(ch))
-			score++;
-		cp++;
-	}
-	e->score = score;
-	return score;
-}
-
-/*
- * best_so_far[] and this[] are both a split of an existing blame_entry
- * that passes blame to the parent.  Maintain best_so_far the best split
- * so far, by comparing this and best_so_far and copying this into
- * bst_so_far as needed.
- */
-static void copy_split_if_better(struct scoreboard *sb,
-				 struct blame_entry *best_so_far,
-				 struct blame_entry *this)
-{
-	int i;
-
-	if (!this[1].suspect)
-		return;
-	if (best_so_far[1].suspect) {
-		if (ent_score(sb, &this[1]) < ent_score(sb, &best_so_far[1]))
-			return;
-	}
-
-	for (i = 0; i < 3; i++)
-		origin_incref(this[i].suspect);
-	decref_split(best_so_far);
-	memcpy(best_so_far, this, sizeof(struct blame_entry [3]));
-}
-
-/*
- * We are looking at a part of the final image represented by
- * ent (tlno and same are offset by ent->s_lno).
- * tlno is where we are looking at in the final image.
- * up to (but not including) same match preimage.
- * plno is where we are looking at in the preimage.
- *
- * <-------------- final image ---------------------->
- *       <------ent------>
- *         ^tlno ^same
- *    <---------preimage----->
- *         ^plno
- *
- * All line numbers are 0-based.
- */
-static void handle_split(struct scoreboard *sb,
-			 struct blame_entry *ent,
-			 int tlno, int plno, int same,
-			 struct origin *parent,
-			 struct blame_entry *split)
-{
-	if (ent->num_lines <= tlno)
-		return;
-	if (tlno < same) {
-		struct blame_entry this[3];
-		tlno += ent->s_lno;
-		same += ent->s_lno;
-		split_overlap(this, ent, tlno, plno, same, parent);
-		copy_split_if_better(sb, split, this);
-		decref_split(this);
-	}
-}
-
-struct handle_split_cb_data {
-	struct scoreboard *sb;
-	struct blame_entry *ent;
-	struct origin *parent;
-	struct blame_entry *split;
-	long plno;
-	long tlno;
-};
-
-static int handle_split_cb(long start_a, long count_a,
-			   long start_b, long count_b, void *data)
-{
-	struct handle_split_cb_data *d = data;
-	handle_split(d->sb, d->ent, d->tlno, d->plno, start_b, d->parent,
-		     d->split);
-	d->plno = start_a + count_a;
-	d->tlno = start_b + count_b;
-	return 0;
-}
-
-/*
- * Find the lines from parent that are the same as ent so that
- * we can pass blames to it.  file_p has the blob contents for
- * the parent.
- */
-static void find_copy_in_blob(struct scoreboard *sb,
-			      struct blame_entry *ent,
-			      struct origin *parent,
-			      struct blame_entry *split,
-			      mmfile_t *file_p)
-{
-	const char *cp;
-	mmfile_t file_o;
-	struct handle_split_cb_data d;
-
-	memset(&d, 0, sizeof(d));
-	d.sb = sb; d.ent = ent; d.parent = parent; d.split = split;
-	/*
-	 * Prepare mmfile that contains only the lines in ent.
-	 */
-	cp = nth_line(sb, ent->lno);
-	file_o.ptr = (char *) cp;
-	file_o.size = nth_line(sb, ent->lno + ent->num_lines) - cp;
-
-	/*
-	 * file_o is a part of final image we are annotating.
-	 * file_p partially may match that image.
-	 */
-	memset(split, 0, sizeof(struct blame_entry [3]));
-	if (diff_hunks(file_p, &file_o, handle_split_cb, &d))
-		die("unable to generate diff (%s)",
-		    oid_to_hex(&parent->commit->object.oid));
-	/* remainder, if any, all match the preimage */
-	handle_split(sb, ent, d.tlno, d.plno, ent->num_lines, parent, split);
-}
-
-/* Move all blame entries from list *source that have a score smaller
- * than score_min to the front of list *small.
- * Returns a pointer to the link pointing to the old head of the small list.
- */
-
-static struct blame_entry **filter_small(struct scoreboard *sb,
-					 struct blame_entry **small,
-					 struct blame_entry **source,
-					 unsigned score_min)
-{
-	struct blame_entry *p = *source;
-	struct blame_entry *oldsmall = *small;
-	while (p) {
-		if (ent_score(sb, p) <= score_min) {
-			*small = p;
-			small = &p->next;
-			p = *small;
-		} else {
-			*source = p;
-			source = &p->next;
-			p = *source;
-		}
-	}
-	*small = oldsmall;
-	*source = NULL;
-	return small;
-}
-
-/*
- * See if lines currently target is suspected for can be attributed to
- * parent.
- */
-static void find_move_in_parent(struct scoreboard *sb,
-				struct blame_entry ***blamed,
-				struct blame_entry **toosmall,
-				struct origin *target,
-				struct origin *parent)
-{
-	struct blame_entry *e, split[3];
-	struct blame_entry *unblamed = target->suspects;
-	struct blame_entry *leftover = NULL;
-	mmfile_t file_p;
-
-	if (!unblamed)
-		return; /* nothing remains for this target */
-
-	fill_origin_blob(&sb->revs->diffopt, parent, &file_p);
-	if (!file_p.ptr)
-		return;
-=======
-static unsigned blame_move_score;
-static unsigned blame_copy_score;
->>>>>>> bd481de7
-
-/* Remember to update object flag allocation in object.h */
-#define METAINFO_SHOWN		(1u<<12)
-#define MORE_THAN_ONE_PATH	(1u<<13)
-
-struct progress_info {
-	struct progress *progress;
-	int blamed_lines;
-};
-
-<<<<<<< HEAD
-/*
- * Count the number of entries the target is suspected for,
- * and prepare a list of entry and the best split.
- */
-static struct blame_list *setup_blame_list(struct blame_entry *unblamed,
-					   int *num_ents_p)
-{
-	struct blame_entry *e;
-	int num_ents, i;
-	struct blame_list *blame_list = NULL;
-
-	for (e = unblamed, num_ents = 0; e; e = e->next)
-		num_ents++;
-	if (num_ents) {
-		blame_list = xcalloc(num_ents, sizeof(struct blame_list));
-		for (e = unblamed, i = 0; e; e = e->next)
-			blame_list[i++].ent = e;
-	}
-	*num_ents_p = num_ents;
-	return blame_list;
-}
-
-/*
- * For lines target is suspected for, see if we can find code movement
- * across file boundary from the parent commit.  porigin is the path
- * in the parent we already tried.
- */
-static void find_copy_in_parent(struct scoreboard *sb,
-				struct blame_entry ***blamed,
-				struct blame_entry **toosmall,
-				struct origin *target,
-				struct commit *parent,
-				struct origin *porigin,
-				int opt)
-{
-	struct diff_options diff_opts;
-	int i, j;
-	struct blame_list *blame_list;
-	int num_ents;
-	struct blame_entry *unblamed = target->suspects;
-	struct blame_entry *leftover = NULL;
-
-	if (!unblamed)
-		return; /* nothing remains for this target */
-
-	diff_setup(&diff_opts);
-	DIFF_OPT_SET(&diff_opts, RECURSIVE);
-	diff_opts.output_format = DIFF_FORMAT_NO_OUTPUT;
-
-	diff_setup_done(&diff_opts);
-
-	/* Try "find copies harder" on new path if requested;
-	 * we do not want to use diffcore_rename() actually to
-	 * match things up; find_copies_harder is set only to
-	 * force diff_tree_sha1() to feed all filepairs to diff_queue,
-	 * and this code needs to be after diff_setup_done(), which
-	 * usually makes find-copies-harder imply copy detection.
-	 */
-	if ((opt & PICKAXE_BLAME_COPY_HARDEST)
-	    || ((opt & PICKAXE_BLAME_COPY_HARDER)
-		&& (!porigin || strcmp(target->path, porigin->path))))
-		DIFF_OPT_SET(&diff_opts, FIND_COPIES_HARDER);
-
-	if (is_null_oid(&target->commit->object.oid))
-		do_diff_cache(&parent->tree->object.oid, &diff_opts);
-	else
-		diff_tree_sha1(parent->tree->object.oid.hash,
-			       target->commit->tree->object.oid.hash,
-			       "", &diff_opts);
-
-	if (!DIFF_OPT_TST(&diff_opts, FIND_COPIES_HARDER))
-		diffcore_std(&diff_opts);
-
-	do {
-		struct blame_entry **unblamedtail = &unblamed;
-		blame_list = setup_blame_list(unblamed, &num_ents);
-
-		for (i = 0; i < diff_queued_diff.nr; i++) {
-			struct diff_filepair *p = diff_queued_diff.queue[i];
-			struct origin *norigin;
-			mmfile_t file_p;
-			struct blame_entry this[3];
-
-			if (!DIFF_FILE_VALID(p->one))
-				continue; /* does not exist in parent */
-			if (S_ISGITLINK(p->one->mode))
-				continue; /* ignore git links */
-			if (porigin && !strcmp(p->one->path, porigin->path))
-				/* find_move already dealt with this path */
-				continue;
-
-			norigin = get_origin(sb, parent, p->one->path);
-			oidcpy(&norigin->blob_oid, &p->one->oid);
-			norigin->mode = p->one->mode;
-			fill_origin_blob(&sb->revs->diffopt, norigin, &file_p);
-			if (!file_p.ptr)
-				continue;
-
-			for (j = 0; j < num_ents; j++) {
-				find_copy_in_blob(sb, blame_list[j].ent,
-						  norigin, this, &file_p);
-				copy_split_if_better(sb, blame_list[j].split,
-						     this);
-				decref_split(this);
-			}
-			origin_decref(norigin);
-		}
-
-		for (j = 0; j < num_ents; j++) {
-			struct blame_entry *split = blame_list[j].split;
-			if (split[1].suspect &&
-			    blame_copy_score < ent_score(sb, &split[1])) {
-				split_blame(blamed, &unblamedtail, split,
-					    blame_list[j].ent);
-			} else {
-				blame_list[j].ent->next = leftover;
-				leftover = blame_list[j].ent;
-			}
-			decref_split(split);
-		}
-		free(blame_list);
-		*unblamedtail = NULL;
-		toosmall = filter_small(sb, toosmall, &unblamed, blame_copy_score);
-	} while (unblamed);
-	target->suspects = reverse_blame(leftover, NULL);
-	diff_flush(&diff_opts);
-	clear_pathspec(&diff_opts.pathspec);
-}
-
-/*
- * The blobs of origin and porigin exactly match, so everything
- * origin is suspected for can be blamed on the parent.
- */
-static void pass_whole_blame(struct scoreboard *sb,
-			     struct origin *origin, struct origin *porigin)
-{
-	struct blame_entry *e, *suspects;
-
-	if (!porigin->file.ptr && origin->file.ptr) {
-		/* Steal its file */
-		porigin->file = origin->file;
-		origin->file.ptr = NULL;
-	}
-	suspects = origin->suspects;
-	origin->suspects = NULL;
-	for (e = suspects; e; e = e->next) {
-		origin_incref(porigin);
-		origin_decref(e->suspect);
-		e->suspect = porigin;
-	}
-	queue_blames(sb, porigin, suspects);
-}
-
-/*
- * We pass blame from the current commit to its parents.  We keep saying
- * "parent" (and "porigin"), but what we mean is to find scapegoat to
- * exonerate ourselves.
- */
-static struct commit_list *first_scapegoat(struct rev_info *revs, struct commit *commit)
-{
-	if (!reverse) {
-		if (revs->first_parent_only &&
-		    commit->parents &&
-		    commit->parents->next) {
-			free_commit_list(commit->parents->next);
-			commit->parents->next = NULL;
-		}
-		return commit->parents;
-	}
-	return lookup_decoration(&revs->children, &commit->object);
-}
-
-static int num_scapegoats(struct rev_info *revs, struct commit *commit)
-{
-	struct commit_list *l = first_scapegoat(revs, commit);
-	return commit_list_count(l);
-}
-
-/* Distribute collected unsorted blames to the respected sorted lists
- * in the various origins.
- */
-static void distribute_blame(struct scoreboard *sb, struct blame_entry *blamed)
-{
-	blamed = blame_sort(blamed, compare_blame_suspect);
-	while (blamed)
-	{
-		struct origin *porigin = blamed->suspect;
-		struct blame_entry *suspects = NULL;
-		do {
-			struct blame_entry *next = blamed->next;
-			blamed->next = suspects;
-			suspects = blamed;
-			blamed = next;
-		} while (blamed && blamed->suspect == porigin);
-		suspects = reverse_blame(suspects, NULL);
-		queue_blames(sb, porigin, suspects);
-	}
-}
-
-#define MAXSG 16
-
-static void pass_blame(struct scoreboard *sb, struct origin *origin, int opt)
-=======
-static const char *nth_line_cb(void *data, long lno)
->>>>>>> bd481de7
 {
 	return blame_nth_line((struct blame_scoreboard *)data, lno);
 }
@@ -1937,304 +615,6 @@
 	return git_default_config(var, value, cb);
 }
 
-<<<<<<< HEAD
-static void verify_working_tree_path(struct commit *work_tree, const char *path)
-{
-	struct commit_list *parents;
-	int pos;
-
-	for (parents = work_tree->parents; parents; parents = parents->next) {
-		const struct object_id *commit_oid = &parents->item->object.oid;
-		struct object_id blob_oid;
-		unsigned mode;
-
-		if (!get_tree_entry(commit_oid->hash, path, blob_oid.hash, &mode) &&
-		    sha1_object_info(blob_oid.hash, NULL) == OBJ_BLOB)
-			return;
-	}
-
-	pos = cache_name_pos(path, strlen(path));
-	if (pos >= 0)
-		; /* path is in the index */
-	else if (-1 - pos < active_nr &&
-		 !strcmp(active_cache[-1 - pos]->name, path))
-		; /* path is in the index, unmerged */
-	else
-		die("no such path '%s' in HEAD", path);
-}
-
-static struct commit_list **append_parent(struct commit_list **tail, const struct object_id *oid)
-{
-	struct commit *parent;
-
-	parent = lookup_commit_reference(oid);
-	if (!parent)
-		die("no such commit %s", oid_to_hex(oid));
-	return &commit_list_insert(parent, tail)->next;
-}
-
-static void append_merge_parents(struct commit_list **tail)
-{
-	int merge_head;
-	struct strbuf line = STRBUF_INIT;
-
-	merge_head = open(git_path_merge_head(), O_RDONLY);
-	if (merge_head < 0) {
-		if (errno == ENOENT)
-			return;
-		die("cannot open '%s' for reading", git_path_merge_head());
-	}
-
-	while (!strbuf_getwholeline_fd(&line, merge_head, '\n')) {
-		struct object_id oid;
-		if (line.len < GIT_SHA1_HEXSZ || get_oid_hex(line.buf, &oid))
-			die("unknown line in '%s': %s", git_path_merge_head(), line.buf);
-		tail = append_parent(tail, &oid);
-	}
-	close(merge_head);
-	strbuf_release(&line);
-}
-
-/*
- * This isn't as simple as passing sb->buf and sb->len, because we
- * want to transfer ownership of the buffer to the commit (so we
- * must use detach).
- */
-static void set_commit_buffer_from_strbuf(struct commit *c, struct strbuf *sb)
-{
-	size_t len;
-	void *buf = strbuf_detach(sb, &len);
-	set_commit_buffer(c, buf, len);
-}
-
-/*
- * Prepare a dummy commit that represents the work tree (or staged) item.
- * Note that annotating work tree item never works in the reverse.
- */
-static struct commit *fake_working_tree_commit(struct diff_options *opt,
-					       const char *path,
-					       const char *contents_from)
-{
-	struct commit *commit;
-	struct origin *origin;
-	struct commit_list **parent_tail, *parent;
-	struct object_id head_oid;
-	struct strbuf buf = STRBUF_INIT;
-	const char *ident;
-	time_t now;
-	int size, len;
-	struct cache_entry *ce;
-	unsigned mode;
-	struct strbuf msg = STRBUF_INIT;
-
-	read_cache();
-	time(&now);
-	commit = alloc_commit_node();
-	commit->object.parsed = 1;
-	commit->date = now;
-	parent_tail = &commit->parents;
-
-	if (!resolve_ref_unsafe("HEAD", RESOLVE_REF_READING, head_oid.hash, NULL))
-		die("no such ref: HEAD");
-
-	parent_tail = append_parent(parent_tail, &head_oid);
-	append_merge_parents(parent_tail);
-	verify_working_tree_path(commit, path);
-
-	origin = make_origin(commit, path);
-
-	ident = fmt_ident("Not Committed Yet", "not.committed.yet", NULL, 0);
-	strbuf_addstr(&msg, "tree 0000000000000000000000000000000000000000\n");
-	for (parent = commit->parents; parent; parent = parent->next)
-		strbuf_addf(&msg, "parent %s\n",
-			    oid_to_hex(&parent->item->object.oid));
-	strbuf_addf(&msg,
-		    "author %s\n"
-		    "committer %s\n\n"
-		    "Version of %s from %s\n",
-		    ident, ident, path,
-		    (!contents_from ? path :
-		     (!strcmp(contents_from, "-") ? "standard input" : contents_from)));
-	set_commit_buffer_from_strbuf(commit, &msg);
-
-	if (!contents_from || strcmp("-", contents_from)) {
-		struct stat st;
-		const char *read_from;
-		char *buf_ptr;
-		unsigned long buf_len;
-
-		if (contents_from) {
-			if (stat(contents_from, &st) < 0)
-				die_errno("Cannot stat '%s'", contents_from);
-			read_from = contents_from;
-		}
-		else {
-			if (lstat(path, &st) < 0)
-				die_errno("Cannot lstat '%s'", path);
-			read_from = path;
-		}
-		mode = canon_mode(st.st_mode);
-
-		switch (st.st_mode & S_IFMT) {
-		case S_IFREG:
-			if (DIFF_OPT_TST(opt, ALLOW_TEXTCONV) &&
-			    textconv_object(read_from, mode, &null_oid, 0, &buf_ptr, &buf_len))
-				strbuf_attach(&buf, buf_ptr, buf_len, buf_len + 1);
-			else if (strbuf_read_file(&buf, read_from, st.st_size) != st.st_size)
-				die_errno("cannot open or read '%s'", read_from);
-			break;
-		case S_IFLNK:
-			if (strbuf_readlink(&buf, read_from, st.st_size) < 0)
-				die_errno("cannot readlink '%s'", read_from);
-			break;
-		default:
-			die("unsupported file type %s", read_from);
-		}
-	}
-	else {
-		/* Reading from stdin */
-		mode = 0;
-		if (strbuf_read(&buf, 0, 0) < 0)
-			die_errno("failed to read from stdin");
-	}
-	convert_to_git(path, buf.buf, buf.len, &buf, 0);
-	origin->file.ptr = buf.buf;
-	origin->file.size = buf.len;
-	pretend_sha1_file(buf.buf, buf.len, OBJ_BLOB, origin->blob_oid.hash);
-
-	/*
-	 * Read the current index, replace the path entry with
-	 * origin->blob_sha1 without mucking with its mode or type
-	 * bits; we are not going to write this index out -- we just
-	 * want to run "diff-index --cached".
-	 */
-	discard_cache();
-	read_cache();
-
-	len = strlen(path);
-	if (!mode) {
-		int pos = cache_name_pos(path, len);
-		if (0 <= pos)
-			mode = active_cache[pos]->ce_mode;
-		else
-			/* Let's not bother reading from HEAD tree */
-			mode = S_IFREG | 0644;
-	}
-	size = cache_entry_size(len);
-	ce = xcalloc(1, size);
-	oidcpy(&ce->oid, &origin->blob_oid);
-	memcpy(ce->name, path, len);
-	ce->ce_flags = create_ce_flags(0);
-	ce->ce_namelen = len;
-	ce->ce_mode = create_ce_mode(mode);
-	add_cache_entry(ce, ADD_CACHE_OK_TO_ADD|ADD_CACHE_OK_TO_REPLACE);
-
-	cache_tree_invalidate_path(&the_index, path);
-
-	return commit;
-}
-
-static struct commit *find_single_final(struct rev_info *revs,
-					const char **name_p)
-{
-	int i;
-	struct commit *found = NULL;
-	const char *name = NULL;
-
-	for (i = 0; i < revs->pending.nr; i++) {
-		struct object *obj = revs->pending.objects[i].item;
-		if (obj->flags & UNINTERESTING)
-			continue;
-		obj = deref_tag(obj, NULL, 0);
-		if (obj->type != OBJ_COMMIT)
-			die("Non commit %s?", revs->pending.objects[i].name);
-		if (found)
-			die("More than one commit to dig from %s and %s?",
-			    revs->pending.objects[i].name, name);
-		found = (struct commit *)obj;
-		name = revs->pending.objects[i].name;
-	}
-	if (name_p)
-		*name_p = name;
-	return found;
-}
-
-static char *prepare_final(struct scoreboard *sb)
-{
-	const char *name;
-	sb->final = find_single_final(sb->revs, &name);
-	return xstrdup_or_null(name);
-}
-
-static const char *dwim_reverse_initial(struct scoreboard *sb)
-{
-	/*
-	 * DWIM "git blame --reverse ONE -- PATH" as
-	 * "git blame --reverse ONE..HEAD -- PATH" but only do so
-	 * when it makes sense.
-	 */
-	struct object *obj;
-	struct commit *head_commit;
-	struct object_id head_oid;
-
-	if (sb->revs->pending.nr != 1)
-		return NULL;
-
-	/* Is that sole rev a committish? */
-	obj = sb->revs->pending.objects[0].item;
-	obj = deref_tag(obj, NULL, 0);
-	if (obj->type != OBJ_COMMIT)
-		return NULL;
-
-	/* Do we have HEAD? */
-	if (!resolve_ref_unsafe("HEAD", RESOLVE_REF_READING, head_oid.hash, NULL))
-		return NULL;
-	head_commit = lookup_commit_reference_gently(&head_oid, 1);
-	if (!head_commit)
-		return NULL;
-
-	/* Turn "ONE" into "ONE..HEAD" then */
-	obj->flags |= UNINTERESTING;
-	add_pending_object(sb->revs, &head_commit->object, "HEAD");
-
-	sb->final = (struct commit *)obj;
-	return sb->revs->pending.objects[0].name;
-}
-
-static char *prepare_initial(struct scoreboard *sb)
-{
-	int i;
-	const char *final_commit_name = NULL;
-	struct rev_info *revs = sb->revs;
-
-	/*
-	 * There must be one and only one negative commit, and it must be
-	 * the boundary.
-	 */
-	for (i = 0; i < revs->pending.nr; i++) {
-		struct object *obj = revs->pending.objects[i].item;
-		if (!(obj->flags & UNINTERESTING))
-			continue;
-		obj = deref_tag(obj, NULL, 0);
-		if (obj->type != OBJ_COMMIT)
-			die("Non commit %s?", revs->pending.objects[i].name);
-		if (sb->final)
-			die("More than one commit to dig up from, %s and %s?",
-			    revs->pending.objects[i].name,
-			    final_commit_name);
-		sb->final = (struct commit *) obj;
-		final_commit_name = revs->pending.objects[i].name;
-	}
-
-	if (!final_commit_name)
-		final_commit_name = dwim_reverse_initial(sb);
-	if (!final_commit_name)
-		die("No commit to dig up from?");
-	return xstrdup(final_commit_name);
-}
-
-=======
->>>>>>> bd481de7
 static int blame_copy_callback(const struct option *option, const char *arg, int unset)
 {
 	int *opt = option->value;
