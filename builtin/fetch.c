/*
 * "git fetch"
 */
#include "cache.h"
#include "refs.h"
#include "commit.h"
#include "builtin.h"
#include "string-list.h"
#include "remote.h"
#include "transport.h"
#include "run-command.h"
#include "parse-options.h"
#include "sigchain.h"
#include "transport.h"
#include "submodule.h"
#include "connected.h"

static const char * const builtin_fetch_usage[] = {
	"git fetch [<options>] [<repository> [<refspec>...]]",
	"git fetch [<options>] <group>",
	"git fetch --multiple [<options>] [(<repository> | <group>)...]",
	"git fetch --all [<options>]",
	NULL
};

enum {
	TAGS_UNSET = 0,
	TAGS_DEFAULT = 1,
	TAGS_SET = 2
};

static int all, append, dry_run, force, keep, multiple, prune, update_head_ok, verbosity;
static int progress = -1, recurse_submodules = RECURSE_SUBMODULES_DEFAULT;
static int tags = TAGS_DEFAULT;
static const char *depth;
static const char *upload_pack;
static struct strbuf default_rla = STRBUF_INIT;
static struct transport *transport;
static const char *submodule_prefix = "";
static const char *recurse_submodules_default;

static int option_parse_recurse_submodules(const struct option *opt,
				   const char *arg, int unset)
{
	if (unset) {
		recurse_submodules = RECURSE_SUBMODULES_OFF;
	} else {
		if (arg)
			recurse_submodules = parse_fetch_recurse_submodules_arg(opt->long_name, arg);
		else
			recurse_submodules = RECURSE_SUBMODULES_ON;
	}
	return 0;
}

static struct option builtin_fetch_options[] = {
	OPT__VERBOSITY(&verbosity),
	OPT_BOOLEAN(0, "all", &all,
		    "fetch from all remotes"),
	OPT_BOOLEAN('a', "append", &append,
		    "append to .git/FETCH_HEAD instead of overwriting"),
	OPT_STRING(0, "upload-pack", &upload_pack, "path",
		   "path to upload pack on remote end"),
	OPT__FORCE(&force, "force overwrite of local branch"),
	OPT_BOOLEAN('m', "multiple", &multiple,
		    "fetch from multiple remotes"),
	OPT_SET_INT('t', "tags", &tags,
		    "fetch all tags and associated objects", TAGS_SET),
	OPT_SET_INT('n', NULL, &tags,
		    "do not fetch all tags (--no-tags)", TAGS_UNSET),
	OPT_BOOLEAN('p', "prune", &prune,
		    "prune remote-tracking branches no longer on remote"),
	{ OPTION_CALLBACK, 0, "recurse-submodules", NULL, "on-demand",
		    "control recursive fetching of submodules",
		    PARSE_OPT_OPTARG, option_parse_recurse_submodules },
	OPT_BOOLEAN(0, "dry-run", &dry_run,
		    "dry run"),
	OPT_BOOLEAN('k', "keep", &keep, "keep downloaded pack"),
	OPT_BOOLEAN('u', "update-head-ok", &update_head_ok,
		    "allow updating of HEAD ref"),
	OPT_BOOL(0, "progress", &progress, "force progress reporting"),
	OPT_STRING(0, "depth", &depth, "depth",
		   "deepen history of shallow clone"),
	{ OPTION_STRING, 0, "submodule-prefix", &submodule_prefix, "dir",
		   "prepend this to submodule path output", PARSE_OPT_HIDDEN },
	{ OPTION_STRING, 0, "recurse-submodules-default",
		   &recurse_submodules_default, NULL,
		   "default mode for recursion", PARSE_OPT_HIDDEN },
	OPT_END()
};

static void unlock_pack(void)
{
	if (transport)
		transport_unlock_pack(transport);
}

static void unlock_pack_on_signal(int signo)
{
	unlock_pack();
	sigchain_pop(signo);
	raise(signo);
}

static void add_merge_config(struct ref **head,
			   const struct ref *remote_refs,
		           struct branch *branch,
		           struct ref ***tail)
{
	int i;

	for (i = 0; i < branch->merge_nr; i++) {
		struct ref *rm, **old_tail = *tail;
		struct refspec refspec;

		for (rm = *head; rm; rm = rm->next) {
			if (branch_merge_matches(branch, i, rm->name)) {
				rm->merge = 1;
				break;
			}
		}
		if (rm)
			continue;

		/*
		 * Not fetched to a remote-tracking branch?  We need to fetch
		 * it anyway to allow this branch's "branch.$name.merge"
		 * to be honored by 'git pull', but we do not have to
		 * fail if branch.$name.merge is misconfigured to point
		 * at a nonexisting branch.  If we were indeed called by
		 * 'git pull', it will notice the misconfiguration because
		 * there is no entry in the resulting FETCH_HEAD marked
		 * for merging.
		 */
		memset(&refspec, 0, sizeof(refspec));
		refspec.src = branch->merge[i]->src;
		get_fetch_map(remote_refs, &refspec, tail, 1);
		for (rm = *old_tail; rm; rm = rm->next)
			rm->merge = 1;
	}
}

static void find_non_local_tags(struct transport *transport,
			struct ref **head,
			struct ref ***tail);

static struct ref *get_ref_map(struct transport *transport,
			       struct refspec *refs, int ref_count, int tags,
			       int *autotags)
{
	int i;
	struct ref *rm;
	struct ref *ref_map = NULL;
	struct ref **tail = &ref_map;

	const struct ref *remote_refs = transport_get_remote_refs(transport);

	if (ref_count || tags == TAGS_SET) {
		for (i = 0; i < ref_count; i++) {
			get_fetch_map(remote_refs, &refs[i], &tail, 0);
			if (refs[i].dst && refs[i].dst[0])
				*autotags = 1;
		}
		/* Merge everything on the command line, but not --tags */
		for (rm = ref_map; rm; rm = rm->next)
			rm->merge = 1;
		if (tags == TAGS_SET)
			get_fetch_map(remote_refs, tag_refspec, &tail, 0);
	} else {
		/* Use the defaults */
		struct remote *remote = transport->remote;
		struct branch *branch = branch_get(NULL);
		int has_merge = branch_has_merge_config(branch);
		if (remote &&
		    (remote->fetch_refspec_nr ||
		     /* Note: has_merge implies non-NULL branch->remote_name */
		     (has_merge && !strcmp(branch->remote_name, remote->name)))) {
			for (i = 0; i < remote->fetch_refspec_nr; i++) {
				get_fetch_map(remote_refs, &remote->fetch[i], &tail, 0);
				if (remote->fetch[i].dst &&
				    remote->fetch[i].dst[0])
					*autotags = 1;
				if (!i && !has_merge && ref_map &&
				    !remote->fetch[0].pattern)
					ref_map->merge = 1;
			}
			/*
			 * if the remote we're fetching from is the same
			 * as given in branch.<name>.remote, we add the
			 * ref given in branch.<name>.merge, too.
			 *
			 * Note: has_merge implies non-NULL branch->remote_name
			 */
			if (has_merge &&
			    !strcmp(branch->remote_name, remote->name))
				add_merge_config(&ref_map, remote_refs, branch, &tail);
		} else {
			ref_map = get_remote_ref(remote_refs, "HEAD");
			if (!ref_map)
				die(_("Couldn't find remote ref HEAD"));
			ref_map->merge = 1;
			tail = &ref_map->next;
		}
	}
	if (tags == TAGS_DEFAULT && *autotags)
		find_non_local_tags(transport, &ref_map, &tail);
	ref_remove_duplicates(ref_map);

	return ref_map;
}

#define STORE_REF_ERROR_OTHER 1
#define STORE_REF_ERROR_DF_CONFLICT 2

static int s_update_ref(const char *action,
			struct ref *ref,
			int check_old)
{
	char msg[1024];
	char *rla = getenv("GIT_REFLOG_ACTION");
	static struct ref_lock *lock;

	if (dry_run)
		return 0;
	if (!rla)
		rla = default_rla.buf;
	snprintf(msg, sizeof(msg), "%s: %s", rla, action);
	lock = lock_any_ref_for_update(ref->name,
				       check_old ? ref->old_sha1 : NULL, 0);
	if (!lock)
		return errno == ENOTDIR ? STORE_REF_ERROR_DF_CONFLICT :
					  STORE_REF_ERROR_OTHER;
	if (write_ref_sha1(lock, ref->new_sha1, msg) < 0)
		return errno == ENOTDIR ? STORE_REF_ERROR_DF_CONFLICT :
					  STORE_REF_ERROR_OTHER;
	return 0;
}

#define REFCOL_WIDTH  10

static int update_local_ref(struct ref *ref,
			    const char *remote,
			    const struct ref *remote_ref,
			    struct strbuf *display)
{
	struct commit *current = NULL, *updated;
	enum object_type type;
	struct branch *current_branch = branch_get(NULL);
	const char *pretty_ref = prettify_refname(ref->name);

	type = sha1_object_info(ref->new_sha1, NULL);
	if (type < 0)
		die(_("object %s not found"), sha1_to_hex(ref->new_sha1));

	if (!hashcmp(ref->old_sha1, ref->new_sha1)) {
		if (verbosity > 0)
			strbuf_addf(display, "= %-*s %-*s -> %s",
				    TRANSPORT_SUMMARY_WIDTH,
				    _("[up to date]"), REFCOL_WIDTH,
				    remote, pretty_ref);
		return 0;
	}

	if (current_branch &&
	    !strcmp(ref->name, current_branch->name) &&
	    !(update_head_ok || is_bare_repository()) &&
	    !is_null_sha1(ref->old_sha1)) {
		/*
		 * If this is the head, and it's not okay to update
		 * the head, and the old value of the head isn't empty...
		 */
		strbuf_addf(display,
			    _("! %-*s %-*s -> %s  (can't fetch in current branch)"),
			    TRANSPORT_SUMMARY_WIDTH, _("[rejected]"),
			    REFCOL_WIDTH, remote, pretty_ref);
		return 1;
	}

	if (!is_null_sha1(ref->old_sha1) &&
	    !prefixcmp(ref->name, "refs/tags/")) {
		int r;
		r = s_update_ref("updating tag", ref, 0);
		strbuf_addf(display, "%c %-*s %-*s -> %s%s",
			    r ? '!' : '-',
			    TRANSPORT_SUMMARY_WIDTH, _("[tag update]"),
			    REFCOL_WIDTH, remote, pretty_ref,
			    r ? _("  (unable to update local ref)") : "");
		return r;
	}

	current = lookup_commit_reference_gently(ref->old_sha1, 1);
	updated = lookup_commit_reference_gently(ref->new_sha1, 1);
	if (!current || !updated) {
		const char *msg;
		const char *what;
		int r;
		/*
		 * Nicely describe the new ref we're fetching.
		 * Base this on the remote's ref name, as it's
		 * more likely to follow a standard layout.
		 */
		const char *name = remote_ref ? remote_ref->name : "";
		if (!prefixcmp(name, "refs/tags/")) {
			msg = "storing tag";
			what = _("[new tag]");
		} else if (!prefixcmp(name, "refs/heads/")) {
			msg = "storing head";
			what = _("[new branch]");
<<<<<<< HEAD
=======
			if ((recurse_submodules != RECURSE_SUBMODULES_OFF) &&
			    (recurse_submodules != RECURSE_SUBMODULES_ON))
				check_for_new_submodule_commits(ref->new_sha1);
		} else {
			msg = "storing ref";
			what = _("[new ref]");
>>>>>>> 0997adaa
		}

		if ((recurse_submodules != RECURSE_SUBMODULES_OFF) &&
		    (recurse_submodules != RECURSE_SUBMODULES_ON))
			check_for_new_submodule_commits(ref->new_sha1);
		r = s_update_ref(msg, ref, 0);
		strbuf_addf(display, "%c %-*s %-*s -> %s%s",
			    r ? '!' : '*',
			    TRANSPORT_SUMMARY_WIDTH, what,
			    REFCOL_WIDTH, remote, pretty_ref,
			    r ? _("  (unable to update local ref)") : "");
		return r;
	}

	if (in_merge_bases(current, &updated, 1)) {
		char quickref[83];
		int r;
		strcpy(quickref, find_unique_abbrev(current->object.sha1, DEFAULT_ABBREV));
		strcat(quickref, "..");
		strcat(quickref, find_unique_abbrev(ref->new_sha1, DEFAULT_ABBREV));
		if ((recurse_submodules != RECURSE_SUBMODULES_OFF) &&
		    (recurse_submodules != RECURSE_SUBMODULES_ON))
			check_for_new_submodule_commits(ref->new_sha1);
		r = s_update_ref("fast-forward", ref, 1);
		strbuf_addf(display, "%c %-*s %-*s -> %s%s",
			    r ? '!' : ' ',
			    TRANSPORT_SUMMARY_WIDTH, quickref,
			    REFCOL_WIDTH, remote, pretty_ref,
			    r ? _("  (unable to update local ref)") : "");
		return r;
	} else if (force || ref->force) {
		char quickref[84];
		int r;
		strcpy(quickref, find_unique_abbrev(current->object.sha1, DEFAULT_ABBREV));
		strcat(quickref, "...");
		strcat(quickref, find_unique_abbrev(ref->new_sha1, DEFAULT_ABBREV));
		if ((recurse_submodules != RECURSE_SUBMODULES_OFF) &&
		    (recurse_submodules != RECURSE_SUBMODULES_ON))
			check_for_new_submodule_commits(ref->new_sha1);
		r = s_update_ref("forced-update", ref, 1);
		strbuf_addf(display, "%c %-*s %-*s -> %s  (%s)",
			    r ? '!' : '+',
			    TRANSPORT_SUMMARY_WIDTH, quickref,
			    REFCOL_WIDTH, remote, pretty_ref,
			    r ? _("unable to update local ref") : _("forced update"));
		return r;
	} else {
		strbuf_addf(display, "! %-*s %-*s -> %s  %s",
			    TRANSPORT_SUMMARY_WIDTH, _("[rejected]"),
			    REFCOL_WIDTH, remote, pretty_ref,
			    _("(non-fast-forward)"));
		return 1;
	}
}

static int iterate_ref_map(void *cb_data, unsigned char sha1[20])
{
	struct ref **rm = cb_data;
	struct ref *ref = *rm;

	if (!ref)
		return -1; /* end of the list */
	*rm = ref->next;
	hashcpy(sha1, ref->old_sha1);
	return 0;
}

static int store_updated_refs(const char *raw_url, const char *remote_name,
		struct ref *ref_map)
{
	FILE *fp;
	struct commit *commit;
	int url_len, i, shown_url = 0, rc = 0;
	struct strbuf note = STRBUF_INIT;
	const char *what, *kind;
	struct ref *rm;
	char *url, *filename = dry_run ? "/dev/null" : git_path("FETCH_HEAD");
	int want_merge;

	fp = fopen(filename, "a");
	if (!fp)
		return error(_("cannot open %s: %s\n"), filename, strerror(errno));

	if (raw_url)
		url = transport_anonymize_url(raw_url);
	else
		url = xstrdup("foreign");

	rm = ref_map;
	if (check_everything_connected(iterate_ref_map, 0, &rm)) {
		rc = error(_("%s did not send all necessary objects\n"), url);
		goto abort;
	}

	/*
	 * The first pass writes objects to be merged and then the
	 * second pass writes the rest, in order to allow using
	 * FETCH_HEAD as a refname to refer to the ref to be merged.
	 */
	for (want_merge = 1; 0 <= want_merge; want_merge--) {
		for (rm = ref_map; rm; rm = rm->next) {
			struct ref *ref = NULL;

			commit = lookup_commit_reference_gently(rm->old_sha1, 1);
			if (!commit)
				rm->merge = 0;

			if (rm->merge != want_merge)
				continue;

			if (rm->peer_ref) {
				ref = xcalloc(1, sizeof(*ref) + strlen(rm->peer_ref->name) + 1);
				strcpy(ref->name, rm->peer_ref->name);
				hashcpy(ref->old_sha1, rm->peer_ref->old_sha1);
				hashcpy(ref->new_sha1, rm->old_sha1);
				ref->force = rm->peer_ref->force;
			}


			if (!strcmp(rm->name, "HEAD")) {
				kind = "";
				what = "";
			}
			else if (!prefixcmp(rm->name, "refs/heads/")) {
				kind = "branch";
				what = rm->name + 11;
			}
			else if (!prefixcmp(rm->name, "refs/tags/")) {
				kind = "tag";
				what = rm->name + 10;
			}
			else if (!prefixcmp(rm->name, "refs/remotes/")) {
				kind = "remote-tracking branch";
				what = rm->name + 13;
			}
			else {
				kind = "";
				what = rm->name;
			}

			url_len = strlen(url);
			for (i = url_len - 1; url[i] == '/' && 0 <= i; i--)
				;
			url_len = i + 1;
			if (4 < i && !strncmp(".git", url + i - 3, 4))
				url_len = i - 3;

			strbuf_reset(&note);
			if (*what) {
				if (*kind)
					strbuf_addf(&note, "%s ", kind);
				strbuf_addf(&note, "'%s' of ", what);
			}
			fprintf(fp, "%s\t%s\t%s",
				sha1_to_hex(rm->old_sha1),
				rm->merge ? "" : "not-for-merge",
				note.buf);
			for (i = 0; i < url_len; ++i)
				if ('\n' == url[i])
					fputs("\\n", fp);
				else
					fputc(url[i], fp);
			fputc('\n', fp);

			strbuf_reset(&note);
			if (ref) {
				rc |= update_local_ref(ref, what, rm, &note);
				free(ref);
			} else
				strbuf_addf(&note, "* %-*s %-*s -> FETCH_HEAD",
					    TRANSPORT_SUMMARY_WIDTH,
					    *kind ? kind : "branch",
					    REFCOL_WIDTH,
					    *what ? what : "HEAD");
			if (note.len) {
				if (verbosity >= 0 && !shown_url) {
					fprintf(stderr, _("From %.*s\n"),
							url_len, url);
					shown_url = 1;
				}
				if (verbosity >= 0)
					fprintf(stderr, " %s\n", note.buf);
			}
		}
	}

	if (rc & STORE_REF_ERROR_DF_CONFLICT)
		error(_("some local refs could not be updated; try running\n"
		      " 'git remote prune %s' to remove any old, conflicting "
		      "branches"), remote_name);

 abort:
	strbuf_release(&note);
	free(url);
	fclose(fp);
	return rc;
}

/*
 * We would want to bypass the object transfer altogether if
 * everything we are going to fetch already exists and is connected
 * locally.
 */
static int quickfetch(struct ref *ref_map)
{
	struct ref *rm = ref_map;

	/*
	 * If we are deepening a shallow clone we already have these
	 * objects reachable.  Running rev-list here will return with
	 * a good (0) exit status and we'll bypass the fetch that we
	 * really need to perform.  Claiming failure now will ensure
	 * we perform the network exchange to deepen our history.
	 */
	if (depth)
		return -1;
	return check_everything_connected(iterate_ref_map, 1, &rm);
}

static int fetch_refs(struct transport *transport, struct ref *ref_map)
{
	int ret = quickfetch(ref_map);
	if (ret)
		ret = transport_fetch_refs(transport, ref_map);
	if (!ret)
		ret |= store_updated_refs(transport->url,
				transport->remote->name,
				ref_map);
	transport_unlock_pack(transport);
	return ret;
}

static int prune_refs(struct refspec *refs, int ref_count, struct ref *ref_map)
{
	int result = 0;
	struct ref *ref, *stale_refs = get_stale_heads(refs, ref_count, ref_map);
	const char *dangling_msg = dry_run
		? _("   (%s will become dangling)\n")
		: _("   (%s has become dangling)\n");

	for (ref = stale_refs; ref; ref = ref->next) {
		if (!dry_run)
			result |= delete_ref(ref->name, NULL, 0);
		if (verbosity >= 0) {
			fprintf(stderr, " x %-*s %-*s -> %s\n",
				TRANSPORT_SUMMARY_WIDTH, _("[deleted]"),
				REFCOL_WIDTH, _("(none)"), prettify_refname(ref->name));
			warn_dangling_symref(stderr, dangling_msg, ref->name);
		}
	}
	free_refs(stale_refs);
	return result;
}

static int add_existing(const char *refname, const unsigned char *sha1,
			int flag, void *cbdata)
{
	struct string_list *list = (struct string_list *)cbdata;
	struct string_list_item *item = string_list_insert(list, refname);
	item->util = (void *)sha1;
	return 0;
}

static int will_fetch(struct ref **head, const unsigned char *sha1)
{
	struct ref *rm = *head;
	while (rm) {
		if (!hashcmp(rm->old_sha1, sha1))
			return 1;
		rm = rm->next;
	}
	return 0;
}

static void find_non_local_tags(struct transport *transport,
			struct ref **head,
			struct ref ***tail)
{
	struct string_list existing_refs = STRING_LIST_INIT_NODUP;
	struct string_list remote_refs = STRING_LIST_INIT_NODUP;
	const struct ref *ref;
	struct string_list_item *item = NULL;

	for_each_ref(add_existing, &existing_refs);
	for (ref = transport_get_remote_refs(transport); ref; ref = ref->next) {
		if (prefixcmp(ref->name, "refs/tags/"))
			continue;

		/*
		 * The peeled ref always follows the matching base
		 * ref, so if we see a peeled ref that we don't want
		 * to fetch then we can mark the ref entry in the list
		 * as one to ignore by setting util to NULL.
		 */
		if (!suffixcmp(ref->name, "^{}")) {
			if (item && !has_sha1_file(ref->old_sha1) &&
			    !will_fetch(head, ref->old_sha1) &&
			    !has_sha1_file(item->util) &&
			    !will_fetch(head, item->util))
				item->util = NULL;
			item = NULL;
			continue;
		}

		/*
		 * If item is non-NULL here, then we previously saw a
		 * ref not followed by a peeled reference, so we need
		 * to check if it is a lightweight tag that we want to
		 * fetch.
		 */
		if (item && !has_sha1_file(item->util) &&
		    !will_fetch(head, item->util))
			item->util = NULL;

		item = NULL;

		/* skip duplicates and refs that we already have */
		if (string_list_has_string(&remote_refs, ref->name) ||
		    string_list_has_string(&existing_refs, ref->name))
			continue;

		item = string_list_insert(&remote_refs, ref->name);
		item->util = (void *)ref->old_sha1;
	}
	string_list_clear(&existing_refs, 0);

	/*
	 * We may have a final lightweight tag that needs to be
	 * checked to see if it needs fetching.
	 */
	if (item && !has_sha1_file(item->util) &&
	    !will_fetch(head, item->util))
		item->util = NULL;

	/*
	 * For all the tags in the remote_refs string list,
	 * add them to the list of refs to be fetched
	 */
	for_each_string_list_item(item, &remote_refs) {
		/* Unless we have already decided to ignore this item... */
		if (item->util)
		{
			struct ref *rm = alloc_ref(item->string);
			rm->peer_ref = alloc_ref(item->string);
			hashcpy(rm->old_sha1, item->util);
			**tail = rm;
			*tail = &rm->next;
		}
	}

	string_list_clear(&remote_refs, 0);
}

static void check_not_current_branch(struct ref *ref_map)
{
	struct branch *current_branch = branch_get(NULL);

	if (is_bare_repository() || !current_branch)
		return;

	for (; ref_map; ref_map = ref_map->next)
		if (ref_map->peer_ref && !strcmp(current_branch->refname,
					ref_map->peer_ref->name))
			die(_("Refusing to fetch into current branch %s "
			    "of non-bare repository"), current_branch->refname);
}

static int truncate_fetch_head(void)
{
	char *filename = git_path("FETCH_HEAD");
	FILE *fp = fopen(filename, "w");

	if (!fp)
		return error(_("cannot open %s: %s\n"), filename, strerror(errno));
	fclose(fp);
	return 0;
}

static int do_fetch(struct transport *transport,
		    struct refspec *refs, int ref_count)
{
	struct string_list existing_refs = STRING_LIST_INIT_NODUP;
	struct string_list_item *peer_item = NULL;
	struct ref *ref_map;
	struct ref *rm;
	int autotags = (transport->remote->fetch_tags == 1);

	for_each_ref(add_existing, &existing_refs);

	if (tags == TAGS_DEFAULT) {
		if (transport->remote->fetch_tags == 2)
			tags = TAGS_SET;
		if (transport->remote->fetch_tags == -1)
			tags = TAGS_UNSET;
	}

	if (!transport->get_refs_list || !transport->fetch)
		die(_("Don't know how to fetch from %s"), transport->url);

	/* if not appending, truncate FETCH_HEAD */
	if (!append && !dry_run) {
		int errcode = truncate_fetch_head();
		if (errcode)
			return errcode;
	}

	ref_map = get_ref_map(transport, refs, ref_count, tags, &autotags);
	if (!update_head_ok)
		check_not_current_branch(ref_map);

	for (rm = ref_map; rm; rm = rm->next) {
		if (rm->peer_ref) {
			peer_item = string_list_lookup(&existing_refs,
						       rm->peer_ref->name);
			if (peer_item)
				hashcpy(rm->peer_ref->old_sha1,
					peer_item->util);
		}
	}

	if (tags == TAGS_DEFAULT && autotags)
		transport_set_option(transport, TRANS_OPT_FOLLOWTAGS, "1");
	if (fetch_refs(transport, ref_map)) {
		free_refs(ref_map);
		return 1;
	}
	if (prune) {
		/* If --tags was specified, pretend the user gave us the canonical tags refspec */
		if (tags == TAGS_SET) {
			const char *tags_str = "refs/tags/*:refs/tags/*";
			struct refspec *tags_refspec, *refspec;

			/* Copy the refspec and add the tags to it */
			refspec = xcalloc(ref_count + 1, sizeof(struct refspec));
			tags_refspec = parse_fetch_refspec(1, &tags_str);
			memcpy(refspec, refs, ref_count * sizeof(struct refspec));
			memcpy(&refspec[ref_count], tags_refspec, sizeof(struct refspec));
			ref_count++;

			prune_refs(refspec, ref_count, ref_map);

			ref_count--;
			/* The rest of the strings belong to fetch_one */
			free_refspec(1, tags_refspec);
			free(refspec);
		} else if (ref_count) {
			prune_refs(refs, ref_count, ref_map);
		} else {
			prune_refs(transport->remote->fetch, transport->remote->fetch_refspec_nr, ref_map);
		}
	}
	free_refs(ref_map);

	/* if neither --no-tags nor --tags was specified, do automated tag
	 * following ... */
	if (tags == TAGS_DEFAULT && autotags) {
		struct ref **tail = &ref_map;
		ref_map = NULL;
		find_non_local_tags(transport, &ref_map, &tail);
		if (ref_map) {
			transport_set_option(transport, TRANS_OPT_FOLLOWTAGS, NULL);
			transport_set_option(transport, TRANS_OPT_DEPTH, "0");
			fetch_refs(transport, ref_map);
		}
		free_refs(ref_map);
	}

	return 0;
}

static void set_option(const char *name, const char *value)
{
	int r = transport_set_option(transport, name, value);
	if (r < 0)
		die(_("Option \"%s\" value \"%s\" is not valid for %s"),
			name, value, transport->url);
	if (r > 0)
		warning(_("Option \"%s\" is ignored for %s\n"),
			name, transport->url);
}

static int get_one_remote_for_fetch(struct remote *remote, void *priv)
{
	struct string_list *list = priv;
	if (!remote->skip_default_update)
		string_list_append(list, remote->name);
	return 0;
}

struct remote_group_data {
	const char *name;
	struct string_list *list;
};

static int get_remote_group(const char *key, const char *value, void *priv)
{
	struct remote_group_data *g = priv;

	if (!prefixcmp(key, "remotes.") &&
			!strcmp(key + 8, g->name)) {
		/* split list by white space */
		int space = strcspn(value, " \t\n");
		while (*value) {
			if (space > 1) {
				string_list_append(g->list,
						   xstrndup(value, space));
			}
			value += space + (value[space] != '\0');
			space = strcspn(value, " \t\n");
		}
	}

	return 0;
}

static int add_remote_or_group(const char *name, struct string_list *list)
{
	int prev_nr = list->nr;
	struct remote_group_data g;
	g.name = name; g.list = list;

	git_config(get_remote_group, &g);
	if (list->nr == prev_nr) {
		struct remote *remote;
		if (!remote_is_configured(name))
			return 0;
		remote = remote_get(name);
		string_list_append(list, remote->name);
	}
	return 1;
}

static void add_options_to_argv(int *argc, const char **argv)
{
	if (dry_run)
		argv[(*argc)++] = "--dry-run";
	if (prune)
		argv[(*argc)++] = "--prune";
	if (update_head_ok)
		argv[(*argc)++] = "--update-head-ok";
	if (force)
		argv[(*argc)++] = "--force";
	if (keep)
		argv[(*argc)++] = "--keep";
	if (recurse_submodules == RECURSE_SUBMODULES_ON)
		argv[(*argc)++] = "--recurse-submodules";
	else if (recurse_submodules == RECURSE_SUBMODULES_ON_DEMAND)
		argv[(*argc)++] = "--recurse-submodules=on-demand";
	if (verbosity >= 2)
		argv[(*argc)++] = "-v";
	if (verbosity >= 1)
		argv[(*argc)++] = "-v";
	else if (verbosity < 0)
		argv[(*argc)++] = "-q";

}

static int fetch_multiple(struct string_list *list)
{
	int i, result = 0;
	const char *argv[12] = { "fetch", "--append" };
	int argc = 2;

	add_options_to_argv(&argc, argv);

	if (!append && !dry_run) {
		int errcode = truncate_fetch_head();
		if (errcode)
			return errcode;
	}

	for (i = 0; i < list->nr; i++) {
		const char *name = list->items[i].string;
		argv[argc] = name;
		argv[argc + 1] = NULL;
		if (verbosity >= 0)
			printf(_("Fetching %s\n"), name);
		if (run_command_v_opt(argv, RUN_GIT_CMD)) {
			error(_("Could not fetch %s"), name);
			result = 1;
		}
	}

	return result;
}

static int fetch_one(struct remote *remote, int argc, const char **argv)
{
	int i;
	static const char **refs = NULL;
	struct refspec *refspec;
	int ref_nr = 0;
	int exit_code;

	if (!remote)
		die(_("No remote repository specified.  Please, specify either a URL or a\n"
		    "remote name from which new revisions should be fetched."));

	transport = transport_get(remote, NULL);
	transport_set_verbosity(transport, verbosity, progress);
	if (upload_pack)
		set_option(TRANS_OPT_UPLOADPACK, upload_pack);
	if (keep)
		set_option(TRANS_OPT_KEEP, "yes");
	if (depth)
		set_option(TRANS_OPT_DEPTH, depth);

	if (argc > 0) {
		int j = 0;
		refs = xcalloc(argc + 1, sizeof(const char *));
		for (i = 0; i < argc; i++) {
			if (!strcmp(argv[i], "tag")) {
				char *ref;
				i++;
				if (i >= argc)
					die(_("You need to specify a tag name."));
				ref = xmalloc(strlen(argv[i]) * 2 + 22);
				strcpy(ref, "refs/tags/");
				strcat(ref, argv[i]);
				strcat(ref, ":refs/tags/");
				strcat(ref, argv[i]);
				refs[j++] = ref;
			} else
				refs[j++] = argv[i];
		}
		refs[j] = NULL;
		ref_nr = j;
	}

	sigchain_push_common(unlock_pack_on_signal);
	atexit(unlock_pack);
	refspec = parse_fetch_refspec(ref_nr, refs);
	exit_code = do_fetch(transport, refspec, ref_nr);
	free_refspec(ref_nr, refspec);
	transport_disconnect(transport);
	transport = NULL;
	return exit_code;
}

int cmd_fetch(int argc, const char **argv, const char *prefix)
{
	int i;
	struct string_list list = STRING_LIST_INIT_NODUP;
	struct remote *remote;
	int result = 0;

	packet_trace_identity("fetch");

	/* Record the command line for the reflog */
	strbuf_addstr(&default_rla, "fetch");
	for (i = 1; i < argc; i++)
		strbuf_addf(&default_rla, " %s", argv[i]);

	argc = parse_options(argc, argv, prefix,
			     builtin_fetch_options, builtin_fetch_usage, 0);

	if (recurse_submodules != RECURSE_SUBMODULES_OFF) {
		if (recurse_submodules_default) {
			int arg = parse_fetch_recurse_submodules_arg("--recurse-submodules-default", recurse_submodules_default);
			set_config_fetch_recurse_submodules(arg);
		}
		gitmodules_config();
		git_config(submodule_config, NULL);
	}

	if (all) {
		if (argc == 1)
			die(_("fetch --all does not take a repository argument"));
		else if (argc > 1)
			die(_("fetch --all does not make sense with refspecs"));
		(void) for_each_remote(get_one_remote_for_fetch, &list);
		result = fetch_multiple(&list);
	} else if (argc == 0) {
		/* No arguments -- use default remote */
		remote = remote_get(NULL);
		result = fetch_one(remote, argc, argv);
	} else if (multiple) {
		/* All arguments are assumed to be remotes or groups */
		for (i = 0; i < argc; i++)
			if (!add_remote_or_group(argv[i], &list))
				die(_("No such remote or remote group: %s"), argv[i]);
		result = fetch_multiple(&list);
	} else {
		/* Single remote or group */
		(void) add_remote_or_group(argv[0], &list);
		if (list.nr > 1) {
			/* More than one remote */
			if (argc > 1)
				die(_("Fetching a group and specifying refspecs does not make sense"));
			result = fetch_multiple(&list);
		} else {
			/* Zero or one remotes */
			remote = remote_get(argv[0]);
			result = fetch_one(remote, argc-1, argv+1);
		}
	}

	if (!result && (recurse_submodules != RECURSE_SUBMODULES_OFF)) {
		const char *options[10];
		int num_options = 0;
		add_options_to_argv(&num_options, options);
		result = fetch_populated_submodules(num_options, options,
						    submodule_prefix,
						    recurse_submodules,
						    verbosity < 0);
	}

	/* All names were strdup()ed or strndup()ed */
	list.strdup_strings = 1;
	string_list_clear(&list, 0);

	return result;
}<|MERGE_RESOLUTION|>--- conflicted
+++ resolved
@@ -306,15 +306,9 @@
 		} else if (!prefixcmp(name, "refs/heads/")) {
 			msg = "storing head";
 			what = _("[new branch]");
-<<<<<<< HEAD
-=======
-			if ((recurse_submodules != RECURSE_SUBMODULES_OFF) &&
-			    (recurse_submodules != RECURSE_SUBMODULES_ON))
-				check_for_new_submodule_commits(ref->new_sha1);
 		} else {
 			msg = "storing ref";
 			what = _("[new ref]");
->>>>>>> 0997adaa
 		}
 
 		if ((recurse_submodules != RECURSE_SUBMODULES_OFF) &&
