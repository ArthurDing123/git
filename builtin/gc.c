/*
 * git gc builtin command
 *
 * Cleanup unreachable files and optimize the repository.
 *
 * Copyright (c) 2007 James Bowes
 *
 * Based on git-gc.sh, which is
 *
 * Copyright (c) 2006 Shawn O. Pearce
 */

#include "builtin.h"
#include "repository.h"
#include "config.h"
#include "tempfile.h"
#include "lockfile.h"
#include "parse-options.h"
#include "run-command.h"
#include "sigchain.h"
#include "argv-array.h"
#include "commit.h"
#include "packfile.h"
<<<<<<< HEAD
#include "object-store.h"
#include "pack.h"
#include "pack-objects.h"
#include "blob.h"
#include "tree.h"
=======
#include "commit-graph.h"
>>>>>>> 53dd1e66

#define FAILED_RUN "failed to run %s"

static const char * const builtin_gc_usage[] = {
	N_("git gc [<options>]"),
	NULL
};

static int pack_refs = 1;
static int prune_reflogs = 1;
static int aggressive_depth = 50;
static int aggressive_window = 250;
static int gc_auto_threshold = 6700;
static int gc_auto_pack_limit = 50;
static int gc_commit_graph = 0;
static int detach_auto = 1;
static timestamp_t gc_log_expire_time;
static const char *gc_log_expire = "1.day.ago";
static const char *prune_expire = "2.weeks.ago";
static const char *prune_worktrees_expire = "3.months.ago";
static unsigned long big_pack_threshold;
static unsigned long max_delta_cache_size = DEFAULT_DELTA_CACHE_SIZE;

static struct argv_array pack_refs_cmd = ARGV_ARRAY_INIT;
static struct argv_array reflog = ARGV_ARRAY_INIT;
static struct argv_array repack = ARGV_ARRAY_INIT;
static struct argv_array prune = ARGV_ARRAY_INIT;
static struct argv_array prune_worktrees = ARGV_ARRAY_INIT;
static struct argv_array rerere = ARGV_ARRAY_INIT;

static struct tempfile *pidfile;
static struct lock_file log_lock;

static struct string_list pack_garbage = STRING_LIST_INIT_DUP;

static void clean_pack_garbage(void)
{
	int i;
	for (i = 0; i < pack_garbage.nr; i++)
		unlink_or_warn(pack_garbage.items[i].string);
	string_list_clear(&pack_garbage, 0);
}

static void report_pack_garbage(unsigned seen_bits, const char *path)
{
	if (seen_bits == PACKDIR_FILE_IDX)
		string_list_append(&pack_garbage, path);
}

static void process_log_file(void)
{
	struct stat st;
	if (fstat(get_lock_file_fd(&log_lock), &st)) {
		/*
		 * Perhaps there was an i/o error or another
		 * unlikely situation.  Try to make a note of
		 * this in gc.log along with any existing
		 * messages.
		 */
		int saved_errno = errno;
		fprintf(stderr, _("Failed to fstat %s: %s"),
			get_tempfile_path(log_lock.tempfile),
			strerror(saved_errno));
		fflush(stderr);
		commit_lock_file(&log_lock);
		errno = saved_errno;
	} else if (st.st_size) {
		/* There was some error recorded in the lock file */
		commit_lock_file(&log_lock);
	} else {
		/* No error, clean up any old gc.log */
		unlink(git_path("gc.log"));
		rollback_lock_file(&log_lock);
	}
}

static void process_log_file_at_exit(void)
{
	fflush(stderr);
	process_log_file();
}

static void process_log_file_on_signal(int signo)
{
	process_log_file();
	sigchain_pop(signo);
	raise(signo);
}

static void gc_config(void)
{
	const char *value;

	if (!git_config_get_value("gc.packrefs", &value)) {
		if (value && !strcmp(value, "notbare"))
			pack_refs = -1;
		else
			pack_refs = git_config_bool("gc.packrefs", value);
	}

	git_config_get_int("gc.aggressivewindow", &aggressive_window);
	git_config_get_int("gc.aggressivedepth", &aggressive_depth);
	git_config_get_int("gc.auto", &gc_auto_threshold);
	git_config_get_int("gc.autopacklimit", &gc_auto_pack_limit);
	git_config_get_bool("gc.commitgraph", &gc_commit_graph);
	git_config_get_bool("gc.autodetach", &detach_auto);
	git_config_get_expiry("gc.pruneexpire", &prune_expire);
	git_config_get_expiry("gc.worktreepruneexpire", &prune_worktrees_expire);
	git_config_get_expiry("gc.logexpiry", &gc_log_expire);

	git_config_get_ulong("gc.bigpackthreshold", &big_pack_threshold);
	git_config_get_ulong("pack.deltacachesize", &max_delta_cache_size);

	git_config(git_default_config, NULL);
}

static int too_many_loose_objects(void)
{
	/*
	 * Quickly check if a "gc" is needed, by estimating how
	 * many loose objects there are.  Because SHA-1 is evenly
	 * distributed, we can check only one and get a reasonable
	 * estimate.
	 */
	DIR *dir;
	struct dirent *ent;
	int auto_threshold;
	int num_loose = 0;
	int needed = 0;

	if (gc_auto_threshold <= 0)
		return 0;

	dir = opendir(git_path("objects/17"));
	if (!dir)
		return 0;

	auto_threshold = DIV_ROUND_UP(gc_auto_threshold, 256);
	while ((ent = readdir(dir)) != NULL) {
		if (strspn(ent->d_name, "0123456789abcdef") != 38 ||
		    ent->d_name[38] != '\0')
			continue;
		if (++num_loose > auto_threshold) {
			needed = 1;
			break;
		}
	}
	closedir(dir);
	return needed;
}

static struct packed_git *find_base_packs(struct string_list *packs,
					  unsigned long limit)
{
	struct packed_git *p, *base = NULL;

	for (p = get_packed_git(the_repository); p; p = p->next) {
		if (!p->pack_local)
			continue;
		if (limit) {
			if (p->pack_size >= limit)
				string_list_append(packs, p->pack_name);
		} else if (!base || base->pack_size < p->pack_size) {
			base = p;
		}
	}

	if (base)
		string_list_append(packs, base->pack_name);

	return base;
}

static int too_many_packs(void)
{
	struct packed_git *p;
	int cnt;

	if (gc_auto_pack_limit <= 0)
		return 0;

	for (cnt = 0, p = get_packed_git(the_repository); p; p = p->next) {
		if (!p->pack_local)
			continue;
		if (p->pack_keep)
			continue;
		/*
		 * Perhaps check the size of the pack and count only
		 * very small ones here?
		 */
		cnt++;
	}
	return gc_auto_pack_limit < cnt;
}

static uint64_t total_ram(void)
{
#if defined(HAVE_SYSINFO)
	struct sysinfo si;

	if (!sysinfo(&si))
		return si.totalram;
#elif defined(HAVE_BSD_SYSCTL) && (defined(HW_MEMSIZE) || defined(HW_PHYSMEM))
	int64_t physical_memory;
	int mib[2];
	size_t length;

	mib[0] = CTL_HW;
# if defined(HW_MEMSIZE)
	mib[1] = HW_MEMSIZE;
# else
	mib[1] = HW_PHYSMEM;
# endif
	length = sizeof(int64_t);
	if (!sysctl(mib, 2, &physical_memory, &length, NULL, 0))
		return physical_memory;
#elif defined(GIT_WINDOWS_NATIVE)
	MEMORYSTATUSEX memInfo;

	memInfo.dwLength = sizeof(MEMORYSTATUSEX);
	if (GlobalMemoryStatusEx(&memInfo))
		return memInfo.ullTotalPhys;
#endif
	return 0;
}

static uint64_t estimate_repack_memory(struct packed_git *pack)
{
	unsigned long nr_objects = approximate_object_count();
	size_t os_cache, heap;

	if (!pack || !nr_objects)
		return 0;

	/*
	 * First we have to scan through at least one pack.
	 * Assume enough room in OS file cache to keep the entire pack
	 * or we may accidentally evict data of other processes from
	 * the cache.
	 */
	os_cache = pack->pack_size + pack->index_size;
	/* then pack-objects needs lots more for book keeping */
	heap = sizeof(struct object_entry) * nr_objects;
	/*
	 * internal rev-list --all --objects takes up some memory too,
	 * let's say half of it is for blobs
	 */
	heap += sizeof(struct blob) * nr_objects / 2;
	/*
	 * and the other half is for trees (commits and tags are
	 * usually insignificant)
	 */
	heap += sizeof(struct tree) * nr_objects / 2;
	/* and then obj_hash[], underestimated in fact */
	heap += sizeof(struct object *) * nr_objects;
	/* revindex is used also */
	heap += sizeof(struct revindex_entry) * nr_objects;
	/*
	 * read_sha1_file() (either at delta calculation phase, or
	 * writing phase) also fills up the delta base cache
	 */
	heap += delta_base_cache_limit;
	/* and of course pack-objects has its own delta cache */
	heap += max_delta_cache_size;

	return os_cache + heap;
}

static int keep_one_pack(struct string_list_item *item, void *data)
{
	argv_array_pushf(&repack, "--keep-pack=%s", basename(item->string));
	return 0;
}

static void add_repack_all_option(struct string_list *keep_pack)
{
	if (prune_expire && !strcmp(prune_expire, "now"))
		argv_array_push(&repack, "-a");
	else {
		argv_array_push(&repack, "-A");
		if (prune_expire)
			argv_array_pushf(&repack, "--unpack-unreachable=%s", prune_expire);
	}

	if (keep_pack)
		for_each_string_list(keep_pack, keep_one_pack, NULL);
}

static void add_repack_incremental_option(void)
{
       argv_array_push(&repack, "--no-write-bitmap-index");
}

static int need_to_gc(void)
{
	/*
	 * Setting gc.auto to 0 or negative can disable the
	 * automatic gc.
	 */
	if (gc_auto_threshold <= 0)
		return 0;

	/*
	 * If there are too many loose objects, but not too many
	 * packs, we run "repack -d -l".  If there are too many packs,
	 * we run "repack -A -d -l".  Otherwise we tell the caller
	 * there is no need.
	 */
	if (too_many_packs()) {
		struct string_list keep_pack = STRING_LIST_INIT_NODUP;

		if (big_pack_threshold) {
			find_base_packs(&keep_pack, big_pack_threshold);
			if (keep_pack.nr >= gc_auto_pack_limit) {
				big_pack_threshold = 0;
				string_list_clear(&keep_pack, 0);
				find_base_packs(&keep_pack, 0);
			}
		} else {
			struct packed_git *p = find_base_packs(&keep_pack, 0);
			uint64_t mem_have, mem_want;

			mem_have = total_ram();
			mem_want = estimate_repack_memory(p);

			/*
			 * Only allow 1/2 of memory for pack-objects, leave
			 * the rest for the OS and other processes in the
			 * system.
			 */
			if (!mem_have || mem_want < mem_have / 2)
				string_list_clear(&keep_pack, 0);
		}

		add_repack_all_option(&keep_pack);
		string_list_clear(&keep_pack, 0);
	} else if (too_many_loose_objects())
		add_repack_incremental_option();
	else
		return 0;

	if (run_hook_le(NULL, "pre-auto-gc", NULL))
		return 0;
	return 1;
}

/* return NULL on success, else hostname running the gc */
static const char *lock_repo_for_gc(int force, pid_t* ret_pid)
{
	struct lock_file lock = LOCK_INIT;
	char my_host[HOST_NAME_MAX + 1];
	struct strbuf sb = STRBUF_INIT;
	struct stat st;
	uintmax_t pid;
	FILE *fp;
	int fd;
	char *pidfile_path;

	if (is_tempfile_active(pidfile))
		/* already locked */
		return NULL;

	if (xgethostname(my_host, sizeof(my_host)))
		xsnprintf(my_host, sizeof(my_host), "unknown");

	pidfile_path = git_pathdup("gc.pid");
	fd = hold_lock_file_for_update(&lock, pidfile_path,
				       LOCK_DIE_ON_ERROR);
	if (!force) {
		static char locking_host[HOST_NAME_MAX + 1];
		static char *scan_fmt;
		int should_exit;

		if (!scan_fmt)
			scan_fmt = xstrfmt("%s %%%ds", "%"SCNuMAX, HOST_NAME_MAX);
		fp = fopen(pidfile_path, "r");
		memset(locking_host, 0, sizeof(locking_host));
		should_exit =
			fp != NULL &&
			!fstat(fileno(fp), &st) &&
			/*
			 * 12 hour limit is very generous as gc should
			 * never take that long. On the other hand we
			 * don't really need a strict limit here,
			 * running gc --auto one day late is not a big
			 * problem. --force can be used in manual gc
			 * after the user verifies that no gc is
			 * running.
			 */
			time(NULL) - st.st_mtime <= 12 * 3600 &&
			fscanf(fp, scan_fmt, &pid, locking_host) == 2 &&
			/* be gentle to concurrent "gc" on remote hosts */
			(strcmp(locking_host, my_host) || !kill(pid, 0) || errno == EPERM);
		if (fp != NULL)
			fclose(fp);
		if (should_exit) {
			if (fd >= 0)
				rollback_lock_file(&lock);
			*ret_pid = pid;
			free(pidfile_path);
			return locking_host;
		}
	}

	strbuf_addf(&sb, "%"PRIuMAX" %s",
		    (uintmax_t) getpid(), my_host);
	write_in_full(fd, sb.buf, sb.len);
	strbuf_release(&sb);
	commit_lock_file(&lock);
	pidfile = register_tempfile(pidfile_path);
	free(pidfile_path);
	return NULL;
}

static int report_last_gc_error(void)
{
	struct strbuf sb = STRBUF_INIT;
	int ret = 0;
	struct stat st;
	char *gc_log_path = git_pathdup("gc.log");

	if (stat(gc_log_path, &st)) {
		if (errno == ENOENT)
			goto done;

		ret = error_errno(_("Can't stat %s"), gc_log_path);
		goto done;
	}

	if (st.st_mtime < gc_log_expire_time)
		goto done;

	ret = strbuf_read_file(&sb, gc_log_path, 0);
	if (ret > 0)
		ret = error(_("The last gc run reported the following. "
			       "Please correct the root cause\n"
			       "and remove %s.\n"
			       "Automatic cleanup will not be performed "
			       "until the file is removed.\n\n"
			       "%s"),
			    gc_log_path, sb.buf);
	strbuf_release(&sb);
done:
	free(gc_log_path);
	return ret;
}

static int gc_before_repack(void)
{
	if (pack_refs && run_command_v_opt(pack_refs_cmd.argv, RUN_GIT_CMD))
		return error(FAILED_RUN, pack_refs_cmd.argv[0]);

	if (prune_reflogs && run_command_v_opt(reflog.argv, RUN_GIT_CMD))
		return error(FAILED_RUN, reflog.argv[0]);

	pack_refs = 0;
	prune_reflogs = 0;
	return 0;
}

int cmd_gc(int argc, const char **argv, const char *prefix)
{
	int aggressive = 0;
	int auto_gc = 0;
	int quiet = 0;
	int force = 0;
	const char *name;
	pid_t pid;
	int daemonized = 0;
	int keep_base_pack = -1;
	timestamp_t dummy;

	struct option builtin_gc_options[] = {
		OPT__QUIET(&quiet, N_("suppress progress reporting")),
		{ OPTION_STRING, 0, "prune", &prune_expire, N_("date"),
			N_("prune unreferenced objects"),
			PARSE_OPT_OPTARG, NULL, (intptr_t)prune_expire },
		OPT_BOOL(0, "aggressive", &aggressive, N_("be more thorough (increased runtime)")),
		OPT_BOOL_F(0, "auto", &auto_gc, N_("enable auto-gc mode"),
			   PARSE_OPT_NOCOMPLETE),
		OPT_BOOL_F(0, "force", &force,
			   N_("force running gc even if there may be another gc running"),
			   PARSE_OPT_NOCOMPLETE),
		OPT_BOOL(0, "keep-largest-pack", &keep_base_pack,
			 N_("repack all other packs except the largest pack")),
		OPT_END()
	};

	if (argc == 2 && !strcmp(argv[1], "-h"))
		usage_with_options(builtin_gc_usage, builtin_gc_options);

	argv_array_pushl(&pack_refs_cmd, "pack-refs", "--all", "--prune", NULL);
	argv_array_pushl(&reflog, "reflog", "expire", "--all", NULL);
	argv_array_pushl(&repack, "repack", "-d", "-l", NULL);
	argv_array_pushl(&prune, "prune", "--expire", NULL);
	argv_array_pushl(&prune_worktrees, "worktree", "prune", "--expire", NULL);
	argv_array_pushl(&rerere, "rerere", "gc", NULL);

	/* default expiry time, overwritten in gc_config */
	gc_config();
	if (parse_expiry_date(gc_log_expire, &gc_log_expire_time))
		die(_("failed to parse gc.logexpiry value %s"), gc_log_expire);

	if (pack_refs < 0)
		pack_refs = !is_bare_repository();

	argc = parse_options(argc, argv, prefix, builtin_gc_options,
			     builtin_gc_usage, 0);
	if (argc > 0)
		usage_with_options(builtin_gc_usage, builtin_gc_options);

	if (prune_expire && parse_expiry_date(prune_expire, &dummy))
		die(_("failed to parse prune expiry value %s"), prune_expire);

	if (aggressive) {
		argv_array_push(&repack, "-f");
		if (aggressive_depth > 0)
			argv_array_pushf(&repack, "--depth=%d", aggressive_depth);
		if (aggressive_window > 0)
			argv_array_pushf(&repack, "--window=%d", aggressive_window);
	}
	if (quiet)
		argv_array_push(&repack, "-q");

	if (auto_gc) {
		/*
		 * Auto-gc should be least intrusive as possible.
		 */
		if (!need_to_gc())
			return 0;
		if (!quiet) {
			if (detach_auto)
				fprintf(stderr, _("Auto packing the repository in background for optimum performance.\n"));
			else
				fprintf(stderr, _("Auto packing the repository for optimum performance.\n"));
			fprintf(stderr, _("See \"git help gc\" for manual housekeeping.\n"));
		}
		if (detach_auto) {
			if (report_last_gc_error())
				return -1;

			if (lock_repo_for_gc(force, &pid))
				return 0;
			if (gc_before_repack())
				return -1;
			delete_tempfile(&pidfile);

			/*
			 * failure to daemonize is ok, we'll continue
			 * in foreground
			 */
			daemonized = !daemonize();
		}
	} else {
		struct string_list keep_pack = STRING_LIST_INIT_NODUP;

		if (keep_base_pack != -1) {
			if (keep_base_pack)
				find_base_packs(&keep_pack, 0);
		} else if (big_pack_threshold) {
			find_base_packs(&keep_pack, big_pack_threshold);
		}

		add_repack_all_option(&keep_pack);
		string_list_clear(&keep_pack, 0);
	}

	name = lock_repo_for_gc(force, &pid);
	if (name) {
		if (auto_gc)
			return 0; /* be quiet on --auto */
		die(_("gc is already running on machine '%s' pid %"PRIuMAX" (use --force if not)"),
		    name, (uintmax_t)pid);
	}

	if (daemonized) {
		hold_lock_file_for_update(&log_lock,
					  git_path("gc.log"),
					  LOCK_DIE_ON_ERROR);
		dup2(get_lock_file_fd(&log_lock), 2);
		sigchain_push_common(process_log_file_on_signal);
		atexit(process_log_file_at_exit);
	}

	if (gc_before_repack())
		return -1;

	if (!repository_format_precious_objects) {
		if (run_command_v_opt(repack.argv, RUN_GIT_CMD))
			return error(FAILED_RUN, repack.argv[0]);

		if (prune_expire) {
			argv_array_push(&prune, prune_expire);
			if (quiet)
				argv_array_push(&prune, "--no-progress");
			if (repository_format_partial_clone)
				argv_array_push(&prune,
						"--exclude-promisor-objects");
			if (run_command_v_opt(prune.argv, RUN_GIT_CMD))
				return error(FAILED_RUN, prune.argv[0]);
		}
	}

	if (prune_worktrees_expire) {
		argv_array_push(&prune_worktrees, prune_worktrees_expire);
		if (run_command_v_opt(prune_worktrees.argv, RUN_GIT_CMD))
			return error(FAILED_RUN, prune_worktrees.argv[0]);
	}

	if (run_command_v_opt(rerere.argv, RUN_GIT_CMD))
		return error(FAILED_RUN, rerere.argv[0]);

	report_garbage = report_pack_garbage;
	reprepare_packed_git(the_repository);
	if (pack_garbage.nr > 0)
		clean_pack_garbage();

	if (gc_commit_graph)
		write_commit_graph_reachable(get_object_directory(), 0);

	if (auto_gc && too_many_loose_objects())
		warning(_("There are too many unreachable loose objects; "
			"run 'git prune' to remove them."));

	if (!daemonized)
		unlink(git_path("gc.log"));

	return 0;
}<|MERGE_RESOLUTION|>--- conflicted
+++ resolved
@@ -21,15 +21,12 @@
 #include "argv-array.h"
 #include "commit.h"
 #include "packfile.h"
-<<<<<<< HEAD
 #include "object-store.h"
 #include "pack.h"
 #include "pack-objects.h"
 #include "blob.h"
 #include "tree.h"
-=======
 #include "commit-graph.h"
->>>>>>> 53dd1e66
 
 #define FAILED_RUN "failed to run %s"
 
