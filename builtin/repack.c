#include "builtin.h"
#include "cache.h"
#include "config.h"
#include "dir.h"
#include "parse-options.h"
#include "run-command.h"
#include "sigchain.h"
#include "strbuf.h"
#include "string-list.h"
#include "argv-array.h"
<<<<<<< HEAD
#include "midx.h"
=======
#include "remote-odb.h"
>>>>>>> 550be5c8

static int delta_base_offset = 1;
static int pack_kept_objects = -1;
static int write_bitmaps;
static char *packdir, *packtmp;

static const char *const git_repack_usage[] = {
	N_("git repack [<options>]"),
	NULL
};

static const char incremental_bitmap_conflict_error[] = N_(
"Incremental repacks are incompatible with bitmap indexes.  Use\n"
"--no-write-bitmap-index or disable the pack.writebitmaps configuration."
);


static int repack_config(const char *var, const char *value, void *cb)
{
	if (!strcmp(var, "repack.usedeltabaseoffset")) {
		delta_base_offset = git_config_bool(var, value);
		return 0;
	}
	if (!strcmp(var, "repack.packkeptobjects")) {
		pack_kept_objects = git_config_bool(var, value);
		return 0;
	}
	if (!strcmp(var, "repack.writebitmaps") ||
	    !strcmp(var, "pack.writebitmaps")) {
		write_bitmaps = git_config_bool(var, value);
		return 0;
	}
	return git_default_config(var, value, cb);
}

/*
 * Remove temporary $GIT_OBJECT_DIRECTORY/pack/.tmp-$$-pack-* files.
 */
static void remove_temporary_files(void)
{
	struct strbuf buf = STRBUF_INIT;
	size_t dirlen, prefixlen;
	DIR *dir;
	struct dirent *e;

	dir = opendir(packdir);
	if (!dir)
		return;

	/* Point at the slash at the end of ".../objects/pack/" */
	dirlen = strlen(packdir) + 1;
	strbuf_addstr(&buf, packtmp);
	/* Hold the length of  ".tmp-%d-pack-" */
	prefixlen = buf.len - dirlen;

	while ((e = readdir(dir))) {
		if (strncmp(e->d_name, buf.buf + dirlen, prefixlen))
			continue;
		strbuf_setlen(&buf, dirlen);
		strbuf_addstr(&buf, e->d_name);
		unlink(buf.buf);
	}
	closedir(dir);
	strbuf_release(&buf);
}

static void remove_pack_on_signal(int signo)
{
	remove_temporary_files();
	sigchain_pop(signo);
	raise(signo);
}

/*
 * Adds all packs hex strings to the fname list, which do not
 * have a corresponding .keep or .promisor file. These packs are not to
 * be kept if we are going to pack everything into one file.
 */
static void get_non_kept_pack_filenames(struct string_list *fname_list,
					const struct string_list *extra_keep)
{
	DIR *dir;
	struct dirent *e;
	char *fname;

	if (!(dir = opendir(packdir)))
		return;

	while ((e = readdir(dir)) != NULL) {
		size_t len;
		int i;

		for (i = 0; i < extra_keep->nr; i++)
			if (!fspathcmp(e->d_name, extra_keep->items[i].string))
				break;
		if (extra_keep->nr > 0 && i < extra_keep->nr)
			continue;

		if (!strip_suffix(e->d_name, ".pack", &len))
			continue;

		fname = xmemdupz(e->d_name, len);

		if (!file_exists(mkpath("%s/%s.keep", packdir, fname)) &&
		    !file_exists(mkpath("%s/%s.promisor", packdir, fname)))
			string_list_append_nodup(fname_list, fname);
		else
			free(fname);
	}
	closedir(dir);
}

static void remove_redundant_pack(const char *dir_name, const char *base_name)
{
	const char *exts[] = {".pack", ".idx", ".keep", ".bitmap"};
	int i;
	struct strbuf buf = STRBUF_INIT;
	size_t plen;

	strbuf_addf(&buf, "%s/%s", dir_name, base_name);
	plen = buf.len;

	for (i = 0; i < ARRAY_SIZE(exts); i++) {
		strbuf_setlen(&buf, plen);
		strbuf_addstr(&buf, exts[i]);
		unlink(buf.buf);
	}
	strbuf_release(&buf);
}

#define ALL_INTO_ONE 1
#define LOOSEN_UNREACHABLE 2

int cmd_repack(int argc, const char **argv, const char *prefix)
{
	struct {
		const char *name;
		unsigned optional:1;
	} exts[] = {
		{".pack"},
		{".idx"},
		{".bitmap", 1},
	};
	struct child_process cmd = CHILD_PROCESS_INIT;
	struct string_list_item *item;
	struct string_list names = STRING_LIST_INIT_DUP;
	struct string_list rollback = STRING_LIST_INIT_NODUP;
	struct string_list existing_packs = STRING_LIST_INIT_DUP;
	struct strbuf line = STRBUF_INIT;
	int i, ext, ret, failed;
	FILE *out;

	/* variables to be filled by option parsing */
	int pack_everything = 0;
	int delete_redundant = 0;
	const char *unpack_unreachable = NULL;
	int keep_unreachable = 0;
	const char *window = NULL, *window_memory = NULL;
	const char *depth = NULL;
	const char *threads = NULL;
	const char *max_pack_size = NULL;
	struct string_list keep_pack_list = STRING_LIST_INIT_NODUP;
	int no_reuse_delta = 0, no_reuse_object = 0;
	int no_update_server_info = 0;
	int quiet = 0;
	int local = 0;
	int midx_cleared = 0;

	struct option builtin_repack_options[] = {
		OPT_BIT('a', NULL, &pack_everything,
				N_("pack everything in a single pack"), ALL_INTO_ONE),
		OPT_BIT('A', NULL, &pack_everything,
				N_("same as -a, and turn unreachable objects loose"),
				   LOOSEN_UNREACHABLE | ALL_INTO_ONE),
		OPT_BOOL('d', NULL, &delete_redundant,
				N_("remove redundant packs, and run git-prune-packed")),
		OPT_BOOL('f', NULL, &no_reuse_delta,
				N_("pass --no-reuse-delta to git-pack-objects")),
		OPT_BOOL('F', NULL, &no_reuse_object,
				N_("pass --no-reuse-object to git-pack-objects")),
		OPT_BOOL('n', NULL, &no_update_server_info,
				N_("do not run git-update-server-info")),
		OPT__QUIET(&quiet, N_("be quiet")),
		OPT_BOOL('l', "local", &local,
				N_("pass --local to git-pack-objects")),
		OPT_BOOL('b', "write-bitmap-index", &write_bitmaps,
				N_("write bitmap index")),
		OPT_STRING(0, "unpack-unreachable", &unpack_unreachable, N_("approxidate"),
				N_("with -A, do not loosen objects older than this")),
		OPT_BOOL('k', "keep-unreachable", &keep_unreachable,
				N_("with -a, repack unreachable objects")),
		OPT_STRING(0, "window", &window, N_("n"),
				N_("size of the window used for delta compression")),
		OPT_STRING(0, "window-memory", &window_memory, N_("bytes"),
				N_("same as the above, but limit memory size instead of entries count")),
		OPT_STRING(0, "depth", &depth, N_("n"),
				N_("limits the maximum delta depth")),
		OPT_STRING(0, "threads", &threads, N_("n"),
				N_("limits the maximum number of threads")),
		OPT_STRING(0, "max-pack-size", &max_pack_size, N_("bytes"),
				N_("maximum size of each packfile")),
		OPT_BOOL(0, "pack-kept-objects", &pack_kept_objects,
				N_("repack objects in packs marked with .keep")),
		OPT_STRING_LIST(0, "keep-pack", &keep_pack_list, N_("name"),
				N_("do not repack this pack")),
		OPT_END()
	};

	git_config(repack_config, NULL);

	argc = parse_options(argc, argv, prefix, builtin_repack_options,
				git_repack_usage, 0);

	if (delete_redundant && repository_format_precious_objects)
		die(_("cannot delete packs in a precious-objects repo"));

	if (keep_unreachable &&
	    (unpack_unreachable || (pack_everything & LOOSEN_UNREACHABLE)))
		die(_("--keep-unreachable and -A are incompatible"));

	if (pack_kept_objects < 0)
		pack_kept_objects = write_bitmaps;

	if (write_bitmaps && !(pack_everything & ALL_INTO_ONE))
		die(_(incremental_bitmap_conflict_error));

	packdir = mkpathdup("%s/pack", get_object_directory());
	packtmp = mkpathdup("%s/.tmp-%d-pack", packdir, (int)getpid());

	sigchain_push_common(remove_pack_on_signal);

	argv_array_push(&cmd.args, "pack-objects");
	argv_array_push(&cmd.args, "--keep-true-parents");
	if (!pack_kept_objects)
		argv_array_push(&cmd.args, "--honor-pack-keep");
	for (i = 0; i < keep_pack_list.nr; i++)
		argv_array_pushf(&cmd.args, "--keep-pack=%s",
				 keep_pack_list.items[i].string);
	argv_array_push(&cmd.args, "--non-empty");
	argv_array_push(&cmd.args, "--all");
	argv_array_push(&cmd.args, "--reflog");
	argv_array_push(&cmd.args, "--indexed-objects");
	if (has_remote_odb())
		argv_array_push(&cmd.args, "--exclude-promisor-objects");
	if (window)
		argv_array_pushf(&cmd.args, "--window=%s", window);
	if (window_memory)
		argv_array_pushf(&cmd.args, "--window-memory=%s", window_memory);
	if (depth)
		argv_array_pushf(&cmd.args, "--depth=%s", depth);
	if (threads)
		argv_array_pushf(&cmd.args, "--threads=%s", threads);
	if (max_pack_size)
		argv_array_pushf(&cmd.args, "--max-pack-size=%s", max_pack_size);
	if (no_reuse_delta)
		argv_array_pushf(&cmd.args, "--no-reuse-delta");
	if (no_reuse_object)
		argv_array_pushf(&cmd.args, "--no-reuse-object");
	if (write_bitmaps)
		argv_array_push(&cmd.args, "--write-bitmap-index");

	if (pack_everything & ALL_INTO_ONE) {
		get_non_kept_pack_filenames(&existing_packs, &keep_pack_list);

		if (existing_packs.nr && delete_redundant) {
			if (unpack_unreachable) {
				argv_array_pushf(&cmd.args,
						"--unpack-unreachable=%s",
						unpack_unreachable);
				argv_array_push(&cmd.env_array, "GIT_REF_PARANOIA=1");
			} else if (pack_everything & LOOSEN_UNREACHABLE) {
				argv_array_push(&cmd.args,
						"--unpack-unreachable");
			} else if (keep_unreachable) {
				argv_array_push(&cmd.args, "--keep-unreachable");
				argv_array_push(&cmd.args, "--pack-loose-unreachable");
			} else {
				argv_array_push(&cmd.env_array, "GIT_REF_PARANOIA=1");
			}
		}
	} else {
		argv_array_push(&cmd.args, "--unpacked");
		argv_array_push(&cmd.args, "--incremental");
	}

	if (local)
		argv_array_push(&cmd.args,  "--local");
	if (quiet)
		argv_array_push(&cmd.args,  "--quiet");
	if (delta_base_offset)
		argv_array_push(&cmd.args,  "--delta-base-offset");

	argv_array_push(&cmd.args, packtmp);

	cmd.git_cmd = 1;
	cmd.out = -1;
	cmd.no_stdin = 1;

	ret = start_command(&cmd);
	if (ret)
		return ret;

	out = xfdopen(cmd.out, "r");
	while (strbuf_getline_lf(&line, out) != EOF) {
		if (line.len != 40)
			die("repack: Expecting 40 character sha1 lines only from pack-objects.");
		string_list_append(&names, line.buf);
	}
	fclose(out);
	ret = finish_command(&cmd);
	if (ret)
		return ret;

	if (!names.nr && !quiet)
		printf("Nothing new to pack.\n");

	/*
	 * Ok we have prepared all new packfiles.
	 * First see if there are packs of the same name and if so
	 * if we can move them out of the way (this can happen if we
	 * repacked immediately after packing fully.
	 */
	failed = 0;
	for_each_string_list_item(item, &names) {
		for (ext = 0; ext < ARRAY_SIZE(exts); ext++) {
			char *fname, *fname_old;
			fname = mkpathdup("%s/pack-%s%s", packdir,
						item->string, exts[ext].name);
			if (!file_exists(fname)) {
				free(fname);
				continue;
			}

			if (!midx_cleared) {
				/* if we move a packfile, it will invalidated the midx */
				clear_midx_file(get_object_directory());
				midx_cleared = 1;
			}

			fname_old = mkpathdup("%s/old-%s%s", packdir,
						item->string, exts[ext].name);
			if (file_exists(fname_old))
				if (unlink(fname_old))
					failed = 1;

			if (!failed && rename(fname, fname_old)) {
				free(fname);
				free(fname_old);
				failed = 1;
				break;
			} else {
				string_list_append(&rollback, fname);
				free(fname_old);
			}
		}
		if (failed)
			break;
	}
	if (failed) {
		struct string_list rollback_failure = STRING_LIST_INIT_DUP;
		for_each_string_list_item(item, &rollback) {
			char *fname, *fname_old;
			fname = mkpathdup("%s/%s", packdir, item->string);
			fname_old = mkpathdup("%s/old-%s", packdir, item->string);
			if (rename(fname_old, fname))
				string_list_append(&rollback_failure, fname);
			free(fname);
			free(fname_old);
		}

		if (rollback_failure.nr) {
			int i;
			fprintf(stderr,
				"WARNING: Some packs in use have been renamed by\n"
				"WARNING: prefixing old- to their name, in order to\n"
				"WARNING: replace them with the new version of the\n"
				"WARNING: file.  But the operation failed, and the\n"
				"WARNING: attempt to rename them back to their\n"
				"WARNING: original names also failed.\n"
				"WARNING: Please rename them in %s manually:\n", packdir);
			for (i = 0; i < rollback_failure.nr; i++)
				fprintf(stderr, "WARNING:   old-%s -> %s\n",
					rollback_failure.items[i].string,
					rollback_failure.items[i].string);
		}
		exit(1);
	}

	/* Now the ones with the same name are out of the way... */
	for_each_string_list_item(item, &names) {
		for (ext = 0; ext < ARRAY_SIZE(exts); ext++) {
			char *fname, *fname_old;
			struct stat statbuffer;
			int exists = 0;
			fname = mkpathdup("%s/pack-%s%s",
					packdir, item->string, exts[ext].name);
			fname_old = mkpathdup("%s-%s%s",
					packtmp, item->string, exts[ext].name);
			if (!stat(fname_old, &statbuffer)) {
				statbuffer.st_mode &= ~(S_IWUSR | S_IWGRP | S_IWOTH);
				chmod(fname_old, statbuffer.st_mode);
				exists = 1;
			}
			if (exists || !exts[ext].optional) {
				if (rename(fname_old, fname))
					die_errno(_("renaming '%s' failed"), fname_old);
			}
			free(fname);
			free(fname_old);
		}
	}

	/* Remove the "old-" files */
	for_each_string_list_item(item, &names) {
		for (ext = 0; ext < ARRAY_SIZE(exts); ext++) {
			char *fname;
			fname = mkpathdup("%s/old-%s%s",
					  packdir,
					  item->string,
					  exts[ext].name);
			if (remove_path(fname))
				warning(_("failed to remove '%s'"), fname);
			free(fname);
		}
	}

	/* End of pack replacement. */

	if (delete_redundant) {
		int opts = 0;
		string_list_sort(&names);
		for_each_string_list_item(item, &existing_packs) {
			char *sha1;
			size_t len = strlen(item->string);
			if (len < 40)
				continue;
			sha1 = item->string + len - 40;
			if (!string_list_has_string(&names, sha1))
				remove_redundant_pack(packdir, item->string);
		}
		if (!quiet && isatty(2))
			opts |= PRUNE_PACKED_VERBOSE;
		prune_packed_objects(opts);
	}

	if (!no_update_server_info)
		update_server_info(0);
	remove_temporary_files();
	string_list_clear(&names, 0);
	string_list_clear(&rollback, 0);
	string_list_clear(&existing_packs, 0);
	strbuf_release(&line);

	return 0;
}<|MERGE_RESOLUTION|>--- conflicted
+++ resolved
@@ -8,11 +8,8 @@
 #include "strbuf.h"
 #include "string-list.h"
 #include "argv-array.h"
-<<<<<<< HEAD
 #include "midx.h"
-=======
 #include "remote-odb.h"
->>>>>>> 550be5c8
 
 static int delta_base_offset = 1;
 static int pack_kept_objects = -1;
