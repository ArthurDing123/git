--- conflicted
+++ resolved
@@ -17,11 +17,8 @@
 #include "streaming.h"
 #include "decorate.h"
 #include "packfile.h"
-<<<<<<< HEAD
 #include "object-store.h"
-=======
 #include "run-command.h"
->>>>>>> 53dd1e66
 
 #define REACHABLE 0x0001
 #define SEEN      0x0002
@@ -830,6 +827,7 @@
 
 	if (core_commit_graph) {
 		struct child_process commit_graph_verify = CHILD_PROCESS_INIT;
+		struct alternate_object_database *alt_odb_list;
 		const char *verify_argv[] = { "commit-graph", "verify", NULL, NULL, NULL, NULL };
 		commit_graph_verify.argv = verify_argv;
 		commit_graph_verify.git_cmd = 1;
@@ -837,7 +835,8 @@
 		if (run_command(&commit_graph_verify))
 			errors_found |= ERROR_COMMIT_GRAPH;
 
-		prepare_alt_odb();
+		prepare_alt_odb(the_repository);
+		alt_odb_list = the_repository->objects->alt_odb_list;
 		for (alt = alt_odb_list; alt; alt = alt->next) {
 			verify_argv[2] = "--object-dir";
 			verify_argv[3] = alt->path;
