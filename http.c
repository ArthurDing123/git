--- conflicted
+++ resolved
@@ -17,12 +17,8 @@
 #include "object-store.h"
 
 static struct trace_key trace_curl = TRACE_KEY_INIT(CURL);
-<<<<<<< HEAD
 static int trace_curl_data = 1;
 static struct string_list cookies_to_redact = STRING_LIST_INIT_DUP;
-#if LIBCURL_VERSION_NUM >= 0x070a08
-=======
->>>>>>> 01e08e4e
 long int git_curl_ipresolve = CURL_IPRESOLVE_WHATEVER;
 int active_requests;
 int http_is_verbose;
@@ -61,13 +57,6 @@
 };
 static const char *ssl_key;
 static const char *ssl_capath;
-<<<<<<< HEAD
-#endif
-#if LIBCURL_VERSION_NUM >= 0x071304
-static const char *curl_no_proxy;
-#endif
-=======
->>>>>>> 01e08e4e
 #if LIBCURL_VERSION_NUM >= 0x072c00
 static const char *ssl_pinnedkey;
 #endif
@@ -76,6 +65,7 @@
 static long curl_low_speed_time = -1;
 static int curl_ftp_no_epsv;
 static const char *curl_http_proxy;
+static const char *curl_no_proxy;
 static const char *http_proxy_authmethod;
 static struct {
 	const char *name;
@@ -251,18 +241,9 @@
 	if (!strcmp("http.sslversion", var))
 		return git_config_string(&ssl_version, var, value);
 	if (!strcmp("http.sslcert", var))
-<<<<<<< HEAD
 		return git_config_pathname(&ssl_cert, var, value);
-#if LIBCURL_VERSION_NUM >= 0x070903
 	if (!strcmp("http.sslkey", var))
 		return git_config_pathname(&ssl_key, var, value);
-#endif
-#if LIBCURL_VERSION_NUM >= 0x070908
-=======
-		return git_config_string(&ssl_cert, var, value);
-	if (!strcmp("http.sslkey", var))
-		return git_config_string(&ssl_key, var, value);
->>>>>>> 01e08e4e
 	if (!strcmp("http.sslcapath", var))
 		return git_config_pathname(&ssl_capath, var, value);
 	if (!strcmp("http.sslcainfo", var))
@@ -777,15 +758,15 @@
 	curl_easy_setopt(result, CURLOPT_MAXREDIRS, 20);
 	curl_easy_setopt(result, CURLOPT_POSTREDIR, CURL_REDIR_POST_ALL);
 	curl_easy_setopt(result, CURLOPT_POST301, 1);
-<<<<<<< HEAD
-#endif
 #ifdef CURLPROTO_HTTP
-=======
->>>>>>> 01e08e4e
 	curl_easy_setopt(result, CURLOPT_REDIR_PROTOCOLS,
 			 get_curl_allowed_protocols(0));
 	curl_easy_setopt(result, CURLOPT_PROTOCOLS,
 			 get_curl_allowed_protocols(-1));
+#else
+	warning("protocol restrictions not applied to curl redirects because\n"
+		"your curl version is too old and lack CURLPROTO_HTTP etc.");
+#endif
 	if (getenv("GIT_CURL_VERBOSE"))
 		curl_easy_setopt(result, CURLOPT_VERBOSE, 1L);
 	setup_curl_trace(result);
