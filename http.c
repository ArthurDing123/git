--- conflicted
+++ resolved
@@ -2058,11 +2058,7 @@
 		if (c != CURLE_OK)
 			die("BUG: curl_easy_getinfo for HTTP code failed: %s",
 				curl_easy_strerror(c));
-<<<<<<< HEAD
-		if (slot->http_code >= 400)
-=======
 		if (slot->http_code >= 300)
->>>>>>> 3680f16f
 			return size;
 	}
 
