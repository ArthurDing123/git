--- conflicted
+++ resolved
@@ -46,11 +46,8 @@
 		{ "log", cmd_log },
 		{ "whatchanged", cmd_whatchanged },
 		{ "show", cmd_show },
-<<<<<<< HEAD
 		{ "fmt-patch", cmd_format_patch },
-=======
 		{ "count-objects", cmd_count_objects },
->>>>>>> c7432087
 	};
 	int i;
 
